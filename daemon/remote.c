--- conflicted
+++ resolved
@@ -329,11 +329,8 @@
 
 		/* open fd */
 		fd = create_tcp_accept_sock(res, 1, &noproto, 0,
-<<<<<<< HEAD
-			cfg->ip_transparent, 0, 0, cfg->ip_freebind, cfg->use_systemd);
-=======
-			cfg->ip_transparent, 0, cfg->ip_freebind, cfg->use_systemd, cfg->ip_dscp);
->>>>>>> a269db38
+			cfg->ip_transparent, 0, 0, cfg->ip_freebind,
+			cfg->use_systemd, cfg->ip_dscp);
 		freeaddrinfo(res);
 	}
 
