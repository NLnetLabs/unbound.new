--- conflicted
+++ resolved
@@ -1,10 +1,9 @@
-<<<<<<< HEAD
-=======
 2 June 2009: Wouter
 	- --enable-sha2 option. The draft rsasha256 changed its algorithm
 	  numbers too often.  Therefore it is more prudent to disable the
 	  RSASHA256 and RSASHA512 support by default.
 	- ldns trunk included as new tarball.
+	- recreated the 1.3.0 tag in svn. rc1 tarball generated at this point.
 
 29 May 2009: Wouter
 	- fixup doc bug in README reported by Matthew Dempsky.
@@ -35,7 +34,6 @@
 	- Removed usage of windows Mutex because windows cannot handle enough
 	  mutexes open.  Provide own mutex implementation using primitives.
 
->>>>>>> 34941912
 28 April 2009: Wouter
 	- created svn tag for 1.3.0.
 
