<<<<<<< HEAD
23 September 2020: Wouter
	- Fix #305: dnstap logging significantly affects unbound performance
	  (regression in 1.11).
=======
23 September 2020: Ralph
	- Fix edns-client-tags get_option typo
>>>>>>> 9e9810ab

21 September 2020: Ralph
	- Fix #304: dnstap logging not recovering after dnstap process restarts

21 September 2020: Wouter
	- Merge PR #311 by luismerino: Dynlibmod leak.
	- Error message is logged for dynlibmod malloc failures.
	- iana portlist updated.

18 September 2020: Wouter
	- Fix that prefer-ip4 and prefer-ip6 can be get and set with
	  unbound-control, with libunbound and the unbound-checkconf option
	  output function.
	- iana portlist updated.

15 September 2020: George
	- Introduce test for statistics.

15 September 2020: Wouter
	- Spelling fix.

11 September 2020: Wouter
	- Remove x file mode on ipset/ipset.c and h files.

9 September 2020: Wouter
	- Fix num.expired statistics output.

31 August 2020: Wouter
	- Merge PR #293: Add missing prototype.  Also refactor to use the new
	  shorthand function to clean up the code.
	- Refactor to use sock_strerr shorthand function.
	- Fix #296: systemd nss-lookup.target is reached before unbound can
	  successfully answer queries. Changed contrib/unbound.service.in.

27 August 2020: Wouter
	- Similar to NSD PR#113, implement that interface names can be used,
	  eg. something like interface: eth0 is resolved at server start and
	  uses the IP addresses for that named interface.
	- Review fix, doxygen and assign null in case of error free.

26 August 2020: George
	- Update documentation in python example code.

24 August 2020: Wouter
	- Fix that dnstap reconnects do not spam the log with the repeated
	  attempts.  Attempts on the timer are only logged on high verbosity,
	  if they produce a connection failure error.
	- Fix to apply chroot to dnstap-socket-path, if chroot is enabled.
	- Change configure to use EVP_sha256 instead of HMAC_Update for
	  openssl-3.0.0.

20 August 2020: Ralph
	- Fix stats double count issue (#289).

13 August 2020: Ralph
	- Create and init edns tags data for libunbound.

10 August 2020: Ralph
	- Merge (modified) PR #277, use EVP_MAC_CTX_set_params if available,
	  by Vítězslav Čížek.

10 August 2020: Wouter
	- Fix #287: doc typo: "Additionaly".
	- Rerun autoconf

6 August 2020: Wouter
	- Merge PR #284 and Fix #246: Remove DLV entirely from Unbound.
	  The DLV has been decommisioned and in unbound 1.5.4, in 2015, there
	  was advise to stop using it.  The current code base does not contain
	  DLV code any more.  The use of dlv options displays a warning.

5 August 2020: Wouter
	- contrib/aaaa-filter-iterator.patch file renewed diff content to
	  apply cleanly to the current coderepo for the current code version.

5 August 2020: Ralph
	- Merge PR #272: Add EDNS client tag functionality.

4 August 2020: George
	- Improve error log message when inserting rpz RR.
	- Merge PR #280, Make tvOS & watchOS checks verify truthiness as well as
	  definedness, by Felipe Gasper.

4 August 2020: Wouter
	- Fix mini_event.h on OpenBSD cannot find fd_set.

31 July 2020: Wouter
	- Fix doxygen comment for no ssl for tls session ticket key callback
	  routine.

27 July 2020: George
	- Merge PR #268, draft-ietf-dnsop-serve-stale-10 has become RFC 8767 on
	  March 2020, by and0x000.

27 July 2020: Ralph
	- Merge PR #269, Fix python module len() implementations, by Torbjörn
	  Lönnemark

27 July 2020: Wouter
	- branch now named 1.11.1.  1.11.0rc1 became the 1.11.0 release.
	- Merge PR #270 from cgzones: munin plugin: always exit 0 in autoconf

20 July 2020: Wouter
	- Fix streamtcp to print packet data to stdout.  This makes the
	  stdout and stderr not mix together lines, when parsing its output.
	- Fix contrib/fastrpz.patch to apply cleanly.  It fixes for changes
	  due to added libdynmod, but it does not compile, it conflicts with
	  new rpz code.
	- branch now named 1.11.0 and 1.11.0rc1 tag.

17 July 2020: Wouter
	- Fix libnettle compile for session ticket key callback function
	  changes.
	- Fix lock dependency cycle in rpz zone config setup.

17 July 2020: Ralph
	- Merge PR #234 - Ensure proper alignment of cmsg buffers by Jérémie
	  Courrèges-Anglas.
	- Fix PR #234 log_assert sizeof to use union buffer.

16 July 2020: Wouter
	- Fix check conf test for referencing installation paths.
	- Fix unused variable warning for clang analyzer.

16 July 2020: George
	- Introduce 'include-toplevel:' configuration option.

16 July 2020: Ralph
	- Add bidirectional frame streams support.

8 July 2020: Wouter
	- Fix add missing DSA header, for compilation without deprecated
	  OpenSSL APIs.
	- Fix to use SSL_CTX_set_tlsext_ticket_key_evp_cb in OpenSSL
	  3.0.0-alpha4.
	- Longer keys for the test set, this avoids weak crypto errors.

7 July 2020: Wouter
	- Fix #259: Fix unbound-checkconf does not check view existence.
	  unbound-checkconf checks access-control-view, access-control-tags,
	  access-control-tag-actions and access-control-tag-datas.
	- Fix offset of error printout for access-control-tag-datas.
	- Review fixes for checkconf #259 change.

6 July 2020: Wouter
	- run_vm cleanup better and removes trailing slash on single argument.

29 June 2020: Wouter
	- Move reply list clean for serve expired mesh callback to after
	  the reply is sent, so that script callbacks have reply_info.
	- Also move reply list clean for mesh callbacks to the scrip callback
	  can see the reply_info.
	- Fix for mesh accounting if the reply list already empty to begin
	  with.
	- Fix for mesh accounting when rpz decides to drop a reply with a
	  tcp stream waiting for it.
	- Review fix for number of detached states due to use of variable
	  after end of loop.
	- Fix tcp req info drop due to size call into mesh accounting
	  removal of mesh state during mesh send reply.

24 June 2020: Wouter
	- iana portlist updated.
	- doxygen file comments for dynlibmodule.

17 June 2020: Wouter
	- Fix default explanation in man page for qname-minimisation-strict.
	- Fix display of event loop method with libev.

8 June 2020: Wouter
	- Mention tls name possible when tls is enabled for stub-addr in the
	  man page.

27 May 2020: George
	- Merge PR #241 by Robert Edmonds: contrib/libunbound.pc.in: Do not use
	  "Requires:".

25 May 2020: George
	- Update contrib/aaaa-filter-iterator.patch for the recent
	  generate_sub_request() change and to apply cleanly.

21 May 2020: George
	- Fix for integer overflow when printing RDF_TYPE_TIME.

19 May 2020: Wouter
	- CVE-2020-12662 Unbound can be tricked into amplifying an incoming
	  query into a large number of queries directed to a target.
	- CVE-2020-12663 Malformed answers from upstream name servers can be
	  used to make Unbound unresponsive.
	- Release 1.10.1 is 1.10.0 with fixes, code repository continues,
	  including those fixes, towards the next release.  Configure has
	  version 1.10.2 version number in it.
	- For PR #93: windows compile warnings removal
	- windows compile warnings removal for ip dscp option code.
	- For PR #93: unit test for dynlib module.

18 May 2020: Wouter
	- For PR #93: dynlibmod can handle reloads and deinit and inits again,
	  with dlclose and dlopen of the library again.  Also for multiple
	  modules.  Fix memory leak by not closing dlopened content.  Fix
	  to allow one dynlibmod instance by unbound-checkconf.
	- For PR #93: checkconf allows multiple dynlib in module-config, for
	  a couple cases.
	- For PR #93: checkconf allows python dynlib in module-config, for
	  a couple cases.
	- For PR #93: man page spelling reference fix.
	- For PR #93: fix link of other executables for dynlibmod dependency.

15 May 2020: Wouter
	- Merge PR #93: Add dynamic library support.
	- Fixed conflicts for PR #93 and make configure, yacc, lex.
	- For PR #93: Fix warnings for dynlibmodule.

15 May 2020: Ralph
	- Cache ECS answers with longest scope of CNAME chain.

22 April 2020: George
	- Explicitly use 'rrset-roundrobin: no' for test cases.

21 April 2020: Wouter
	- Merge #225 from akhait: KSK-2010 has been revoked. It removes the
	  KSK-2010 from the default list in unbound-anchor, now that the
	  revocation period is over.  KSK-2017 is the only trust anchor in
	  the shipped default now.

21 April 2020: George
	- Change default value for 'rrset-roundrobin' to yes.
	- Fix tests for new rrset-roundrobin default.

20 April 2020: Wouter
	- Fix #222: --enable-rpath, fails to rpath python lib.
	- Fix for count of reply states in the mesh.
	- Remove unneeded was_mesh_reply check.

17 April 2020: George
	- Add SNI support on more TLS connections (fixes #193).
	- Add SNI support to unbound-anchor.

16 April 2020: George
	- Add doxygen documentation for DSCP.

16 April 2020: Wouter
	- Fix help return code in unbound-control-setup script.
	- Fix for posix shell syntax for trap in nsd-control-setup.
	- Fix for posix shell syntax for trap in run_msg.sh test script.

15 April 2020: George
	- Fix #220: auth-zone section in config may lead to segfault.

7 April 2020: Wouter
	- Merge PR #214 from gearnode: unbound-control-setup recreate
	  certificates.  With the -r option the certificates are created
	  again, without it, only the files that do not exist are created.

6 April 2020: Ralph
	- Keep track of number of timeouts. Use this counter to determine if
	  capsforid fallback should be started.

6 April 2020: George
	- More documentation for redis-expire-records option.

1 April 2020: George
	- Merge PR #206: Redis TTL, by Talkabout.

30 March 2020: Wouter
	- Merge PR #207: Clarify if-automatic listens on 0.0.0.0 and ::
	- Merge PR #208: Fix uncached CLIENT_RESPONSE'es on stateful
	  transports.

27 March 2020: Wouter
	- Merge PR #203 from noloader: Update README-Travis.md with current
	  procedures.

27 March 2020: Ralph
	- Make unbound-control error returned on missing domain name more user
	  friendly.

26 March 2020: Ralph
	- Fix RPZ concurrency issue when using auth_zone_reload.

25 March 2020: George
	- Merge PR #201 from noloader: Fix OpenSSL cross-compaile warnings.
	- Fix on #201.

24 March 2020: Wouter
	- Merge PR #200 from yarikk: add ip-dscp option to specify the DSCP
	  tag for outgoing packets.
	- Fixes on #200.
	- Travis fix for ios by omitting tools from install.

23 March 2020: Wouter
	- Fix compile on Solaris for unbound-checkconf.

20 March 2020: George
	- Merge PR #198 from fobser: Declare lz_enter_rr_into_zone() static, it's
	  only used in this file.

20 March 2020: Wouter
	- Merge PR #197 from fobser: Make log_ident_revert_to_default() a
	  proper prototype.

19 March 2020: Ralph
	- Merge PR#191: Update iOS testing on Travis, by Jeffrey Walton.
	- Fix #158: open tls-session-ticket-keys as binary, for Windows. By
	  Daisuke HIGASHI.
	- Merge PR#134, Allow the kernel to provide random source ports. By
	  Florian Obser.
	- Log warning when using outgoing-port-permit and outgoing-port-avoid
	  while explicit port randomisation is disabled.
	- Merge PR#194: Add libevent testing to Travis, by Jeffrey Walton.
	- Fix .travis.yml error, missing 'env' option.

16 March 2020: Wouter
	- Fix #192: In the unbound-checkconf tool, the module config of
	  dns64 subnetcache respip validator iterator is whitelisted, it was
	  reported it seems to work.

12 March 2020: Wouter
	- Fix compile of test tools without protobuf.

11 March 2020: Ralph
	- Add check to make sure RPZ records are subdomains of configured
	  zone origin.

11 March 2020: George
	- Fix #189: mini_event.h:142:17: error: field 'ev_timeout' has incomplete
	  type, by noloader.
	- Changelog entry for (Fix #189, Merge PR #190).

11 March 2020: Wouter
	- Fix #188: unbound-control.c:882:6: error: 'execlp' is
	  unavailable: not available on tvOS.

6 March 2020: George
	- Merge PR #186, fix #183: Fix unrecognized 'echo -n' option on OS X, by
	  noloader

5 March 2020: Wouter
	- Fix PR #182 from noloader: Add iOS testing to Travis.

4 March 2020: Ralph
	- Update README-Travis.md (from PR #179), by Jeffrey Walton.

4 March 2020: George
	- Merge PR #181 from noloader: Fix OpenSSL -pie warning on Android.

4 March 2020: Wouter
	- Merge PR #180 from noloader: Avoid calling exit in Travis script.

3 March 2020: George
	- Upgrade config.guess(2020-01-01) and config.sub(2020-01-01).

2 March 2020: Ralph
	- Fix #175, Merge PR #176: fix link error when OpenSSL is configured
 	  with no-engine, thanks noloader.

2 March 2020: George
	- Fix compiler warning in dns64/dns64.c
	- Merge PR #174: Add Android to Travis testing, by noloader.
	- Move android build scripts to contrib/ and allow android tests to fail.

2 March 2020: Wouter
	- Fix #177: dnstap does not build on macOS.

28 February 2020: Ralph
	- Merge PR #172: Add IBM s390x arch for testing, by noloader.

28 February 2020: Wouter
	- Merge PR #173: updated makedist.sh for config.guess and
	  config.sub and sha256 digest for gpg, by noloader.
	- Merge PR #164: Framestreams, this branch implements dnstap
	  unidirectional connectivity in unbound. This has a number of
	  new features.

	  The dependency on libfstrm is removed. The fstrm protocol code
	  resides in dnstap/dnstap_fstrm.h and dnstap/dnstap_fstrm.c. This
	  contains a brief definition of what unbound needs.

	  The make unbound-dnstap-socket builds a debug tool,
	  unbound-dnstap-socket. It can listen, accept multiple DNSTAP
	  streams and print information. Commandline options control it.

	  Unbound can reconnect if the unix domain socket file socket is
	  closed. This uses exponential backoff after which it uses a
	  one second timer to throttle cpu down. There is also support
	  to use TCP and TLS for connecting to the log server. There
	  are new config options to turn them on, in the dnstap section
	  in the man page and example config file. dnstap-ip with IP
	  address of server for TCP or TLS use. dnstap-tls to turn
	  on TLS. And dnstap-tls-server-name, dnstap-tls-cert-bundle,
	  dnstap-tls-client-key-file and dnstap-tls-client-cert-file
	  to configure the certificates for server authentication and
	  client authentication, or leave at "" to not use that.

27 February 2020: George
	- Merge PR #171: Add additional compilers and platforms to Travis
	  testing, by noloader.

27 February 2020: Wouter
	- Fix #169: Fix warning for daemon/remote.c output may be truncated
	  from snprintf.
	- Fix #170: Fix gcc undefined sanitizer signed integer overflow
	  warning in signature expiry RFC1982 serial number arithmetic.
	- Fix more undefined sanitizer issues, in respip copy_rrset null
	  dname, and in the client_info_compare routine for null memcmp.

26 February 2020: Wouter
	- iana portlist updated.

25 February 2020: Wouter
	- Fix #165: Add prefer-ip4: yesno config option to prefer ipv4 for
	  using ipv4 filters, because the hosts ip6 netblock /64 is not owned
	  by one operator, and thus reputation is shared.

24 February 2020: George
	- Merge PR #166: Fix typo in unbound.service.in, by glitsj16.

20 February 2020: Wouter
	- Updated contrib/unbound_smf23.tar.gz with Solaris SMF service for
	  Unbound from Yuri Voinov.
	- master branch has 1.10.1 version.

18 February 2020: Wouter
	- protect X509_CHECK_FLAG_NO_PARTIAL_WILDCARDS with ifdef for
	  different openssl versions.

17 February 2020: Wouter
	- changelog point where the tag for 1.10.0rc2 release is.  And with
	  the unbound_smf23 commit added to it, that is the 1.10.0 release.

17 February 2020: Ralph
	- Add respip to supported module-config options in unbound-checkconf.

17 February 2020: George
	- Remove unused variable.

17 February 2020: Wouter
	- contrib/drop2rpz: perl script that converts the Spamhaus DROP-List
	  in RPZ-Format, contributed by Andreas Schulze.

14 February 2020: Wouter
	- Fix spelling in unbound.conf.5.in.
	- Stop unbound-checkconf from insisting that auth-zone and rpz
	  zonefiles have to exist.  They can not exist, and download later.

13 February 2020: Wouter
	- tag for 1.10.0rc1 release.

12 February 2020: Wouter
	- Fix with libnettle make test with dsa disabled.
	- Fix contrib/fastrpz.patch to apply cleanly.  Fix for serve-stale
	  fixes, but it does not compile, conflicts with new rpz code.
	- Fix to clean memory leak of respip_addr.lock when ip_tree deleted.
	- Fix compile warning when threads disabled.
	- updated version number to 1.10.0.

10 February 2020: George
	- Document 'ub_result.was_ratelimited' in libunbound.
	- Fix use after free on log-identity after a reload; Fixes #163.

6 February 2020: George
	- Fix num_reply_states and num_detached_states counting with
	  serve_expired_callback.
	- Cleaner code in mesh_serve_expired_lookup.
	- Document in unbound.conf manpage that configuration clauses can be
	  repeated in the configuration file.

6 February 2020: Wouter
	- Fix num_reply_addr counting in mesh and tcp drop due to size
	  after serve_stale commit.
	- Fix to create and destroy rpz_lock in auth_zones structure.
	- Fix to lock zone before adding rpz qname trigger.
	- Fix to lock and release once in mesh_serve_expired_lookup.
	- Fix to put braces around empty if body when threading is disabled.

5 February 2020: George
	- Added serve-stale functionality as described in
	  draft-ietf-dnsop-serve-stale-10. `serve-expired-*` options can be used
	  to configure the behavior.
	- Updated cachedb to honor `serve-expired-ttl`; Fixes #107.
	- Renamed statistic `num.zero_ttl` to `num.expired` as expired replies
	  come with a configurable TTL value (`serve-expired-reply-ttl`).
	- Fixed stats when replying with cached, cname-aliased records.
	- Added missing default values for redis cachedb backend.

3 February 2020: Ralph
	- Add assertion to please static analyzer

31 January 2020: Wouter
	- Fix fclose on error in TLS session ticket code.

30 January 2020: Ralph
	- Fix memory leak in error condition remote.c
	- Fix double free in error condition view.c
	- Fix memory leak in do_auth_zone_transfer on success
	- Merge RPZ support into master. Only QNAME and Response IP triggers are
	  supported.
	- Stop working on socket when socket() call returns an error.
	- Check malloc return values in TLS session ticket code

30 January 2020: Wouter
	- Fix subnet tests for disabled DSA algorithm by default.
	- Update contrib/fastrpz.patch for clean diff with current code.
	- Merge PR#151: Fixes for systemd units, by Maryse47, Edmonds
	  and Frzk.  Updates the unbound.service systemd file and adds
	  a portable systemd service file.
	- updated .gitignore for added contrib file.
	- Add build rule for ipset to Makefile
	- Add getentropy_freebsd.o to Makefile dependencies.

29 January 2020: Ralph
	- Merge PR#156 from Alexander Berkes; Added unbound-control
	  view_local_datas_remove command.

29 January 2020: Wouter
	- Fix #157: undefined reference to `htobe64'.

28 January 2020: Ralph
	- Merge PR#147; change rfc reference for reserved top level dns names.

28 January 2020: Wouter
	- iana portlist updated.
	- Fix to silence the tls handshake errors for broken pipe and reset
	  by peer, unless verbosity is set to 2 or higher.

27 January 2020: Ralph
	- Merge PR#154; Allow use of libbsd functions with configure option
	  --with-libbsd. By Robert Edmonds and Steven Chamberlain.
	- Merge PR#148; Add some TLS stats to unbound_munin_. By Fredrik Pettai.

27 January 2020: Wouter
	- Merge PR#155 from Robert Edmonds: contrib/libunbound.pc.in: Fixes
	  to Libs/Requires for crypto library dependencies.
	- Fix #153: Disable validation for DSA algorithms.  RFC 8624
	  compliance.

23 January 2020: Wouter
	- Merge PR#150 from Frzk: Systemd unit without chroot.  It add
	  contrib/unbound_nochroot.service.in, a systemd file for use with
	  chroot: "", see comments in the file, it uses systemd protections
	  instead.

14 January 2020: Wouter
	- Removed the dnscrypt_queries and dnscrypt_queries_chacha tests,
	  because dnscrypt-proxy (2.0.36) does not support the test setup
	  any more, and also the config file format does not seem to have
	  the appropriate keys to recreate that setup.
	- Fix crash after reload where a stats lookup could reference old key
	  cache and neg cache structures.
	- Fix for memory leak when edns subnet config options are read when
	  compiled without edns subnet support.
	- Fix auth zone support for NSEC3 records without salt.

10 January 2020: Wouter
	- Fix the relationship between serve-expired and prefetch options,
	  patch from Saksham Manchanda from Secure64.
	- Fix unreachable code in ssl set options code.

8 January 2020: Ralph
	- Fix #138: stop binding pidfile inside chroot dir in systemd service
	  file.

8 January 2020: Wouter
	- Fix 'make test' to work for --disable-sha1 configure option.
	- Fix out-of-bounds null-byte write in sldns_bget_token_par while
	  parsing type WKS, reported by Luis Merino from X41 D-Sec.
	- Updated sldns_bget_token_par fix for also space for the zero
	  delimiter after the character.  And update for more spare space.

6 January 2020: George
	- Downgrade compat/getentropy_solaris.c to version 1.4 from OpenBSD.
	  The dl_iterate_phdr() function introduced in newer versions raises
	  compilation errors on solaris 10.
	- Changes to compat/getentropy_solaris.c for,
	  ifdef stdint.h inclusion for older systems.
	  ifdef sha2.h inclusion for older systems.

6 January 2020: Wouter
	- Merge #135 from Florian Obser: Use passed in neg and key cache
	  if non-NULL.
	- Fix #140: Document slave not downloading new zonefile upon update.

16 December 2019: George
	- Update mailing list URL.

12 December 2019: Ralph
	- Master is 1.9.7 in development.
	- Fix typo to let serve-expired-ttl work with ub_ctx_set_option(), by
	  Florian Obser

10 December 2019: Wouter
	- Fix to make auth zone IXFR to fallback to AXFR if a single
	  response RR is received over TCP with the SOA in it.

6 December 2019: Wouter
	- Fix ipsecmod compile.
	- Fix Makefile.in for ipset module compile, from Adi Prasaja.
	- release-1.9.6 tag, which became the 1.9.6 release

5 December 2019: Wouter
	- unbound-fuzzers.tar.bz2: three programs for fuzzing, that are 1:1
	  replacements for unbound-fuzzme.c that gets created after applying
	  the contrib/unbound-fuzzme.patch.  They are contributed by
	  Eric Sesterhenn from X41 D-Sec.
	- tag for 1.9.6rc1.

4 December 2019: Wouter
	- Fix lock type for memory purify log lock deletion.
	- Fix testbound for alloccheck runs, memory purify and lock checks.
	- update contrib/fastrpz.patch to apply more cleanly.
	- Fix Make Test Fails when Configured With --enable-alloc-nonregional,
	  reported by X41 D-Sec.

3 December 2019: Wouter
	- Merge pull request #124 from rmetrich: Changed log lock
	  from 'quick' to 'basic' because this is an I/O lock.
	- Fix text around serial arithmatic used for RRSIG times to refer
	  to correct RFC number.
	- Fix Assert Causing DoS in synth_cname(),
	  reported by X41 D-Sec.
	- Fix similar code in auth_zone synth cname to add the extra checks.
	- Fix Assert Causing DoS in dname_pkt_copy(),
	  reported by X41 D-Sec.
	- Fix OOB Read in sldns_wire2str_dname_scan(),
	  reported by X41 D-Sec.
	- Fix Out of Bounds Write in sldns_str2wire_str_buf(),
	  reported by X41 D-Sec.
	- Fix Out of Bounds Write in sldns_b64_pton(),
	  fixed by check in sldns_str2wire_int16_data_buf(),
	  reported by X41 D-Sec.
	- Fix Insufficient Handling of Compressed Names in dname_pkt_copy(),
	  reported by X41 D-Sec.
	- Fix Out of Bound Write Compressed Names in rdata_copy(),
	  reported by X41 D-Sec.
	- Fix Hang in sldns_wire2str_pkt_scan(),
	  reported by X41 D-Sec.
	  This further lowers the max to 256.
	- Fix snprintf() supports the n-specifier,
	  reported by X41 D-Sec.
	- Fix Bad Indentation, in dnscrypt.c,
	  reported by X41 D-Sec.
	- Fix Client NONCE Generation used for Server NONCE,
	  reported by X41 D-Sec.
	- Fix compile error in dnscrypt.
	- Fix _vfixed not Used, removed from sbuffer code,
	  reported by X41 D-Sec.
	- Fix Hardcoded Constant, reported by X41 D-Sec.
	- make depend

2 December 2019: Wouter
	- Merge pull request #122 from he32: In tcp_callback_writer(),
	  don't disable time-out when changing to read.

22 November 2019: George
	- Fix compiler warnings.

22 November 2019: Wouter
	- Fix dname loop maximum, reported by Eric Sesterhenn from X41 D-Sec.
	- Add make distclean that removes everything configure produced,
	  and make maintainer-clean that removes bison and flex output.

20 November 2019: Wouter
	- Fix Out of Bounds Read in rrinternal_get_owner(),
	  reported by X41 D-Sec.
	- Fix Race Condition in autr_tp_create(),
	  reported by X41 D-Sec.
	- Fix Shared Memory World Writeable,
	  reported by X41 D-Sec.
	- Adjust unbound-control to make stats_shm a read only operation.
	- Fix Weak Entropy Used For Nettle,
	  reported by X41 D-Sec.
	- Fix Randomness Error not Handled Properly,
	  reported by X41 D-Sec.
	- Fix Out-of-Bounds Read in dname_valid(),
	  reported by X41 D-Sec.
	- Fix Config Injection in create_unbound_ad_servers.sh,
	  reported by X41 D-Sec.
	- Fix Local Memory Leak in cachedb_init(),
	  reported by X41 D-Sec.
	- Fix Integer Underflow in Regional Allocator,
	  reported by X41 D-Sec.
	- Upgrade compat/getentropy_linux.c to version 1.46 from OpenBSD.
	- Synchronize compat/getentropy_win.c with version 1.5 from
	  OpenBSD, no changes but makes the file, comments, identical.
	- Upgrade compat/getentropy_solaris.c to version 1.13 from OpenBSD.
	- Upgrade compat/getentropy_osx.c to version 1.12 from OpenBSD.
	- Changes to compat/getentropy files for,
	  no link to openssl if using nettle, and hence config.h for
	  HAVE_NETTLE variable.
	  compat definition of MAP_ANON, for older systems.
	  ifdef stdint.h inclusion for older systems.
	  ifdef sha2.h inclusion for older systems.
	- Fixed Compat Code Diverging from Upstream, reported by X41 D-Sec.
	- Fix compile with --enable-alloc-checks, reported by X41 D-Sec.
	- Fix Terminating Quotes not Written, reported by X41 D-Sec.
	- Fix Useless memset() in validator, reported by X41 D-Sec.
	- Fix Unrequired Checks, reported by X41 D-Sec.
	- Fix Enum Name not Used, reported by X41 D-Sec.
	- Fix NULL Pointer Dereference via Control Port,
	  reported by X41 D-Sec.
	- Fix Bad Randomness in Seed, reported by X41 D-Sec.
	- Fix python examples/calc.py for eval, reported by X41 D-Sec.
	- Fix comments for doxygen in dns64.

19 November 2019: Wouter
	- Fix CVE-2019-18934, shell execution in ipsecmod.
	- 1.9.5 is 1.9.4 with bugfix, trunk is 1.9.6 in development.
	- Fix authzone printout buffer length check.
	- Fixes to please lint checks.
	- Fix Integer Overflow in Regional Allocator,
	  reported by X41 D-Sec.
	- Fix Unchecked NULL Pointer in dns64_inform_super()
	  and ipsecmod_new(), reported by X41 D-Sec.
	- Fix Out-of-bounds Read in rr_comment_dnskey(),
	  reported by X41 D-Sec.
	- Fix Integer Overflows in Size Calculations,
	  reported by X41 D-Sec.
	- Fix Integer Overflow to Buffer Overflow in
	  sldns_str2wire_dname_buf_origin(), reported by X41 D-Sec.
	- Fix Out of Bounds Read in sldns_str2wire_dname(),
	  reported by X41 D-Sec.
	- Fix Out of Bounds Write in sldns_bget_token_par(),
	  reported by X41 D-Sec.

18 November 2019: Wouter
	- In unbound-host use separate variable for get_option to please
	  code checkers.
	- update to bison output of 3.4.1 in code repository.
	- Provide a prototype for compat malloc to remove compile warning.
	- Portable grep usage for reuseport configure test.
	- Check return type of HMAC_Init_ex for openssl 0.9.8.
	- gitignore .source tempfile used for compatible make.

13 November 2019: Wouter
	- iana portlist updated.
	- contrib/fastrpz.patch updated to apply for current code.
	- fixes for splint cleanliness, long vs int in SSL set_mode.

11 November 2019: Wouter
	- Fix #109: check number of arguments for stdin-pipes in
	  unbound-control and fail if too many arguments.
	- Merge #102 from jrtc27: Add getentropy emulation for FreeBSD.

24 October 2019: Wouter
	- Fix #99: Memory leak in ub_ctx (event_base will never be freed).

23 October 2019: George
	- Add new configure option `--enable-fully-static` to enable full static
	  build if requested; in relation to #91.

23 October 2019: Wouter
	- Merge #97: manpage: Add missing word on unbound.conf,
	  from Erethon.

22 October 2019: Wouter
	- drop-tld.diff: adds option drop-tld: yesno that drops 2 label
	  queries, to stop random floods.  Apply with
	  patch -p1 < contrib/drop-tld.diff and compile.
	  From Saksham Manchanda (Secure64).  Please note that we think this
	  will drop DNSKEY and DS lookups for tlds and hence break DNSSEC
	  lookups for downstream clients.

7 October 2019: Wouter
	- Add doxygen comments to unbound-anchor source address code, in #86.

3 October 2019: Wouter
	- Merge #90 from vcunat: fix build with nettle-3.5.
	- Merge 1.9.4 release with fix for vulnerability CVE-2019-16866.
	- Continue with development of 1.9.5.
	- Merge #86 from psquarejho: Added -b source address option to
	  smallapp/unbound-anchor.c, from Lukas Wunner.

26 September 2019: Wouter
	- Merge #87 from hardfalcon: Fix contrib/unbound.service.in,
	  Drop CAP_KILL, use + prefix for ExecReload= instead.

25 September 2019: Wouter
	- The unbound.conf includes are sorted ascending, for include
	  statements with a '*' from glob.

23 September 2019: Wouter
	- Merge #85 for #84 from sam-lunt: Add kill capability to systemd
	  service file to fix that systemctl reload fails.

20 September 2019: Wouter
	- Merge #82 from hardfalcon: Downgrade CAP_NET_ADMIN to CAP_NET_RAW
	  in unbound.service.
	- Merge #81 from Maryse47: Consistently use /dev/urandom instead
	  of /dev/random in scripts and docs.
	- Merge #83 from Maryse47: contrib/unbound.service.in: do not fork
	  into the background.

19 September 2019: Wouter
	- Fix #78: Memory leak in outside_network.c.
	- Merge pull request #76 from Maryse47: Improvements and fixes for
	  systemd unbound.service.
	- oss-fuzz badge on README.md.
	- Fix fix for #78 to also free service callback struct.
	- Fix for oss-fuzz build warning.
	- Fix wrong response ttl for prepended short CNAME ttls, this would
	  create a wrong zero_ttl response count with serve-expired enabled.
	- Merge #80 from stasic: Improve wording in man page.

11 September 2019: Wouter
	- Use explicit bzero for wiping clear buffer of hash in cachedb,
	  reported by Eric Sesterhenn from X41 D-Sec.

9 September 2019: Wouter
	- Fix #72: configure --with-syslog-facility=LOCAL0-7 with default
	  LOG_DAEMON (as before) can set the syslog facility that the server
	  uses to log messages.

4 September 2019: Wouter
	- Fix #71: fix openssl error squelch commit compilation error.

3 September 2019: Wouter
	- squelch DNS over TLS errors 'ssl handshake failed crypto error'
	  on low verbosity, they show on verbosity 3 (query details), because
	  there is a high volume and the operator cannot do anything for the
	  remote failure.  Specifically filters the high volume errors.

2 September 2019: Wouter
	- ipset module #28: log that an address is added, when verbosity high.
	- ipset: refactor long routine into three smaller ones.
	- updated Makefile dependencies.

23 August 2019: Wouter
	- Fix contrib/fastrpz.patch asprintf return value checks.

22 August 2019: Wouter
	- Fix that pkg-config is setup before --enable-systemd needs it.
	- 1.9.3rc2 release candidate tag.  And this became the 1.9.3 release.
	  Master is 1.9.4 in development.

21 August 2019: Wouter
	- Fix log_dns_msg to log irrespective of minimal responses config.

19 August 2019: Ralph
	- Document limitation of pidfile removal outside of chroot directory.

16 August 2019: Wouter
	- Fix unittest valgrind false positive uninitialised value report,
	  where if gcc 9.1.1 uses -O2 (but not -O1) then valgrind 3.15.0
	  issues an uninitialised value for the token buffer at the str2wire.c
	  rrinternal_get_owner() strcmp with the '@' value.  Rewritten to use
	  straight character comparisons removes the false positive.  Also
	  valgrinds --expensive-definedness-checks=yes can stop this false
	  positive.
	- Please doxygen's parser for "@" occurrence in doxygen comment.
	- Fixup contrib/fastrpz.patch
	- Remove warning about unknown cast-function-type warning pragma.

15 August 2019: Wouter
	- iana portlist updated.
	- Fix autotrust temp file uniqueness windows compile.
	- avoid warning about upcast on 32bit systems for autotrust.
	- escape commandline contents for -V.
	- Fix character buffer size in ub_ctx_hosts.
	- 1.9.3rc1 release candidate tag.
	- Option -V prints if TCP fastopen is available.

14 August 2019: George
	- Fix #59, when compiled with systemd support check that we can properly
	  communicate with systemd through the `NOTIFY_SOCKET`.

14 August 2019: Wouter
	- Generate configlexer with newer flex.
	- Fix warning for unused variable for compilation without systemd.

12 August 2019: George
	- Introduce `-V` option to print the version number and build options.
	  Previously reported build options like linked libs and linked modules
	  are now moved from `-h` to `-V` as well for consistency.
	- PACKAGE_BUGREPORT now also includes link to GitHub issues.

1 August 2019: Wouter
	- For #52 #53, second context does not close logfile override.
	- Fix #52 #53, fix for example fail program.
	- Fix to return after failed auth zone http chunk write.
	- Fix to remove unused test for task_probe existance.
	- Fix to timeval_add for remaining second in microseconds.
	- Check repinfo in worker_handle_request, if null, drop it.

29 July 2019: Wouter
	- Add verbose log message when auth zone file is written, at level 4.
	- Add hex print of trust anchor pointer to trust anchor file temp
	  name to make it unique, for libunbound created multiple contexts.

23 July 2019: Wouter
	- Fix question section mismatch in local zone redirect.

19 July 2019: Wouter
	- Fix #49: Set no renegotiation on the SSL context to stop client
	  session renegotiation.

12 July 2019: Wouter
	- Fix #48: Unbound returns additional records on NODATA response,
	  if minimal-responses is enabled, also the additional for negative
	  responses is removed.

9 July 2019: Ralph
	- Fix in respip addrtree selection. Absence of addr_tree_init_parents()
	  call made it impossible to go up the tree when the matching netmask is
	  too specific.

5 July 2019: Ralph
	- Fix for possible assertion failure when answering respip CNAME from
	  cache.

25 June 2019: Wouter
	- For #45, check that 127.0.0.1 and ::1 are not used in unbound.conf
	  when do-not-query-localhost is turned on, or at default on,
	  unbound-checkconf prints a warning if it is found in forward-addr or
	  stub-addr statements.

24 June 2019: Wouter
	- Fix memleak in unit test, reported from the clang 8.0 static analyzer.

18 June 2019: Wouter
	- PR #28: IPSet module, by Kevin Chou.  Created a module to support
	  the ipset that could add the domain's ip to a list easily.
	  Needs libmnl, and --enable-ipset and config it, doc/README.ipset.md.
	- Fix to omit RRSIGs from addition to the ipset.
	- Fix to make unbound-control with ipset, remove unused variable,
	  use unsigned type because of comparison, and assign null instead
	  of compare with it.  Remade lex and yacc output.
	- make depend
	- Added documentation to the ipset files (for doxygen output).
	- Merge PR #6: Python module: support multiple instances
	- Merge PR #5: Python module: define constant MODULE_RESTART_NEXT
	- Merge PR #4: Python module: assign something useful to the
	  per-query data store 'qdata'
	- Fix python dict reference and double free in config.

17 June 2019: Wouter
	- Master contains version 1.9.3 in development.
	- Fix #39: In libunbound, leftover logfile is close()d unpredictably.
	- Fix for #24: Fix abort due to scan of auth zone masters using old
	  address from previous scan.

12 June 2019: Wouter
	- Fix another spoolbuf storage code point, in prefetch.
	- 1.9.2rc3 release candidate tag.  Which became the 1.9.2 release
	  on 17 June 2019.

11 June 2019: Wouter
	- Fix that fixes the Fix that spoolbuf is not used to store tcp
	  pipelined response between mesh send and callback end, this fixes
	  error cases that did not use the correct spoolbuf.
	- 1.9.2rc2 release candidate tag.

6 June 2019: Wouter
	- 1.9.2rc1 release candidate tag.

4 June 2019: Wouter
	- iana portlist updated.

29 May 2019: Wouter
	- Fix to guard _OPENBSD_SOURCE from redefinition.

28 May 2019: Wouter
	- Fix to define _OPENBSD_SOURCE to get reallocarray on NetBSD.
	- gitignore config.h.in~.

27 May 2019: Wouter
	- Fix double file close in tcp pipelined response code.

24 May 2019: Wouter
	- Fix that spoolbuf is not used to store tcp pipelined response
	  between mesh send and callback end.

20 May 2019: Wouter
	- Note that so-reuseport at extreme load is better turned off,
	  otherwise queries are not distributed evenly, on Linux 4.4.x.

16 May 2019: Wouter
	- Fix #31: swig 4.0 and python module.

13 May 2019: Wouter
	- Squelch log messages from tcp send about connection reset by peer.
	  They can be enabled with verbosity at higher values for diagnosing
	  network connectivity issues.
	- Attempt to fix malformed tcp response.

9 May 2019: Wouter
	- Revert fix for oss-fuzz, error is in that build script that
	  unconditionally includes .o files detected by configure, also
	  when the machine architecture uses different LIBOBJS files.

8 May 2019: Wouter
	- Attempt to fix build failure in oss-fuzz because of reallocarray.
	  https://bugs.chromium.org/p/oss-fuzz/issues/detail?id=14648.
	  Does not omit compile flags from commandline.

7 May 2019: Wouter
	- Fix edns-subnet locks, in error cases the lock was not unlocked.
	- Fix doxygen output error on readme markdown vignettes.

6 May 2019: Wouter
	- Fix #29: Solaris 11.3 and missing symbols be64toh, htobe64.
	- Fix #30: AddressSanitizer finding in lookup3.c.  This sets the
	  hash function to use a slower but better auditable code that does
	  not read beyond array boundaries.  This makes code better security
	  checkable, and is better for security.  It is fixed to be slower,
	  but not read outside of the array.

2 May 2019: Wouter
	- contrib/fastrpz.patch updated for code changes, and with git diff.
	- Fix .gitignore, add pythonmod and dnstap generated files.
	  And unit test generated files, and generated doc files.

1 May 2019: Wouter
	- Update makedist for git.
	- Nicer travis output for clang analysis.
	- PR #16: XoT support, AXFR over TLS, turn it on with
	  master: <ip>#<authname> in unbound.conf.  This uses TLS to
	  download the AXFR (or IXFR).

25 April 2019: Wouter
	- Fix wrong query name in local zone redirect answers with a CNAME,
	  the copy of the local alias is in unpacked form.

18 April 2019: Ralph
	- Scrub RRs from answer section when reusing NXDOMAIN message for
	  subdomain answers.
	- For harden-below-nxdomain: do not consider a name to be non-exitent
	  when message contains a CNAME record.

18 April 2019: Wouter
	- travis build file.

16 April 2019: Wouter
	- Better braces in if statement in TCP fastopen code.
	- iana portlist updated.

15 April 2019: Wouter
	- Fix tls write event for read state change to re-call SSL_write and
	  not resume the TLS handshake.

11 April 2019: George
	- Update python documentation for init_standard().
	- Typos.

11 April 2019: Wouter
	- Fix that auth zone uses correct network type for sockets for
	  SOA serial probes.  This fixes that probes fail because earlier
	  probe addresses are unreachable.
	- Fix that auth zone fails over to next master for timeout in tcp.
	- Squelch SSL read and write connection reset by peer and broken pipe 
	  messages.  Verbosity 2 and higher enables them.

8 April 2019: Wouter
	- Fix to use event_assign with libevent for thread-safety.
	- verbose information about auth zone lookup process, also lookup
	  start, timeout and fail.
	- Fix #17: Add python module example from Jan Janak, that is a
	  plugin for the Unbound DNS resolver to resolve DNS records in
	  multicast DNS [RFC 6762] via Avahi.  The plugin communicates
	  with Avahi via DBus. The comment section at the beginning of
	  the file contains detailed documentation.
	- Fix to wipe ssl ticket keys from memory with explicit_bzero,
	  if available.

5 April 2019: Wouter
	- Fix to reinit event structure for accepted TCP (and TLS) sockets.

4 April 2019: Wouter
	- Fix spelling error in log output for event method.

3 April 2019: Wouter
	- Move goto label in answer_from_cache to the end of the function
	  where it is more visible.
	- Fix auth-zone NSEC3 response for wildcard nodata answers,
	  include the closest encloser in the answer.

2 April 2019: Wouter
	- Fix auth-zone NSEC3 response for empty nonterminals with exact
	  match nsec3 records.
	- Fix for out of bounds integers, thanks to OSTIF audit.  It is in
	  allocation debug code.
	- Fix for auth zone nsec3 ent fix for wildcard nodata.

25 March 2019: Wouter
	- Fix that tls-session-ticket-keys: "" on its own in unbound.conf
	  disables the tls session ticker key calls into the OpenSSL API.
	- Fix crash if tls-servic-pem not filled in when necessary.

21 March 2019: Wouter
	- Fix #4240: Fix whitespace cleanup in example.conf.

19 March 2019: Wouter
	- add type CAA to libpyunbound (accessing libunbound from python).

18 March 2019: Wouter
	- Add log message, at verbosity 4, that says the query is encrypted
	  with TLS, if that is enabled for the query.
	- Fix #4239: set NOTIMPL when deny-any is enabled, for RFC8482.

7 March 2019: Wouter
	- Fix for #4233: guard use of NDEBUG, so that it can be passed in
	  CFLAGS into configure.

5 March 2019: Wouter
	- Tag release 1.9.1rc1.  Which became 1.9.1 on 12 March 2019.  Trunk
	  has 1.9.2 in development.

1 March 2019: Wouter
	- output forwarder log in ssl_req_order test.

28 February 2019: Wouter
	- Remove memory leak on pythonmod python2 script file init.
	- Remove swig gcc8 python function cast warnings, they are ignored.
	- Print correct module that failed when module-config is wrong.

27 February 2019: Wouter
	- Fix #4229: Unbound man pages lack information, about access-control
	  order and local zone tags, and elements in views.
	- Fix #14: contrib/unbound.init: Fix wrong comparison judgment
	  before copying.
	- Fix for python module on Windows, fix fopen.

25 February 2019: Wouter
	- Fix #4227: pair event del and add for libevent for tcp_req_info.

21 February 2019: Wouter
	- Fix the error for unknown module in module-config is understandable,
	  and explains it was not compiled in and where to see the list.
	- In example.conf explain where to put cachedb module in module-config.
	- In man page and example config explain that most modules have to
	  be listed at the start of module-config.

20 February 2019: Wouter
	- Fix pythonmod include and sockaddr_un ifdefs for compile on
	  Windows, and for libunbound.

18 February 2019: Wouter
	- Print query name with ip_ratelimit exceeded log lines.
	- Spaces instead of tabs in that log message.
	- Print query name and IP address when domain rate limit exceeded.

14 February 2019: Wouter
	- Fix capsforid canonical sort qsort callback.

11 February 2019: Wouter
	- Note default for module-config in man page.
	- Fix recursion lame test for qname minimisation asked queries,
	  that were not present in the set of prepared answers.
	- Fix #13: Remove left-over requirements on OpenSSL >= 1.1.0 for
	  cert name matching, from man page.
	- make depend, with newer gcc, nicer layout.

7 February 2019: Wouter
	- Fix #4206: OpenSSL 1.0.2 hostname verification for FreeBSD 11.2.
	- Fix that qname minimisation does not skip a label when missing
	  nameserver targets need to be fetched.
	- Fix #4225: clients seem to erroneously receive no answer with
	  DNS-over-TLS and qname-minimisation.

4 February 2019: Wouter
	- Fix that log-replies prints the correct name for local-alias
	  names, for names that have a CNAME in local-data configuration.
	  It logs the original query name, not the target of the CNAME.
	- Add local-zone type inform_redirect, which logs like type inform,
	  and redirects like type redirect.
	- Perform canonical sort for 0x20 capsforid compare of replies,
	  this sorts rrsets in the authority and additional section before
	  comparison, so that out of order rrsets do not cause failure.

31 January 2019: Wouter
	- Set ub_ctx_set_tls call signature in ltrace config file for
	  libunbound in contrib/libunbound.so.conf.
	- improve documentation for tls-service-key and forward-first.
	- #10: fixed pkg-config operations, PKG_PROG_PKG_CONFIG moved out of
	  conditional section, fixes systemd builds, from Enrico Scholz.
	- #9: For openssl 1.0.2 use the CRYPTO_THREADID locking callbacks,
	  still supports the set_id_callback previous API.  And for 1.1.0
	  no locking callbacks are needed.
	- #8: Fix OpenSSL without ENGINE support compilation.
	- Wipe TLS session key data from memory on exit.

30 January 2019: Ralph
	- Fix case in which query timeout can result in marking delegation
	  as edns_lame_known.

29 January 2019: Wouter
	- Fix spelling of tls-ciphers in example.conf.in.
	- Fix #4224: auth_xfr_notify.rpl test broken due to typo
	- Fix locking for libunbound context setup with broken port config.

28 January 2019: Wouter
	- ub_ctx_set_tls call for libunbound that enables DoT for the machines
	  set with ub_ctx_set_fwd.  Patch from Florian Obser.
	- Set build system for added call in the libunbound API.
	- List example config for root zone copy locally hosted with auth-zone
	  as suggested from draft-ietf-dnsop-7706-bis-02.  But with updated
	  B root address.
	- set version to 1.9.0 for release.  And this was released with the
	  spelling for tls-ciphers fix as 1.9.0 on Feb 5.  Trunk has 1.9.1 in
	  development.

25 January 2019: Wouter
	- Fix that tcp for auth zone and outgoing does not remove and
	  then gets the ssl read again applied to the deleted commpoint.
	- updated contrib/fastrpz.patch to cleanly diff.
	- no lock when threads disabled in tcp request buffer count.
	- remove compile warnings from libnettle compile.
	- output of newer lex 2.6.1 and bison 3.0.5.

24 January 2019: Wouter
	- Newer aclocal and libtoolize used for generating configure scripts,
	  aclocal 1.16.1 and libtoolize 2.4.6.
	- Fix unit test for python 3.7 new keyword 'async'.
	- clang analysis fixes, assert arc4random buffer in init,
	  no check for already checked delegation pointer in iterator,
	  in testcode check for NULL packet matches, in perf do not copy
	  from NULL start list when growing capacity.  Adjust host and file
	  only when present in test header read to please checker.  In
	  testcode for unknown macro operand give zero result. Initialise the
	  passed argv array in test code.  In test code add EDNS data
	  segment copy only when nonempty.
	- Patch from Florian Obser fixes some compiler warnings:
	  include mini_event.h to have a prototype for mini_ev_cmp
	  include edns.h to have a prototype for apply_edns_options
	  sldns_wire2str_edns_keepalive_print is only called in the wire2str,
	  module declare it static to get rid of compiler warning:
	  no previous prototype for function
	  infra_find_ip_ratedata() is only called in the infra module,
	  declare it static to get rid of compiler warning:
	  no previous prototype for function
	  do not shadow local variable buf in authzone
	  auth_chunks_delete and az_nsec3_findnode are only called in the
	  authzone module, declare them static to get rid of compiler warning:
	  no previous prototype for function...
	  copy_rrset() is only called in the respip module, declare it
	  static to get rid of compiler warning:
	  no previous prototype for function 'copy_rrset'
	  no need for another variable "r"; gets rid of compiler warning:
	  declaration shadows a local variable in libunbound.c
	  no need for another variable "ns"; gets rid of compiler warning:
	  declaration shadows a local variable in iterator.c
	- Moved includes and make depend.

23 January 2019: Wouter
	- Patch from Manabu Sonoda with tls-ciphers and tls-ciphersuites
	  options for unbound.conf.
	- Fixes for the patch, and man page entry.
	- Fix configure to detect SSL_CTX_set_ciphersuites, for better
	  library compatibility when compiling.
	- Patch for TLS session resumption from Manabu Sonoda,
	  enable with tls-session-ticket-keys in unbound.conf.
	- Fixes for patch (includes, declarations, warnings).  Free at end
	  and keep config options in order read from file to keep the first
	  one as the first one.
	- Fix for IXFR fallback to reset counter when IXFR does not timeout.

22 January 2019: Wouter
	- Fix space calculation for tcp req buffer size.
	- Doc for stream-wait-size and unit test.
	- unbound-control stats has mem.streamwait that counts TCP and TLS
	  waiting result buffers.
	- Fix for #4219: secondaries not updated after serial change, unbound
	  falls back to AXFR after IXFR gives several timeout failures.
	- Fix that auth zone after IXFR fallback tries the same master.

21 January 2019: Wouter
	- Fix tcp idle timeout test, for difference in the tcp reply code.
	- Unit test for tcp request reorder and timeouts.
	- Unit tests for ssl out of order processing.
	- Fix that multiple dns fragments can be carried in one TLS frame.
	- Add stream-wait-size: 4m config option to limit the maximum
	  memory used by waiting tcp and tls stream replies.  This avoids
	  a denial of service where these replies use up all of the memory.

17 January 2019: Wouter
	- For caps-for-id fallback, use the whitelist to avoid timeout
	  starting a fallback sequence for it.
	- increase mesh max activation count for capsforid long fetches.

16 January 2019: Ralph
	- Get ready for the DNS flag day: remove EDNS lame procedure, do not
	  re-query without EDNS after timeout.

15 January 2019: Wouter
	- In the out of order processing, reset byte count for (potential)
	  partial read.
	- Review fixes in out of order processing.

14 January 2019: Wouter
	- streamtcp option -a send queries consecutively and prints answers
	  as they arrive.
	- Fix for out of order processing administration quit cleanup.
	- unit test for tcp out of order processing.

11 January 2019: Wouter
	- Initial commit for out-of-order processing for TCP and TLS.

9 January 2019: Wouter
	- Log query name for looping module errors.

8 January 2019: Wouter
	- Fix syntax in comment of local alias processing.
	- Fix NSEC3 record that is returned in wildcard replies from
	  auth-zone zones with NSEC3 and wildcards.

7 January 2019: Wouter
	- On FreeBSD warn if systcl settings do not allow server TCP FASTOPEN,
	  and server tcp fastopen is enabled at compile time.
	- Document interaction between the tls-upstream option in the server
	  section and forward-tls-upstream option in the forward-zone sections.
	- Add contrib/unbound-fuzzme.patch from Jacob Hoffman-Andrews,
	  the patch adds a program used for fuzzing.

12 December 2018: Wouter
	- Fix for crash in dns64 module if response is null.

10 December 2018: Wouter
	- Fix config parser memory leaks.
	- ip-ratelimit-factor of 1 allows all traffic through, instead of the
	  previous blocking everything.
	- Fix for FreeBSD port make with dnscrypt and dnstap enabled.
	- Fix #4206: support openssl 1.0.2 for TLS hostname verification,
	  alongside the 1.1.0 and later support that is already there.
	- Fixup openssl 1.0.2 compile

6 December 2018: Wouter
	- Fix dns64 allocation in wrong region for returned internal queries.

3 December 2018: Wouter
	- Fix icon, no ragged edges and nicer resolutions available, for eg.
	  Win 7 and Windows 10 display.
	- cache-max-ttl also defines upperbound of initial TTL in response.

30 November 2018: Wouter
	- Patch for typo in unbound.conf man page.
	- log-tag-queryreply: yes in unbound.conf tags the log-queries and
	  log-replies in the log file for easier log filter maintenance.

29 November 2018: Wouter
	- iana portlist updated.
	- Fix chroot auth-zone fix to remove chroot prefix.
	- tag for 1.8.2rc1, which became 1.8.2 on 4 dec 2018, with icon
	  updated.  Trunk contains 1.8.3 in development.
	  Which became 1.8.3 on 11 december with only the dns64 fix of 6 dec.
	  Trunk then became 1.8.4 in development.
	- Fix that unbound-checkconf does not complains if the config file
	  is not placed inside the chroot.
	- Refuse to start with no ports.
	- Remove clang analysis warnings.

28 November 2018: Wouter
	- Fix leak in chroot fix for auth-zone.
	- Fix clang analysis for outside directory build test.

27 November 2018: Wouter
	- Fix DNS64 to not store intermediate results in cache, this avoids
	  other threads from picking up the wrong data.  The module restores
	  the previous no_cache_store setting when the the module is finished.
	- Fix #4208: 'stub-no-cache' and 'forward-no-cache' not work.
	- New and better fix for Fix #4193: Fix that prefetch failure does
	  not overwrite valid cache entry with SERVFAIL.
	- auth-zone give SERVFAIL when expired, fallback activates when
	  expired, and this is documented in the man page.
	- stat count SERVFAIL downstream auth-zone queries for expired zones.
	- Put new logos into windows installer.
	- Fix windows compile for new rrset roundrobin fix.
	- Update contrib fastrpz patch for latest release.

26 November 2018: Wouter
	- Fix to not set GLOB_NOSORT so the unbound.conf include: files are
	  sorted and in a predictable order.
	- Fix #4193: Fix that prefetch failure does not overwrite valid cache
	  entry with SERVFAIL.
	- Add unbound-control view_local_datas command, like local_datas.
	- Fix that unbound-control can send file for view_local_datas.

22 November 2018: Wouter
	- With ./configure --with-pyunbound --with-pythonmodule
	  PYTHON_VERSION=3.6 or with 2.7 unbound can compile and unit tests
	  succeed for the python module.
	- pythonmod logs the python error and traceback on failure.
	- ignore debug python module for test in doxygen output.
	- review fixes for python module.
	- Fix #4209: Crash in libunbound when called from getdns.
	- auth zone zonefiles can be in a chroot, the chroot directory
	  components are removed before use.
	- Fix that empty zonefile means the zonefile is not set and not used.
	- make depend.

21 November 2018: Wouter
	- Scrub NS records from NODATA responses as well.

20 November 2018: Wouter
	- Scrub NS records from NXDOMAIN responses to stop fragmentation
	  poisoning of the cache.
	- Add patch from Jan Vcelak for pythonmod,
	  add sockaddr_storage getters, add support for query callbacks,
	  allow raw address access via comm_reply and update API documentation.
	- Removed compile warnings in pythonmod sockaddr routines.

19 November 2018: Wouter
	- Support SO_REUSEPORT_LB in FreeBSD 12 with the so-reuseport: yes
	  option in unbound.conf.

6 November 2018: Ralph
	- Bugfix min-client-subnet-ipv6

25 October 2018: Ralph
	- Add min-client-subnet-ipv6 and min-client-subnet-ipv4 options.

25 October 2018: Wouter
	- Fix #4191: NXDOMAIN vs SERVFAIL during dns64 PTR query.
	- Fix #4190: Please create a "ANY" deny option, adds the option
	  deny-any: yes in unbound.conf.  This responds with an empty message
	  to queries of type ANY.
	- Fix #4141: More randomness to rrset-roundrobin.
	- Fix #4132: Openness/closeness of RANGE intervals in rpl files.
	- Fix #4126: RTT_band too low on VSAT links with 600+ms latency,
	  adds the option unknown-server-time-limit to unbound.conf that
	  can be increased to avoid the problem.
	- remade makefile dependencies.
	- Fix #4152: Logs shows wrong time when using log-time-ascii: yes.

24 October 2018: Ralph
	- Add markdel function to ECS slabhash.
	- Limit ECS scope returned to client to the scope used for caching.
	- Make lint like previous #4154 fix.

22 October 2018: Wouter
	- Fix #4192: unbound-control-setup generates keys not readable by
	  group.
	- check that the dnstap socket file can be opened and exists, print
	  error if not.
	- Fix #4154: make ECS_MAX_TREESIZE configurable, with
	  the max-ecs-tree-size-ipv4 and max-ecs-tree-size-ipv6 options.

22 October 2018: Ralph
	- Change fast-server-num default to 3.

8 October 2018: Ralph
	- Add fast-server-permil and fast-server-num options.
	- Deprecate low-rtt and low-rtt-permil options.

8 October 2018: Wouter
	- Squelch log of failed to tcp initiate after TCP Fastopen failure.

5 October 2018: Wouter
	- Squelch EADDRNOTAVAIL errors when the interface goes away,
	  this omits 'can't assign requested address' errors unless
	  verbosity is set to a high value.
	- Set default for so-reuseport to no for FreeBSD.  It is enabled
	  by default for Linux and DragonFlyBSD.  The setting can 
	  be configured in unbound.conf to override the default.
	- iana port update.

2 October 2018: Wouter
	- updated contrib/fastrpz.patch to apply for this version
	- dnscrypt.c removed sizeof to get array bounds.
	- Fix testlock code to set noreturn on error routine.
	- Remove unused variable from contrib fastrpz/rpz.c and
	  remove unused diagnostic pragmas that themselves generate warnings
	- clang analyze test is used only when assertions are enabled.

1 October 2018: Wouter
	- tag for release 1.8.1rc1.  Became release 1.8.1 on 8 oct, with
	  fastrpz.patch fix included.  Trunk has 1.8.2 in development.

27 September 2018: Wouter
	- Fix #4188: IPv6 forwarders without ipv6 result in SERVFAIL, fixes
	  qname minimisation with a forwarder when connectivity has issues
	  from rejecting responses.

25 September 2018: Wouter
	- Perform TLS SNI indication of the host that is being contacted
	  for DNS over TLS service.  It sets the configured tls auth name.
	  This is useful for hosts that apart from the DNS over TLS services
	  also provide other (web) services.
	- Fix #4149: Add SSL cleanup for tcp timeout.

17 September 2018: Wouter
	- Fix compile on Mac for unbound, provide explicit_bzero when libc
	  does not have it.
	- Fix unbound for openssl in FIPS mode, it uses the digests with
	  the EVP call contexts.
	- Fix that with harden-below-nxdomain and qname minisation enabled
	  some iterator states for nonresponsive domains can get into a
	  state where they waited for an empty list.
	- Stop UDP to TCP failover after timeouts that causes the ping count
	  to be reset by the TCP time measurement (that exists for TLS),
	  because that causes the UDP part to not be measured as timeout.
	- Fix #4156: Fix systemd service manager state change notification.

13 September 2018: Wouter
	- Fix seed for random backup code to use explicit zero when wiped.
	- exit log routine is annotated as noreturn function.
	- free memory leaks in config strlist and str2list insert functions.
	- do not move unused argv variable after getopt.
	- Remove unused if clause in testcode.
	- in testcode, free async ids, initialise array, and check for null
	  pointer during test of the test.  And use exit for return to note
	  irregular program stop.
	- Free memory leak in config strlist append.
	- make sure nsec3 comparison salt is initialized.
	- unit test has clang analysis.
	- remove unused variable assignment from iterator scrub routine.
	- check for null in delegation point during iterator refetch
	  in forward zone.
	- neater pointer cast in libunbound context quit routine.
	- initialize statistics totals for printout.
	- in authzone check that node exists before adding rrset.
	- in unbound-anchor, use readwrite memory BIO.
	- assertion in autotrust that packed rrset is formed correctly.
	- Fix memory leak when message parse fails partway through copy.
	- remove unused udpsize assignment in message encode.
	- nicer bio free code in unbound-anchor.
	- annotate exit functions with noreturn in unbound-control.

11 September 2018: Wouter
	- Fixed unused return value warnings in contrib/fastrpz.patch for
	  asprintf.
	- Fix to squelch respip warning in unit test, it is printed at
	  higher verbosity settings.
	- Fix spelling errors.
	- Fix initialisation in remote.c

10 September 2018: Wouter
	- 1.8.1 in svn trunk. (changes from 4,5,.. sep apply).
	- iana port update.

5 September 2018: Wouter
	- Fix spelling error in header, from getdns commit by Andreas Gelmini.

4 September 2018: Ralph
	- More explicitly mention the type of ratelimit when applying
	  ip-ratelimit.

4 September 2018: Wouter
	- Tag for 1.8.0rc1 release, became 1.8.0 release on 10 Sep 2018.

31 August 2018: Wouter
	- Disable minimal-responses in subnet unit tests.

30 August 2018: Wouter
	- Fix that a local-zone with a local-zone-type that is transparent
	  in a view with view-first, makes queries check for answers from the
	  local-zones defined outside of views.

28 August 2018: Ralph
	- Disable minimal-responses in ipsecmod unit tests.
	- Added serve-expired-ttl and serve-expired-ttl-reset options.

27 August 2018: Wouter
	- Set defaults to yes for a number of options to increase speed and
	  resilience of the server.  The so-reuseport, harden-below-nxdomain,
	  and minimal-responses options are enabled by default.  They used
	  to be disabled by default, waiting to make sure they worked.  They
	  are enabled by default now, and can be disabled explicitly by
	  setting them to "no" in the unbound.conf config file.  The reuseport
	  and minimal options increases speed of the server, and should be
	  otherwise harmless.  The harden-below-nxdomain option works well
	  together with the recently default enabled qname minimisation, this
	  causes more fetches to use information from the cache.
	- next release is called 1.8.0.
	- Fix lintflags for lint on FreeBSD.

22 August 2018: George
	- #4140: Expose repinfo (comm_reply) to the inplace_callbacks. This
	  gives access to reply information for the client's communication
	  point when the callback is called before the mesh state (modules).
	  Changes to C and Python's inplace_callback signatures were also
	  necessary.

21 August 2018: Wouter
	- log-local-actions: yes option for unbound.conf that logs all the
	  local zone actions, a patch from Saksham Manchanda (Secure64).
	- #4146: num.query.subnet and num.query.subnet_cache counters.
	- Fix only misc failure from log-servfail when val-log-level is not
	  enabled.

17 August 2018: Ralph
	- Fix classification for QTYPE=CNAME queries when QNAME minimisation is
 	  enabled.

17 August 2018: Wouter
	- Set libunbound to increase current, because the libunbound change
	  to the event callback function signature.  That needs programs,
	  that use it, to recompile against the new header definition.
	- print servfail info to log as error.
	- added more servfail printout statements, to the iterator.
	- log-servfail: yes prints log lines that say why queries are
	  returning SERVFAIL to clients.

16 August 2018: Wouter
	- Fix warning on compile without threads.
	- Fix contrib/fastrpz.patch.

15 August 2018: Wouter
	- Fix segfault in auth-zone read and reorder of RRSIGs.

14 August 2018: Wouter
	- Fix that printout of error for cycle targets is a verbosity 4
	  printout and does not wrongly print it is a memory error.
	- Upgraded crosscompile script to include libunbound DLL in the
	  zipfile.

10 August 2018: Wouter
	- Fix #4144: dns64 module caches wrong (negative) information.

9 August 2018: Wouter
	- unbound-checkconf checks if modules exist and prints if they are
	  not compiled in the name of the wrong module.
	- document --enable-subnet in doc/README.
	- Patch for stub-no-cache and forward-no-cache options that disable
	  caching for the contents of that stub or forward, for when you
	  want immediate changes visible, from Bjoern A. Zeeb.

7 August 2018: Ralph
	- Make capsforid fallback QNAME minimisation aware.

7 August 2018: Wouter
	- Fix #4142: unbound.service.in: improvements and fixes.
	  Add unit dependency ordering (based on systemd-resolved).
	  Add 'CAP_SYS_RESOURCE' to 'CapabilityBoundingSet' (fixes warnings
	  about missing privileges during startup). Add 'AF_INET6' to
	  'RestrictAddressFamilies' (without it IPV6 can't work). From
	  Guido Shanahan.
	- Patch to implement tcp-connection-limit from Jim Hague (Sinodun).
	  This limits the number of simultaneous TCP client connections
	  from a nominated netblock.
	- make depend, yacc, lex, doc, headers.  And log the limit exceeded
	  message only on high verbosity, so as to not spam the logs when
	  it is busy.

6 August 2018: Wouter
	- Fix for #4136: Fix to unconditionally call destroy in daemon.c.

3 August 2018: George
	- Expose if a query (or a subquery) was ratelimited (not src IP
	  ratelimiting) to libunbound under 'ub_result.was_ratelimited'.
	  This also introduces a change to 'ub_event_callback_type' in
	  libunbound/unbound-event.h.
	- Tidy pylib tests.

3 August 2018: Wouter
	- Revert previous change for #4136: because it introduces build
	  problems.
	- New fix for #4136: This one ignores lex without without
	  yylex_destroy.

1 August 2018: Wouter
	- Fix to remove systemd sockaddr function check, that is not
	  always present.  Make socket activation more lenient.  But not
	  different when socket activation is not used.
	- iana port list update.

31 July 2018: Wouter
	- Patches from Jim Hague (Sinodun) for EDNS KeepAlive.
	- Sort out test runs when the build directory isn't the project
	  root directory.
	- Add config tcp-idle-timeout (default 30s). This applies to
	  client connections only; the timeout on TCP connections upstream
	  is unaffected.
	- Error if EDNS Keepalive received over UDP.
	- Add edns-tcp-keepalive and edns-tcp-keepalive timeout options
	  and implement option in client responses.
	- Correct and expand manual page entries for keepalive and idle timeout.
	- Implement progressive backoff of TCP idle/keepalive timeout.
	- Fix 'make depend' to work when build dir is not project root.
	- Add delay parameter to streamtcp, -d secs.
	  To be used when testing idle timeout.
	- From Wouter: make depend, the dependencies in the patches did not
	  apply cleanly.  Also remade yacc and lex.
	- Fix mesh.c incompatible pointer pass.
	- Please doxygen so it passes.
	- Fix #4139: Fix unbound-host leaks memory on ANY.

30 July 2018: Wouter
	- Fix #4136: insufficiency from mismatch of FLEX capability between
	  released tarball and build host.

27 July 2018: Wouter
	- Fix man page, say that chroot is enabled by default.

26 July 2018: Wouter
	- Fix #4135: 64-bit Windows Installer Creates Entries Under The
	  Wrong Registry Key, reported by Brian White.

23 July 2018: Wouter
	- Fix use-systemd readiness signalling, only when use-systemd is yes
	  and not in signal handler.

20 July 2018: Wouter
	- Fix #4130: print text describing -dd and unbound-checkconf on
	  config file read error at startup, the errors may have been moved
	  away by the startup process.
	- Fix #4131: for solaris, error YY_CURRENT_BUFFER undeclared.

19 July 2018: Wouter
	- Fix #4129 unbound-control error message with wrong cert permissions
	  is too cryptic.

17 July 2018: Wouter
	- Fix #4127 unbound -h does not list -p help.
	- Print error if SSL name verification configured but not available
	  in the ssl library.
	- Fix that ratelimit and ip-ratelimit are applied after reload of
	  changed config file.
	- Resize ratelimit and ip-ratelimit caches if changed on reload.

16 July 2018: Wouter
	- Fix qname minimisation NXDOMAIN validation lookup failures causing
	  error_supers assertion fails.
	- Squelch can't bind socket errors with Permission denied unless
	  verbosity is 4 or higher, for UDP outgoing sockets.

12 July 2018: Wouter
	- Fix to improve systemd socket activation code file descriptor
	  assignment.
	- Fix for 4126 that the #define for UNKNOWN_SERVER_NICENESS can be more
	  easily changed to adjust default rtt assumptions.

10 July 2018: Wouter
	- Note in documentation that the cert name match code needs
	  OpenSSL 1.1.0 or later to be enabled.

6 July 2018: Wouter
	- Fix documentation ambiguity for tls-win-cert in tls-upstream and
	  forward-tls-upstream docs.
	- iana port update.
	- Note RFC8162 support.  SMIMEA record type can be read in by the
	  zone record parser.
	- Fix round robin for failed addresses with prefer-ip6: yes

4 July 2018: Wouter
	- Fix #4112: Fix that unbound-anchor -f /etc/resolv.conf will not pass
	  if DNSSEC is not enabled.  New option -R allows fallback from
	  resolv.conf to direct queries.

3 July 2018: Wouter
	- Better documentation for unblock-lan-zones and insecure-lan-zones
	  config statements.
	- Fix permission denied printed for auth zone probe random port nrs.

2 July 2018: Wouter
	- Fix checking for libhiredis printout in configure output.
	- Fix typo on man page in ip-address description.
	- Update libunbound/python/examples/dnssec_test.py example code to
	  also set the 20326 trust anchor for the root in the example code.

29 June 2018: Wouter
	- dns64-ignore-aaaa: config option to list domain names for which the
	  existing AAAA is ignored and dns64 processing is used on the A
	  record.

28 June 2018: Wouter
	- num.queries.tls counter for queries over TLS.
	- log port number with err_addr logs.

27 June 2018: Wouter
	- #4109: Fix that package config depends on python unconditionally.
	- Patch, do not export python from pkg-config, from Petr Menšík.

26 June 2018: Wouter
	- Partial fix for permission denied on IPv6 address on FreeBSD.
	- Fix that auth-zone master reply with current SOA serial does not
	  stop scan of masters for an updated zone.
	- Fix that auth-zone does not start the wait timer without checking
	  if the wait timer has already been started.

21 June 2018: Wouter
	- #4108: systemd reload hang fix.
	- Fix usage printout for unbound-host, hostname has to be last
	  argument on BSDs and Windows.

19 June 2018: Wouter
	- Fix for unbound-control on Windows and set TCP socket parameters
	  more closely.
	  This fix is part of 1.7.3.
	- Windows example service.conf edited with more windows specific
	  configuration.
	- Fix windows unbound-control no cert bad file descriptor error.
	  This fix is part of 1.7.3.

18 June 2018: Wouter
	- Fix that control-use-cert: no works for 127.0.0.1 to disable certs.
	  This fix is part of 1.7.3rc2.
	- Fix unbound-checkconf for control-use-cert.
	  This fix is part of 1.7.3.

15 June 2018: Wouter
	- tag for 1.7.3rc1.
	- trunk has 1.7.4.
	- unbound-control auth_zone_reload _zone_ option rereads the zonefile.
	- unbound-control auth_zone_transfer _zone_ option starts the probe
	  sequence for a master to transfer the zone from and transfers when
	  a new zone version is available.

14 June 2018: Wouter
	- #4103: Fix that auth-zone does not insist on SOA record first in
	  file for url downloads.
	- Fix that first control-interface determines if TLS is used.  Warn
	  when IP address interfaces are used without TLS.
	- Fix nettle compile.

12 June 2018: Ralph
	- Don't count CNAME response types received during qname minimisation as
	  query restart.

12 June 2018: Wouter
	- #4102 for NSD, but for Unbound.  Named unix pipes do not use
	  certificate and key files, access can be restricted with file and
	  directory permissions.  The option control-use-cert is no longer
	  used, and ignored if found in unbound.conf.
	- Rename tls-additional-ports to tls-additional-port, because every
	  line adds one port.
	- Fix buffer size warning in unit test.
	- remade dependencies in the Makefile.

6 June 2018: Wouter
	- Patch to fix openwrt for mac os build darwin detection in configure.

5 June 2018: Wouter
	- Fix crash if ratelimit taken into use with unbound-control
	  instead of with unbound.conf.

4 June 2018: Wouter
	- Fix deadlock caused by incoming notify for auth-zone.
	- tag for 1.7.2rc1, became 1.7.2 release on 11 June 2018,
	  trunk is 1.7.3 in development from this point.
	- #4100: Fix stub reprime when it becomes useless.

1 June 2018: Wouter
	- Rename additional-tls-port to tls-additional-ports.
	  The older name is accepted for backwards compatibility.

30 May 2018: Wouter
	- Patch from Syzdek: Add ability to ignore RD bit and treat all
	  requests as if the RD bit is set.

29 May 2018: Wouter
	- in compat/arc4random call getentropy_urandom when getentropy fails
	  with ENOSYS.
	- Fix that fallback for windows port.

28 May 2018: Wouter
	- Fix windows tcp and tls spin on events.
	- Add routine from getdns to add windows cert store to the SSL_CTX.
	- tls-win-cert option that adds the system certificate store for
	  authenticating DNS-over-TLS connections.  It can be used instead
	  of the tls-cert-bundle option, or with it to add certificates.

25 May 2018: Wouter
	- For TCP and TLS connections that don't establish, perform address
	  update in infra cache, so future selections can exclude them.
	- Fix that tcp sticky events are removed for closed fd on windows.
	- Fix close events for tcp only.

24 May 2018: Wouter
	- Fix that libunbound can do DNS-over-TLS, when configured.
	- Fix that windows unbound service can use DNS-over-TLS.
	- unbound-host initializes ssl (for potential DNS-over-TLS usage
	  inside libunbound), when ssl upstream or a cert-bundle is configured.

23 May 2018: Wouter
	- Use accept4 to speed up incoming TCP (and TLS) connections,
	  available on Linux, FreeBSD and OpenBSD.

17 May 2018: Ralph
	- Qname minimisation default changed to yes.

15 May 2018: Wouter
	- Fix low-rtt-pct to low-rtt-permil, as it is parts in one thousand.

11 May 2018: Wouter
	- Fix contrib/libunbound.pc for libssl libcrypto references,
	  from https://bugs.freebsd.org/bugzilla/show_bug.cgi?id=226914

7 May 2018: Wouter
	- Fix windows to not have sticky TLS events for TCP.
	- Fix read of DNS over TLS length and data in one read call.
	- Fix mesh state assertion failure due to callback removal.

3 May 2018: Wouter
	- Fix that configure --with-libhiredis also turns on cachedb.
	- Fix gcc 8 buffer warning in testcode.
	- Fix function type cast warning in libunbound context callback type.

2 May 2018: Wouter
	- Fix fail to reject dead peers in forward-zone, with ssl-upstream.

1 May 2018: Wouter
	- Fix that unbound-control reload frees the rrset keys and returns
	  the memory pages to the system.

30 April 2018: Wouter
	- Fix spelling error in man page and note defaults as no instead of
	  off.

26 April 2018: Wouter
	- Fix for crash in daemon_cleanup with dnstap during reload,
	  from Saksham Manchanda.
	- Also that for dnscrypt.
	- tag for 1.7.1rc1 release.  Became 1.7.1 release on 3 May, trunk
	  is from here 1.7.2 in development.

25 April 2018: Ralph
	- Fix memory leak when caching wildcard records for aggressive NSEC use

24 April 2018: Wouter
	- Fix contrib/fastrpz.patch for this release.
	- Fix auth https for libev.

24 April 2018: Ralph
	- Added root-key-sentinel support

23 April 2018: Wouter
	- makedist uses bz2 for expat code, instead of tar.gz.
	- Fix #4092: libunbound: use-caps-for-id lacks colon in
	  config_set_option.
	- auth zone http download stores exact copy of downloaded file,
	  including comments in the file.
	- Fix sldns parse failure for CDS alternate delete syntax empty hex.
	- Attempt for auth zone fix; add of callback in mesh gets from
	  callback does not skip callback of result.
	- Fix cname classification with qname minimisation enabled.
	- list_auth_zones unbound-control command.

20 April 2018: Wouter
	- man page documentation for dns-over-tls forward-addr '#' notation.
	- removed free from failed parse case.
	- Fix #4091: Fix that reload of auth-zone does not merge the zonefile
	  with the previous contents.
	- Delete auth zone when removed from config.

19 April 2018: Wouter
	- Can set tls authentication with forward-addr: IP#tls.auth.name
	  And put the public cert bundle in tls-cert-bundle: "ca-bundle.pem".
	  such as forward-addr: 9.9.9.9@853#dns.quad9.net or
	  1.1.1.1@853#cloudflare-dns.com
	- Fix #658: unbound using TLS in a forwarding configuration does not
	  verify the server's certificate (RFC 8310 support).
	- For addr with #authname and no @port notation, the default is 853.

18 April 2018: Wouter
	- Fix auth-zone retry timer to be on schedule with retry timeout,
	  with backoff.  Also time a refresh at the zone expiry.

17 April 2018: Wouter
	- auth zone notify work.
	- allow-notify: config statement for auth-zones.
	- unit test for allow-notify

16 April 2018: Wouter
	- Fix auth zone target lookup iterator.
	- auth zone notify with prefix
	- auth zone notify work.

13 April 2018: Wouter
	- Fix for max include depth for authzones.
	- Fix memory free on fail for $INCLUDE in authzone.
	- Fix that an internal error to look up the wrong rr type for
	  auth zone gets stopped, before trying to send there.
	- auth zone notify work.

10 April 2018: Ralph
	- num.query.aggressive.NOERROR and num.query.aggressive.NXDOMAIN
	  statistics counters.

10 April 2018: Wouter
	- documentation for low-rtt and low-rtt-pct.
	- auth zone notify work.

9 April 2018: Wouter
	- Fix that flush_zone sets prefetch ttl expired, so that with
	  serve-expired enabled it'll start prefetching those entries.
	- num.query.authzone.up and num.query.authzone.down statistics counters.
	- Fix downstream auth zone, only fallback when auth zone fails to
	  answer and fallback is enabled.
	- Accept both option names with and without colon for get_option
	  and set_option.
	- low-rtt and low-rtt-pct in unbound.conf enable the server selection
	  of fast servers for some percentage of the time.

5 April 2018: Wouter
	- Combine write of tcp length and tcp query for dns over tls.
	- nitpick fixes in example.conf.
	- Fix above stub queries for type NS and useless delegation point.
	- Fix unbound-control over pipe with openssl 1.1.1, the TLSv1.3
	  tls_choose_sigalg routine does not allow the ciphers for the pipe,
	  so use TLSv1.2.
	- ED448 support.

3 April 2018: Wouter
	- Fix #4043: make test fails due to v6 presentation issue in macOS.
	- Fix unable to resolve after new WLAN connection, due to auth-zone
	  failing with a forwarder set.  Now, auth-zone is only used for
	  answers (not referrals) when a forwarder is set.

29 March 2018: Ralph
	- Check "result" in dup_all(), by Florian Obser.

23 March 2018: Ralph
	- Fix unbound-control get_option aggressive-nsec

21 March 2018: Ralph
	- Do not use cached NSEC records to generate negative answers for
	  domains under DNSSEC Negative Trust Anchors.

19 March 2018: Wouter
	- iana port update.

16 March 2018: Wouter
	- corrected a minor typo in the changelog.
	- move htobe64/be64toh portability code to cachedb.c.

15 March 2018: Wouter
	- Add --with-libhiredis, unbound support for a new cachedb backend
	  that uses a Redis server as the storage.  This implementation
	  depends on the hiredis client library (https://redislabs.com/lp/hiredis/).
	  And unbound should be built with both --enable-cachedb and
	  --with-libhiredis[=PATH] (where $PATH/include/hiredis/hiredis.h
	  should exist).  Patch from Jinmei Tatuya (Infoblox).
	- Fix #3817: core dump happens in libunbound delete, when queued
	  servfail hits deleted message queue.
	- Create additional tls service interfaces by opening them on other
	  portnumbers and listing the portnumbers as additional-tls-port: nr.

13 March 2018: Wouter
	- Fix typo in documentation.
	- Fix #3736: Fix 0 TTL domains stuck on SERVFAIL unless manually
	  flushed with serve-expired on.

12 March 2018: Wouter
	- Added documentation for aggressive-nsec: yes.
	- tag 1.7.0rc3.  That became the 1.7.0 release on 15 Mar, trunk
	  now has 1.7.1 in development.
	- Fix #3727: Protocol name is TLS, options have been renamed but
	  documentation is not consistent.
	- Check IXFR start serial.

9 March 2018: Wouter
	- Fix #3598: Fix swig build issue on rhel6 based system.
	  configure --disable-swig-version-check stops the swig version check.

8 March 2018: Wouter
	- tag 1.7.0rc2.

7 March 2018: Wouter
	- Fixed contrib/fastrpz.patch, even though this already applied
	  cleanly for me, now also for others.
	- patch to log creates keytag queries, from A. Schulze.
	- patch suggested by Debian lintian: allow to -> allow one to, from 
	  A. Schulze.
	- Attempt to remove warning about trailing whitespace.

6 March 2018: Wouter
	- Reverted fix for #3512, this may not be the best way forward;
	  although it could be changed at a later time, to stay similar to
	  other implementations.
	- svn trunk contains 1.7.0, this is the number for the next release.
	- Fix for windows compile.
	- tag 1.7.0rc1.

5 March 2018: Wouter
	- Fix to check define of DSA for when openssl is without deprecated.
	- iana port update.
	- Fix #3582: Squelch address already in use log when reuseaddr option
	  causes same port to be used twice for tcp connections.

27 February 2018: Wouter
	- Fixup contrib/fastrpz.patch so that it applies.
	- Fix compile without threads, and remove unused variable.
	- Fix compile with staticexe and python module.
	- Fix nettle compile.

22 February 2018: Ralph
	- Save wildcard RRset from answer with original owner for use in
 	  aggressive NSEC.

21 February 2018: Wouter
	- Fix #3512: unbound incorrectly reports SERVFAIL for CAA query
	  when there is a CNAME loop.
	- Fix validation for CNAME loops.  When it detects a cname loop,
	  by finding the cname, cname in the existing list, it returns
	  the partial result with the validation result up to then.
	- more robust cachedump rrset routine.

19 February 2018: Wouter
	- Fix #3505: Documentation for default local zones references
	  wrong RFC.
	- Fix #3494: local-zone noview can be used to break out of the view
	  to the global local zone contents, for queries for that zone.
	- Fix for more maintainable code in localzone.

16 February 2018: Wouter
	- Fixes for clang static analyzer, the missing ; in
	  edns-subnet/addrtree.c after the assert made clang analyzer
	  produce a failure to analyze it.

13 February 2018: Ralph
	- Aggressive NSEC tests

13 February 2018: Wouter
	- tls-cert-bundle option in unbound.conf enables TLS authentication.
	- iana port update.

12 February 2018: Wouter
	- Unit test for auth zone https url download.

12 February 2018: Ralph
	- Added tests with wildcard expanded NSEC records (CVE-2017-15105 test)
	- Processed aggressive NSEC code review remarks Wouter

8 February 2018: Ralph
	- Aggressive use of NSEC implementation. Use cached NSEC records to
	  generate NXDOMAIN, NODATA and positive wildcard answers.

8 February 2018: Wouter
	- iana port update.
	- auth zone url config.

5 February 2018: Wouter
	- Fix #3451: dnstap not building when you have a separate build dir.
	  And removed protoc warning, set dnstap.proto syntax to proto2.
	- auth-zone provides a way to configure RFC7706 from unbound.conf,
	  eg. with auth-zone: name: "." for-downstream: no for-upstream: yes
	  fallback-enabled: yes and masters or a zonefile with data.

2 February 2018: Wouter
	- Fix unfreed locks in log and arc4random at exit of unbound.
	- unit test with valgrind
	- Fix lock race condition in dns cache dname synthesis.
	- lock subnet new item before insertion to please checklocks,
	  no modification of critical regions outside of lock region.

1 February 2018: Wouter
	- fix unaligned structure making a false positive in checklock
	  unitialised memory.

29 January 2018: Ralph
	- Use NSEC with longest ce to prove wildcard absence.
	- Only use *.ce to prove wildcard absence, no longer names.

25 January 2018: Wouter
	- ltrace.conf file for libunbound in contrib.

23 January 2018: Wouter
	- Fix that unbound-checkconf -f flag works with auto-trust-anchor-file
	  for startup scripts to get the full pathname(s) of anchor file(s).
	- Print fatal errors about remote control setup before log init,
	  so that it is printed to console.

22 January 2018: Wouter
	- Accept tls-upstream in unbound.conf, the ssl-upstream keyword is
	  also recognized and means the same.  Also for tls-port,
	  tls-service-key, tls-service-pem, stub-tls-upstream and
	  forward-tls-upstream.
	- Fix #3397: Fix that cachedb could return a partial CNAME chain.
	- Fix #3397: Fix that when the cache contains an unsigned DNAME in
	  the middle of a cname chain, a result without the DNAME could
	  be returned.

19 January 2018: Wouter
	- tag 1.6.8 for release with CVE fix.
	- trunk has 1.6.9 with fix and previous commits.
	- patch for CVE-2017-15105: vulnerability in the processing of
	  wildcard synthesized NSEC records.
	- iana port update.
	- make depend: code dependencies updated in Makefile.

4 January 2018: Ralph
	- Copy query and correctly set flags on REFUSED answers when cache
	  snooping is not allowed.

3 January 2018: Ralph
	- Fix queries being leaked above stub when refetching glue.

2 January 2017: Wouter
	- Fix that DS queries with referral replies are answered straight
	  away, without a repeat query picking the DS from cache.
	  The correct reply should have been an answer, the reply is fixed
	  by the scrubber to have the answer in the answer section.
	- Remove clang optimizer disable,
	  Fix that expiration date checks don't fail with clang -O2.

15 December 2017: Wouter
	- Fix timestamp failure because of clang optimizer failure, by
	  disabling -O2 when the compiler --version is clang.
	- iana port update.
	- Also disable -flto for clang, to make incep-expi signature check
	  work.

12 December 2017: Ralph
	- Fix qname-minimisation documentation (A QTYPE, not NS)

12 December 2017: Wouter
	- authzone work, transfer connect.

7 December 2017: Ralph
	- Check whether --with-libunbound-only is set when using --with-nettle
	  or --with-nss.

4 December 2017: Wouter 
	- Fix link failure on OmniOS.

1 December 2017: Wouter 
	- auth zone work.

30 November 2017: Wouter 
	- Fix #3299 - forward CNAME daisy chain is not working

14 November 2017: Wouter 
	- Fix #2882: Unbound behaviour changes (wrong) when domain-insecure is
	  set for stub zone.  It no longer searches for DNSSEC information.
	- auth xfer work on probe timer and lookup.

13 November 2017: Wouter 
	- Fix #2801: Install libunbound.pc.
	- Fix qname minimisation to send AAAA queries at zonecut like type A.
	- reverted AAAA change.

7 November 2017: Wouter 
	- Fix #2492: Documentation libunbound.

3 November 2017: Wouter 
	- Fix #2362: TLS1.3/openssl-1.1.1 not working.
	- Fix #2034 - Autoconf and -flto.
	- Fix #2141 - for libsodium detect lack of entropy in chroot, print
	  a message and exit.

2 November 2017: Wouter 
	- Fix #1913: ub_ctx_config is under circumstances thread-safe.
	- make ip-transparent option work on OpenBSD.

31 October 2017: Wouter 
	- Document that errno is left informative on libunbound config read
	  fail.
	- lexer output.
	- iana port update.

25 October 2017: Ralph
	- Fixed libunbound manual typo.
	- Fix #1949: [dnscrypt] make provider name mismatch more obvious.
	- Fix #2031: Double included headers

24 October 2017: Ralph
	- Update B root ipv4 address.

19 October 2017: Wouter 
	- authzone work, probe timer setup.

18 October 2017: Wouter 
	- lint for recent authzone commit.

17 October 2017: Wouter 
	- Fix #1749: With harden-referral-path: performance drops, due to
	  circular dependency in NS and DS lookups.
	- [dnscrypt] prevent dnscrypt-secret-key, dnscrypt-provider-cert
	  duplicates
	- [dnscrypt] introduce dnscrypt-provider-cert-rotated option,
	  from Manu Bretelle.
	This option allows handling multiple cert/key pairs while only
	distributing some of them.
	In order to reliably match a client magic with a given key without
	strong assumption as to how those were generated, we need both key and
	cert. Likewise, in order to know which ES version should be used.
	On the other hand, when rotating a cert, it can be desirable to only
	serve the new cert but still be able to handle clients that are still
	using the old certs's public key.
	The `dnscrypt-provider-cert-rotated` allow to instruct unbound to not
	publish the cert as part of the DNS's provider_name's TXT answer.
	- Better documentation for cache-max-negative-ttl.
	- Work on local root zone code.

10 October 2017: Wouter 
	- tag 1.6.7
	- trunk has version 1.6.8.

6 October 2017: Wouter 
	- Fix spelling in unbound-control man page.

5 October 2017: Wouter 
	- Fix trust-anchor-signaling works in libunbound.
	- Fix some more crpls in testdata for different signaling default.
	- tag 1.6.7rc1

5 October 2017: Ralph 
	- Set trust-anchor-signaling default to yes
	- Use RCODE from A query on DNS64 synthesized answer.

2 October 2017: Wouter
	- Fix param unused warning for windows exportsymbol compile.

25 September 2017: Ralph
	- Fix #1450: Generate again patch contrib/aaaa-filter-iterator.patch
	   (by Danilo G. Baio).

21 September 2017: Ralph
	- Log name of looping module

19 September 2017: Wouter
	- use a cachedb answer even if it's "expired" when serve-expired is yes
	  (patch from Jinmei Tatuya).
	- trigger refetching of the answer in that case (this will bypass
	  cachedb lookup)
	- allow storing a 0-TTL answer from cachedb in the in-memory message
	  cache when serve-expired is yes
	- Fix DNSCACHE_STORE_ZEROTTL to be bigger than 0xffff.

18 September 2017: Ralph
	- Fix #1400: allowing use of global cache on ECS-forwarding unless
	  always-forward.

18 September 2017: Wouter
	- tag 1.6.6 (is 1.6.6rc2)
	- Fix that looping modules always stop the query, and don't pass
	  control.
	- Fix #1435: Please allow UDP to be disabled separately upstream and
	  downstream.
	- Fix #1440: [dnscrypt] client nonce cache.

15 September 2017: Wouter
	- Fix unbound-host to report error for DNSSEC state of failed lookups.
	- Spelling fixes, from Josh Soref.

13 September 2017: Wouter
	- tag 1.6.6rc2, became 1.6.6 on 18 sep.  trunk 1.6.7 in development.

12 September 2017: Wouter
	- Add dns64 for client-subnet in unbound-checkconf.

4 September 2017: Ralph
	- Fix #1412: QNAME minimisation strict mode not honored
	- Fix #1434: Fix windows openssl 1.1.0 linking.

4 September 2017: Wouter
	- tag 1.6.6rc1
	- makedist fix for windows binaries, with openssl 1.1.0 windres fix,
	  and expat 2.2.4 install target fix.

1 September 2017: Wouter
	- Recommend 1472 buffer size in unbound.conf

31 August 2017: Wouter
	- Fix #1424: cachedb:testframe is not thread safe.
	- For #1417: escape ; in dnscrypt tests.
	- but reverted that, tests fails with that escape.
	- Fix #1417: [dnscrypt] shared secret cache counters, and works when
	  dnscrypt is not enabled.  And cache size configuration option.
	- make depend
	- Fix #1418: [ip ratelimit] initialize slabhash using
	  ip-ratelimit-slabs.

30 August 2017: Wouter
	- updated contrib/fastrpz.patch to apply with configparser changes.
	- Fix 1416: qname-minimisation breaks TLSA lookups with CNAMEs.

29 August 2017: Wouter
	- Fix #1414: fix segfault on parse failure and log_replies.
	- zero qinfo in handle_request, this zeroes local_alias and also the
	  qname member.
	- new keys and certs for dnscrypt tests.
	- fixup WKS test on buildhost without servicebyname.

28 August 2017: Wouter
	- Fix #1415: patch to free dnscrypt environment on reload.
	- iana portlist update
	- Fix #1415: [dnscrypt] shared secret cache, patch from
	  Manu Bretelle.
	- Small fixes for the shared secret cache patch.
	- Fix WKS records on kvm autobuild host, with default protobyname
	  entries for udp and tcp.

23 August 2017: Wouter
	- Fix #1407: Add ECS options check to unbound-checkconf.
	- make depend
	- Fix to reclaim tcp handler when it is closed due to dnscrypt buffer
	  allocation failure.

22 August 2017: Wouter
	- Fix install of trust anchor when two anchors are present, makes both
	  valid. Checks hash of DS but not signature of new key. This fixes
	  the root.key file if created when unbound is installed between
	  sep11 and oct11 2017.
	- tag 1.6.5 with pointrelease 1.6.5 (1.6.4 plus 5011 fix).
	- trunk version 1.6.6 in development.
	- Fix issue on macOX 10.10 where TCP fast open is detected but not
	  implemented causing TCP to fail. The fix allows fallback to regular
	  TCP in this case and is also more robust for cases where connectx()
	  fails for some reason.
	- Fix #1402: squelch invalid argument error for fd_set_block on windows.

10 August 2017: Wouter
	- Patch to show DNSCrypt status in help output, from Carsten
	  Strotmann.

8 August 2017: Wouter
	- Fix #1398: make cachedb secret configurable.
	- Remove spaces from Makefile.

7 August 2017: Wouter
	- Fix #1397: Recursive DS lookups for AS112 zones names should recurse.

3 August 2017: Ralph
	- Remove unused iter_env member (ip6arpa_dname)
	- Do not reset rrset.bogus stats when called using stats_noreset.
	- Added stats for queries that have been ratelimited by domain
	  recursion.
	- Do not add rrset_bogus and query ratelimiting stats per thread, these
	  module stats are global.

3 August 2017: Wouter
	- Fix #1394: mix of serve-expired and response-ip could cause a crash.

24 July 2017: Wouter
	- upgrade aclocal(pkg.m4 0.29.1), config.guess(2016-10-02),
	  config.sub(2016-09-05).
	- annotate case statement fallthrough for gcc 7.1.1.
	- flex output from flex 2.6.1.
	- snprintf of thread number does not warn about truncated string.
	- squelch TCP fast open error on FreeBSD when kernel has it disabled,
	  unless verbosity is high.
	- remove warning from windows compile.
	- Fix compile with libnettle
	- Fix DSA configure switch (--disable dsa) for libnettle and libnss.
	- Fix #1365: Add Ed25519 support using libnettle.
	- iana portlist update

17 July 2017: Wouter
	- Fix #1350: make cachedb backend configurable (from JINMEI Tatuya).
	- Fix #1349: allow suppression of pidfiles (from Daniel Kahn Gillmor).
	  With the -p option unbound does not create a pidfile.

11 July 2017: Wouter
	- Fix #1344: RFC6761-reserved domains: test. and invalid.
	- Redirect all localhost names to localhost address for RFC6761.

6 July 2017: Wouter
	- Fix tests to use .tdir (from Manu Bretelle) instead of .tpkg.
	- Fix svn hooks for tdir (selected if testcode/mini_tdir.sh exists)..

4 July 2017: Wouter
	- Fix 1332: Bump verbosity of failed chown'ing of the control socket.

3 July 2017: Wouter
	- Fix for unbound-checkconf, check ipsecmod-hook if ipsecmod is turned
	  on.
	- Fix #1331: libunbound segfault in threaded mode when context is
	  deleted.
	- Fix pythonmod link line option flag.
	- Fix openssl 1.1.0 load of ssl error strings from ssl init.

29 June 2017: Wouter
	- Fix python example0 return module wait instead of error for pass.
	- iana portlist update
	- enhancement for hardened-tls for DNS over TLS.  Removed duplicated
	  security settings.

27 June 2017: Wouter
	- Tag 1.6.4 is created with the 1.6.4rc2 contents.
	- Trunk contains 1.6.5, with changes from 26, 27 june.
	- Remove signed unsigned warning from authzone.
	- Fix that infra cache host hash does not change after reconfig.

26 June 2017: Wouter
	- (for 1.6.5)
	  Better fixup of dnscrypt_cert_chacha test for different escapes.
	- First fix for zero b64 and hex text zone format in sldns.
	- unbound-control dump_infra prints port number for address if not 53.

23 June 2017: Wouter
	- (for 1.6.5): fixup of dnscrypt_cert_chacha test (from Manu Bretelle).

22 June 2017: Wouter
	- Tag 1.6.4rc2

22 June 2017: Ralph
	- Added fastrpz patch to contrib

21 June 2017: Wouter
	- Fix #1316: heap read buffer overflow in parse_edns_options.

20 June 2017: Wouter
	- Fix warning in pythonmod under clang compiler.
	- Tag 1.6.4rc1
	- Fix lintian typo.

16 June 2017: Ralph
	- Fix #1277: disable domain ratelimit by setting value to 0.

16 June 2017: Wouter
	- Fix #1301: memory leak in respip and tests.
	- Free callback in edns-subnetmod on exit and restart.
	- Fix memory leak in sldns_buffer_new_frm_data.
	- Fix memory leak in dnscrypt config read.
	- Fix dnscrypt chacha cert support ifdefs.
	- Fix dnscrypt chacha cert unit test escapes in grep.
	- Remove asynclook tests that cause test and purifier problems.
	- Fix to unlock view in view test.

15 June 2017: Wouter
	- Fix stub zone queries leaking to the internet for
	  harden-referral-path ns checks.
	- Fix query for refetch_glue of stub leaking to internet.

13 June 2017: Wouter
	- Fix #1279: Memory leak on reload when python module is enabled.
	- Fix #1280: Unbound fails assert when response from authoritative
	  contains malformed qname.  When 0x20 caps-for-id is enabled, when
	  assertions are not enabled the malformed qname is handled correctly.
	- 1.6.3 tag created, with only #1280 fix, trunk is 1.6.4 development.
	- More fixes in depth for buffer checks in 0x20 qname checks.

12 June 2017: Wouter
	- Fix #1278: Incomplete wildcard proof.

8 June 2017: Ralph
	- Added domain name based ECS whitelist.

8 June 2017: Wouter
	- Detect chacha for dnscrypt at configure time.
	- dnscrypt unit tests with chacha.

7 June 2017: Wouter
	- Fix that unbound-control can set val_clean_additional and val_permissive_mode.
	- Add dnscrypt XChaCha20 tests.

6 June 2017: Wouter
	- Add an explicit type cast for TCP FASTOPEN fix.
	- renumbering B-Root's IPv6 address to 2001:500:200::b.
	- Fix #1275: cached data in cachedb is never used.
	- Fix #1276: [dnscrypt] add XChaCha20-Poly1305 cipher.

1 June 2017: Ralph
	- Fix #1274: automatically trim chroot path from dnscrypt key/cert paths
	  (from Manu Bretelle).

1 June 2017: Wouter
	- Fix fastopen EPIPE fallthrough to perform connect.

31 May 2017: Ralph
	- Also use global local-zones when there is a matching view that does
	  not have any local-zone specified.

31 May 2017: Wouter
	- Fix #1273: cachedb.c doesn't compile with -Wextra.
	- If MSG_FASTOPEN gives EPIPE fallthrough to try normal tcp write.

30 May 2017: Ralph
	- Fix #1269: inconsistent use of built-in local zones with views.
	- Add defaults for new local-zone trees added to views using
	  unbound-control.

30 May 2017: Wouter
	- Support for openssl EVP_DigestVerify.
	- Support for the ED25519 algorithm with openssl (from openssl 1.1.1).

29 May 2017: Wouter
	- Fix assertion for low buffer size and big edns payload when worker
	  overrides udpsize.

26 May 2017: Ralph
	- Added redirect-bogus.patch to contrib directory.

26 May 2017: Wouter
	- Fix #1270: unitauth.c doesn't compile with higher warning level
	  and optimization
	- exec_prefix is by default equal to prefix.
	- printout localzone for duplicate local-zone warnings.

24 May 2017: Wouter
	- authzone cname chain, no rrset duplicates, wildcard doesn't change
	  rrsets added for cname chain.

23 May 2017: Wouter
	- first services/authzone check in, it compiles and reads and writes
	  zonefiles.
	- iana portlist update

22 May 2017: Wouter
	- Fix #1268: SIGSEGV after log_reopen.

18 May 2017: Wouter
	- Fix #1265 to use /bin/kill.
	- Fix #1267: Libunbound validator/val_secalgo.c uses obsolete APIs,
	  and compatibility with BoringSSL.

17 May 2017: Wouter
	- Fix #1265: contrib/unbound.service contains hardcoded path.

17 May 2017: George
	- Use qstate's region for IPSECKEY rrset (ipsecmod).

16 May 2017: George
	- Implemented opportunistic IPsec support module (ipsecmod).
	- Some whitespace fixup.

16 May 2017: Wouter
	- updated dependencies in the makefile.
	- document trust-anchor-signaling in example config file.
	- updated configure, dependencies and flex output.
	- better module memory lookup, fix of unbound-control shm names for
	  module memory printout of statistics.
	- Fix type AVC sldns rrdef.

12 May 2017: Wouter
	- Adjust servfail by iterator to not store in cache when serve-expired
	  is enabled, to avoid overwriting useful information there.
	- Fix queries for nameservers under a stub leaking to the internet.

9 May 2017: Ralph
	- Add 'c' to getopt() in testbound.
	- iana portlist update

8 May 2017: Wouter
	- Fix tcp-mss failure printout text.
	- Set SO_REUSEADDR on outgoing tcp connections to fix the bind before
	  connect limited tcp connections.  With the option tcp connections
	  can share the same source port (for different destinations).

2 May 2017: Ralph
	- Added mesh_add_sub to add detached mesh entries.
	- Use mesh_add_sub for key tag signaling query.

2 May 2017: Wouter
	- Added test for leak of stub information.
	- Fix sldns wire2str printout of RR type CAA tags.
	- Fix sldns int16_data parse.
	- Fix sldns parse and printout of TSIG RRs.
	- sldns SMIMEA and AVC definitions, same as getdns definitions.

1 May 2017: Wouter
	- Fix #1259: "--disable-ecdsa" argument overwritten 
	  by "#ifdef SHA256_DIGEST_LENGTH@daemon/remote.c".
	- iana portlist update
	- Fix #1258: Windows 10 X64 unbound 1.6.2 service will not start.
	  and fix that 64bit getting installed in C:\Program Files (x86).

26 April 2017: Ralph
	- Implemented trust anchor signaling using key tag query.

26 April 2017: Wouter
	- Based on #1257: check parse limit before t increment in sldns RR
	  string parse routine.

24 April 2017: Wouter
	- unbound-checkconf -o allows query of dnstap config variables.
	  Also unbound-control get_option.  Also for dnscrypt.
	- trunk contains 1.6.3 version number (changes from 1.6.2 back from
	  when the 1.6.2rc1 tag has been created).

21 April 2017: Ralph
	- Fix #1254: clarify ratelimit-{for,below}-domain (from Manu Bretelle).
	- iana portlist update
	
18 April 2017: Ralph
	- Fix #1252: more indentation inconsistencies.
	- Fix #1253: unused variable in edns-subnet/addrtree.c:getbit().

13 April 2017: Ralph
	- Added ECS unit test (from Manu Bretelle).
	- ECS documentation fix (from Manu Bretelle).

13 April 2017: Wouter
	- Fix #1250: inconsistent indentation in services/listen_dnsport.c.
	- tag for 1.6.2rc1
	- (for 1.6.3:) unbound.h exports the shm stats structures.  They use
	  type long long and no ifdefs, and ub_ before the typenames.

12 April 2017: Wouter
	- subnet mem value is available in shm, also when not enabled,
	  to make the struct easier to memmap by other applications,
	  independent of the configuration of unbound.

12 April 2017: Ralph
	- Fix #1247: unbound does not shorten source prefix length when
	  forwarding ECS.
	- Properly check for allocation failure in local_data_find_tag_datas.
	- Fix #1249: unbound doesn't return FORMERR to bogus ECS.
	- Set SHM ECS memory usage to 0 when module not loaded.

11 April 2017: Ralph
	- Display ECS module memory usage.

10 April 2017: Wouter
	- harden-algo-downgrade: no also makes unbound more lenient about
	  digest algorithms in DS records.

10 April 2017: Ralph
	- Remove ECS option after REFUSED answer.
	- Fix small memory leak in edns_opt_copy_alloc.
	- Respip dereference after NULL check.
	- Zero initialize addrtree allocation.
	- Use correct identifier for SHM destroy.

7 April 2017: George
	- Fix pythonmod for cb changes.
	- Some whitespace fixup.

7 April 2017: Ralph
	- Unlock view in respip unit test

6 April 2017: Ralph
	- Generalise inplace callback (de)registration
	- (de)register inplace callbacks for module id
	- No unbound-control set_option for ECS options
	- Deprecated client-subnet-opcode config option
	- Introduced client-subnet-always-forward config option
	- Changed max-client-subnet-ipv6 default to 56 (as in RFC)
	- Removed extern ECS config options
	- module_restart_next now calls clear on all following modules
	- Also create ECS module qstate on module_event_pass event
	- remove malloc from inplace_cb_register

6 April 2017: Wouter
	- Small fixup for documentation.
	- iana portlist update
	- Fix respip for braces when locks arent used.
	- Fix pythonmod for cb changes.

4 April 2017: Wouter
	- Fix #1244: document that use of chroot requires trust anchor file to
	  be under chroot.
	- iana portlist update

3 April 2017: Ralph
	- Do not add current time twice to TTL before ECS cache store.
	- Do not touch rrset cache after ECS cache message generation.
	- Use LDNS_EDNS_CLIENT_SUBNET as default ECS opcode.

3 April 2017: Wouter
	- Fix #1217: Add metrics to unbound-control interface showing
	  crypted, cert request, plaintext and malformed queries (from
	  Manu Bretelle).
	- iana portlist update

27 March 2017: Wouter
	- Remove (now unused) event2 include from dnscrypt code.

24 March 2017: George
	- Fix to prevent non-referal query from being cached as referal when the
	  no_cache_store flag was set.

23 March 2017: Wouter
	- Fix #1239: configure fails to find python distutils if python
	  prints warning.

22 March 2017: Wouter
	- Fix #1238: segmentation fault when adding through the remote
	  interface a per-view local zone to a view with no previous
	  (configured) local zones.
	- Fix #1229: Systemd service sandboxing, options in wrong sections.

21 March 2017: Ralph
	- Merge EDNS Client subnet implementation from feature branch into main
	  branch, using new EDNS processing framework. 

21 March 2017: Wouter
	- Fix doxygen for dnscrypt files.

20 March 2017: Wouter
	- #1217. DNSCrypt support, with --enable-dnscrypt, libsodium and then
	  enabled in the config file from Manu Bretelle.
	- make depend, autoconf, remove warnings about statement before var.
	- lru_demote and lruhash_insert_or_retrieve functions for getdns.
	- fixup for lruhash (whitespace and header file comment).
	- dnscrypt tests.

17 March 2017: Wouter
	- Patch for view functionality for local-data-ptr from Björn Ketelaars.
	- Fix #1237 - Wrong resolving in chain, for norec queries that get
	  SERVFAIL returned.

16 March 2017: Wouter
	- Fix that SHM is not inited if not enabled.
	- Add trustanchor.unbound CH TXT that gets a response with a number
	  of TXT RRs with a string like "example.com. 2345 1234" with
	  the trust anchors and their keytags.
	- Fix that looped DNAMEs do not cause unbound to spend effort.
	- trustanchor tags are sorted.  reusable routine to fetch taglist.

13 March 2017: Wouter
	- testbound understands Deckard MATCH rcode question answer commands.
	- Fix #1235: Fix too long DNAME expansion produces SERVFAIL instead
	  of YXDOMAIN + query loop, reported by Petr Spacek.

10 March 2017: Wouter
	- Fix #1234: shortening DNAME loop produces duplicate DNAME records
	  in ANSWER section.

9 March 2017: Wouter
	- --disable-sha1 disables SHA1 support in RRSIG, so from DNSKEY and
	  DS records.  NSEC3 is not disabled.
	- fake-sha1 test option; print warning if used.  To make unit tests.
	- unbound-control list local zone and data commands listed in the
	  help output.

8 March 2017: Wouter
	- make depend for build dependencies.
	- swig version 2.0.1 required.
	- fix enum conversion warnings

7 March 2017: Wouter
	- Fix #1230: swig version 2.0.0 is required for pythonmod, with
	  1.3.40 it crashes when running repeatly unbound-control reload.
	- Response actions based on IP address from Jinmei Tatuya (Infoblox).

6 March 2017: Wouter
	- Fix #1229: Systemd service sandboxing in contrib/unbound.service.
	- iana portlist update

28 February 2017: Ralph
	- Fix testpkts.c, check if DO bit is set, not only if there is an OPT
	  record.

28 February 2017: Wouter
	- For #1227: if we have sha256, set the cipher list to have no
	  known vulns.

27 February 2017: Wouter
	- Fix #1227: Fix that Unbound control allows weak ciphersuits.
	- Fix #1226: provide official 32bit binary for windows.

24 February 2017: Wouter
	- include sys/time.h for new shm code on NetBSD.

23 February 2017: Wouter
	- Fix doc/CNAME-basedRedirectionDesignNotes.pdf zone static to
	  redirect.
	- Patch from Luiz Fernando Softov for Stats Shared Memory.
	- unbound-control stats_shm command prints stats using shared memory,
	  which uses less cpu.
	- make depend, autoconf, doxygen and lint fixed up.

22 February 2017: Wouter
	- Fix #1224: Fix that defaults should not fall back to "Program Files
	  (x86) if Unbound is 64bit by default on windows.

21 February 2017: Wouter
	- iana portlist update

16 February 2017: Wouter
	- sldns updated for vfixed and buffer resize indication from getdns.

15 February 2017: Wouter
	- sldns has ED25519 and ED448 algorithm number and name for display.

14 February 2017: Wouter
	- tag 1.6.1rc3. -- which became 1.6.1 on 21feb, trunk has 1.6.2

13 February 2017: Wouter
	- Fix autoconf of systemd check for lack of pkg-config.

10 February 2017: Wouter
	- Fix pythonmod for typedef changes.
	- Fix dnstap for warning of set but not used.
	- tag 1.6.1rc2.

9 February 2017: Wouter
	- tag 1.6.1rc1.

8 February 2017: Wouter
	- Fix for type name change and fix warning on windows compile.

7 February 2017: Wouter
	- Include root trust anchor id 20326 in unbound-anchor.

6 February 2017: Wouter
	- Fix compile on solaris of the fix to use $host detect.

4 February 2017: Wouter
	- fix root_anchor test for updated icannbundle.pem lower certificates.

26 January 2017: Wouter
	- Fix 1211: Fix can't enable interface-automatic if no IPv6 with
	  more helpful error message.

20 January 2017: Wouter
	- Increase MAX_MODULE to 16.

19 January 2017: Wouter
	- Fix to Rename ub_callback_t to ub_callback_type, because POSIX
	  reserves _t typedefs.
	- Fix to rename internally used types from _t to _type, because _t
	  type names are reserved by POSIX.
	- iana portlist update

12 January 2017: Wouter
	- Fix to also block meta types 128 through to 248 with formerr. 
	- Fix #1206: Some view-related commands are missing from 'unbound-control -h'

9 January 2017: Wouter
	- Fix #1202: Fix code comment that packed_rrset_data is not always
	  'packed'.

6 January 2017: Wouter
	- Fix #1201: Fix missing unlock in answer_from_cache error condition.

5 January 2017: Wouter
	- Fix to return formerr for queries for meta-types, to avoid
	  packet amplification if this meta-type is sent on to upstream.
	- Fix #1184: Log DNS replies. This includes the same logging
	  information that DNS queries and response code and response size,
	  patch from Larissa Feng.
	- Fix #1187: Source IP rate limiting, patch from Larissa Feng.

3 January 2017: Wouter
	- configure --enable-systemd and lets unbound use systemd sockets if
	  you enable use-systemd: yes in unbound.conf.
	  Also there are contrib/unbound.socket and contrib/unbound.service:
	  systemd files for unbound, install them in /usr/lib/systemd/system.
	  Contributed by Sami Kerola and Pavel Odintsov.
	- Fix reload chdir failure when also chrooted to that directory.

2 January 2017: Wouter
	- Fix #1194: Cross build fails when $host isn't `uname` for getentropy.

23 December 2016: Ralph
	- Fix #1190: Do not echo back EDNS options in local-zone error response.
	- iana portlist update

21 December 2016: Ralph
	- Fix #1188: Unresolved symbol 'fake_dsa' in libunbound.so when built
	  with Nettle

19 December 2016: Ralph
	- Fix #1191: remove comment about view deletion.

15 December 2016: Wouter
	- iana portlist update
	- 64bit is default for windows builds.
	- Fix inet_ntop and inet_pton warnings in windows compile.

14 December 2016: Wouter
	- Fix #1178: attempt to fix setup error at end, pop result values
	  at end of install.

13 December 2016: Wouter
	- Fix #1182: Fix Resource leak (socket), at startup.
	- Fix unbound-control and ipv6 only.

9 December 2016: Wouter
	- Fix #1176: stack size too small for Alpine Linux.

8 December 2016: Wouter
	- Fix downcast warnings from visual studio in sldns code.
	- tag 1.6.0rc1 which became 1.6.0 on 15 dec, and trunk is 1.6.1.

7 December 2016: Ralph
	- Add DSA support for OpenSSL 1.1.0
	- Fix remote control without cert for LibreSSL

6 December 2016: George
	- Added generic EDNS code for registering known EDNS option codes,
	  bypassing the cache response stage and uniquifying mesh states. Four EDNS
	  option lists were added to module_qstate (module_qstate.edns_opts_*) to
	  store EDNS options from/to front/back side.
	- Added two flags to module_qstate (no_cache_lookup, no_cache_store) that
	  control the modules' cache interactions.
	- Added code for registering inplace callback functions. The registered
	  functions can be called just before replying with local data or Chaos,
	  replying from cache, replying with SERVFAIL, replying with a resolved
	  query, sending a query to a nameserver. The functions can inspect the
	  available data and maybe change response/query related data (i.e. append
	  EDNS options).
	- Updated Python module for the above.
	- Updated Python documentation.

5 December 2016: Ralph
	- Fix #1173: differ local-zone type deny from unset
	  tag_actions element.

5 December 2016: Wouter
	- Fix #1170: document that 'inform' local-zone uses local-data.

1 December 2016: Ralph
	- hyphen as minus fix, by Andreas Schulze

30 November 2016: Ralph
	- Added local-zones and local-data bulk addition and removal
	  functionality in unbound-control (local_zones, local_zones_remove,
	  local_datas and local_datas_remove).
	- iana portlist update

29 November 2016: Wouter
	- version 1.6.0 is in the development branch.
	- braces in view.c around lock statements.

28 November 2016: Wouter
	- new install-sh.

25 November 2016: Wouter
	- Fix that with openssl 1.1 control-use-cert: no uses less cpu, by
	  using no encryption over the unix socket.

22 Novenber 2016: Ralph
	- Make access-control-tag-data RDATA absolute. This makes the RDATA
	  origin consistent between local-data and access-control-tag-data.
	- Fix NSEC ENT wildcard check. Matching wildcard does not have to be a
	  subdomain of the NSEC owner.
	- QNAME minimisation uses QTYPE=A, therefore always check cache for
	  this type in harden-below-nxdomain functionality.
	- Added unit test for QNAME minimisation + harden below nxdomain
	  synergy.

22 November 2016: Wouter
	- iana portlist update.
	- Fix unit tests for DS hash processing for fake-dsa test option.
	- patch from Dag-Erling Smorgrav that removes code that relies
	  on sbrk().

21 November 2016: Wouter
	- Fix #1158: reference RFC 8020 "NXDOMAIN: There Really Is Nothing
	  Underneath" for the harden-below-nxdomain option.

10 November 2016: Ralph
	- Fix #1155: test status code of unbound-control in 04-checkconf,
	  not the status code from the tee command.

4 November 2016: Ralph
	- Added stub-ssl-upstream and forward-ssl-upstream options.

4 November 2016: Wouter
	- configure detects ssl security level API function in the autoconf
	  manner.  Every function on its own, so that other libraries (eg.
	  LibreSSL) can develop their API without hindrance.
	- Fix #1154: segfault when reading config with duplicate zones.
	- Note that for harden-below-nxdomain the nxdomain must be secure,
	  this means nsec3 with optout is insufficient.

3 November 2016: Ralph
	- Set OpenSSL security level to 0 when using aNULL ciphers.

3 November 2016: Wouter
	- .gitattributes line for githubs code language display.
	- log-identity: config option to set sys log identity, patch from
	  "Robin H. Johnson" <robbat2@gentoo.org>

2 November 2016: Wouter
	- iana portlist update.

31 October 2016: Wouter
	- Fix failure to build on arm64 with no sbrk.
	- iana portlist update.

28 October 2016: Wouter
	- Patch for server.num.zero_ttl stats for count of expired replies,
	  from Pavel Odintsov.

26 October 2016: Wouter
	- Fix unit tests for openssl 1.1, with no DSA, by faking DSA, enabled
	  with the undocumented switch 'fake-dsa'.  It logs a warning.

25 October 2016: Wouter
	- Fix #1134: unbound-control set_option -- val-override-date: -1 works
	  immediately to ignore datetime, or back to 0 to enable it again.
	  The -- is to ignore the '-1' as an option flag.

24 October 2016: Wouter
	- serve-expired config option: serve expired responses with TTL 0.
	- g.root-servers.net has AAAA address.

21 October 2016: Wouter
	- Ported tests for local_cname unit test to testbound framework.

20 October 2016: Wouter
	- suppress compile warning in lex files.
	- init lzt variable, for older gcc compiler warnings.
	- fix --enable-dsa to work, instead of copying ecdsa enable.
	- Fix DNSSEC validation of query type ANY with DNAME answers.
	- Fixup query_info local_alias init.

19 October 2016: Wouter
	- Fix #1130: whitespace in example.conf.in more consistent.

18 October 2016: Wouter
	- Patch that resolves CNAMEs entered in local-data conf statements that
	  point to data on the internet, from Jinmei Tatuya (Infoblox).
	- Removed patch comments from acllist.c and msgencode.c
	- Added documentation doc/CNAME-basedRedirectionDesignNotes.pdf,
	  from Jinmei Tatuya (Infoblox).
	- Fix #1125: unbound could reuse an answer packet incorrectly for
	  clients with different EDNS parameters, from Jinmei Tatuya.
	- Fix #1118: libunbound.pc sets strange Libs, Libs.private values.
	- Added Requires line to libunbound.pc
	- Please doxygen by modifying mesh.h

17 October 2016: Wouter
	- Re-fix #839 from view commit overwrite.
	- Fixup const void cast warning.

12 October 2016: Ralph
	- Free view config elements.

11 October 2016: Ralph
	- Added qname-minimisation-strict config option.
	- iana portlist update.
	- fix memoryleak logfile when in debug mode.

5 October 2016: Ralph
	- Added views functionality.
	- Fix #1117: spelling errors, from Robert Edmonds.

30 September 2016: Wouter
	- Fix Nits for 1.5.10 reported by Dag-Erling Smorgrav.

29 September 2016: Wouter
	- Fix #838: 1.5.10 cannot be built on Solaris, undefined PATH_MAX.
	- Fix #839: Memory grows unexpectedly with large RPZ files.
	- Fix #840: infinite loop in unbound_munin_ plugin on unowned lockfile.
	- Fix #841: big local-zone's make it consume large amounts of memory.

27 September 2016: Wouter
	- tag for 1.5.10 release
	- trunk contains 1.5.11 in development.
	- Fix dnstap relaying "random" messages instead of resolver/forwarder
	  responses, from Nikolay Edigaryev.
	- Fix #836: unbound could echo back EDNS options in an error response.

20 September 2016: Wouter
	- iana portlist update.
	- Fix #835: fix --disable-dsa with nettle verify.
	- tag for 1.5.10rc1 release.

15 September 2016: Wouter
	- Fix 883: error for duplicate local zone entry.
	- Test for openssl init_crypto and init_ssl functions.

15 September 2016: Ralph
	- fix potential memory leak in daemon/remote.c and nullpointer
	  dereference in validator/autotrust.
	- iana portlist update.

13 September 2016: Wouter
	- Silenced flex-generated sign-unsigned warning print with gcc
	  diagnostic pragma.
	- Fix for new splint on FreeBSD.  Fix cast for sockaddr_un.sun_len.

9 September 2016: Wouter
	- Fix #831: workaround for spurious fread_chk warning against petal.c

5 September 2016: Ralph
	- Take configured minimum TTL into consideration when reducing TTL
	  to original TTL from RRSIG.

5 September 2016: Wouter
	- Fix #829: doc of sldns_wire2str_rdata_buf() return value has an
	  off-by-one typo, from Jinmei Tatuya (Infoblox).
	- Fix incomplete prototypes reported by Dag-Erling Smørgrav.
	- Fix #828: missing type in access-control-tag-action redirect results
	  in NXDOMAIN.

2 September 2016: Wouter
	- Fix compile with openssl 1.1.0 with api=1.1.0.

1 September 2016: Wouter
	- RFC 7958 is now out, updated docs for unbound-anchor.
	- Fix for compile without warnings with openssl 1.1.0.
	- Fix #826: Fix refuse_non_local could result in a broken response.
	- iana portlist update.

29 August 2016: Wouter
	- Fix #777: OpenSSL 1.1.0 compatibility, patch from Sebastian A.
	  Siewior.
	- Add default root hints for IPv6 E.ROOT-SERVERS.NET, 2001:500:a8::e.

25 August 2016: Ralph
	- Clarify local-zone-override entry in unbound.conf.5 
	
25 August 2016: Wouter
	- 64bit build option for makedist windows compile, -w64.

24 August 2016: Ralph
	- Fix #820: set sldns_str2wire_rr_buf() dual meaning len parameter
	  in each iteration in find_tag_datas().
	- unbound.conf.5 entries for define-tag, access-control-tag,
	  access-control-tag-action, access-control-tag-data, local-zone-tag,
	  and local-zone-override.
	  
23 August 2016: Wouter
	- Fix #804: unbound stops responding after outage.  Fixes queries
	  that attempt to wait for an empty list of subqueries.
	- Fix #804: lower num_target_queries for iterator also for failed
	  lookups.

8 August 2016: Wouter
	- Note that OPENPGPKEY type is RFC 7929.

4 August 2016: Wouter
	- Fix #807: workaround for possible some "unused" function parameters
	  in test code, from Jinmei Tatuya.

3 August 2016: Wouter
	- use sendmsg instead of sendto for TFO.

28 July 2016: Wouter
	- Fix #806: wrong comment removed.

26 July 2016: Wouter
	- nicer ratelimit-below-domain explanation.

22 July 2016: Wouter
	- Fix #801: missing error condition handling in
	  daemon_create_workers().
	- Fix #802: workaround for function parameters that are "unused"
	  without log_assert.
	- Fix #803: confusing (and incorrect) code comment in daemon_cleanup().

20 July 2016: Wouter
	- Fix typo in unbound.conf.

18 July 2016: Wouter
	- Fix #798: Client-side TCP fast open fails (Linux).

14 July 2016: Wouter
	- TCP Fast open patch from Sara Dickinson.
	- Fixed unbound.doxygen for 1.8.11.

7 July 2016: Wouter
	- access-control-tag-data implemented. verbose(4) prints tag debug.

5 July 2016: Wouter
	- Fix dynamic link of anchor-update.exe on windows.
	- Fix detect of mingw for MXE package build.
	- Fixes for 64bit windows compile.
	- Fix #788 for nettle 3.0: Failed to build with Nettle >= 3.0 and
	  --with-libunbound-only --with-nettle.

4 July 2016: Wouter
	- For #787: prefer-ip6 option for unbound.conf prefers to send
	  upstream queries to ipv6 servers.
	- Fix #787: outgoing-interface netblock/64 ipv6 option to use linux
	  freebind to use 64bits of entropy for every query with random local
	  part.

30 June 2016: Wouter
	- Document always_transparent, always_refuse, always_nxdomain types.

29 June 2016: Wouter
	- Fix static compile on windows missing gdi32.

28 June 2016: Wouter
	- Create a pkg-config file for libunbound in contrib.

27 June 2016: Wouter
	- Fix #784: Build configure assumess that having getpwnam means there
	  is endpwent function available.
	- Updated repository with newer flex and bison output.

24 June 2016: Ralph
	- Possibility to specify local-zone type for an acl/tag pair
	- Possibility to specify (override) local-zone type for a source address
	  block
16 June 2016: Ralph
	- Decrease dp attempts at each QNAME minimisation iteration

16 June 2016: Wouter
	- Fix tcp timeouts in tv.usec.

15 June 2016: Wouter
	- TCP_TIMEOUT is specified in milliseconds.
	- If more than half of tcp connections are in use, a shorter timeout
	  is used (200 msec, vs 2 minutes) to pressure tcp for new connects.

14 June 2016: Ralph
	- QNAME minimisation unit test for dropped QTYPE=A queries.

14 June 2016: Wouter
	- Fix 775: unbound-host and unbound-anchor crash on windows, ignore
	  null delete for wsaevent.
	- Fix spelling in freebind option man page text.
	- Fix windows link of ssl with crypt32.
	- Fix 779: Union casting is non-portable.
	- Fix 780: MAP_ANON not defined in HP-UX 11.31.
	- Fix 781: prealloc() is an HP-UX system library call.

13 June 2016: Ralph
	- Use QTYPE=A for QNAME minimisation.
	- Keep track of number of time-outs when performing QNAME minimisation.
	  Stop minimising when number of time-outs for a QNAME/QTYPE pair is
	  more than three.

13 June 2016: Wouter
	- Fix #778: unbound 1.5.9: -h segfault (null deref).
	- Fix directory: fix for unbound-checkconf, it restores cwd.

10 June 2016: Wouter
	- And delete service.conf.shipped on uninstall.
	- In unbound.conf directory: dir immediately changes to that directory,
	  so that include: file below that is relative to that directory.
	  With chroot, make the directory an absolute path inside chroot.
	- keep debug symbols in windows build.
	- do not delete service.conf on windows uninstall.
	- document directory immediate fix and allow EXECUTABLE syntax in it
	  on windows.

9 June 2016: Wouter
	- Trunk is called 1.5.10 (with previous fixes already in there to 2
	  june).
	- Revert fix for NetworkService account on windows due to breakage
	  it causes.
	- Fix that windows install will not overwrite existing service.conf
	  file (and ignore gui config choices if it exists).

7 June 2016: Ralph
	- Lookup localzones by taglist from acl.
	- Possibility to lookup local_zone, regardless the taglist.
	- Added local_zone/taglist/acl unit test.

7 June 2016: Wouter
	- Fix #773: Non-standard Python location build failure with pyunbound.
	- Improve threadsafety for openssl 0.9.8 ecdsa dnssec signatures.

6 June 2016: Wouter
	- Better help text from -h (from Ray Griffith).
	- access-control-tag config directive.
	- local-zone-override config directive.
	- access-control-tag-action and access-control-tag-data config
	  directives.
	- free acl-tags, acltag-action and acltag-data config lists during
	  initialisation to free up memory for more entries.

3 June 2016: Wouter
	- Fix to not ignore return value of chown() in daemon startup.

2 June 2016: Wouter
	- Fix libubound for edns optlist feature.
	- Fix distinction between free and CRYPTO_free in dsa and ecdsa alloc.
	- Fix #752: retry resource temporarily unavailable on control pipe.
	- un-document localzone tags.
	- tag for release 1.5.9rc1.
	  And this also became release 1.5.9.
	- Fix (for 1.5.10): Fix unbound-anchor.exe file location defaults to
	  Program Files with (x86) appended.
	- re-documented localzone tags in example.conf.

31 May 2016: Wouter
	- Fix windows service to be created run with limited rights, as a
	  network service account, from Mario Turschmann.
	- compat strsep implementation.
	- generic edns option parse and store code.
	- and also generic edns options for upstream messages (and replies).
	  after parse use edns_opt_find(edns.opt_list, LDNS_EDNS_NSID),
	  to insert use edns_opt_append(edns, region, code, len, bindata) on
	  the opt_list passed to send_query, or in edns_opt_inplace_reply.

30 May 2016: Wouter
	- Fix time in case answer comes from cache in ub_resolve_event().
	- Attempted fix for #765: _unboundmodule missing for python3.

27 May 2016: Wouter
	- Fix #770: Small subgroup attack on DH used in unix pipe on localhost
	  if unbound control uses a unix local named pipe.
	- Document write permission to directory of trust anchor needed.
	- Fix #768:  Unbound Service Sometimes Can Not Shutdown
	  Completely, WER Report Shown Up.  Close handle before closing WSA.

26 May 2016: Wouter
	- Updated patch from Charles Walker.

24 May 2016: Wouter
	- disable-dnssec-lame-check config option from Charles Walker.
	- remove memory leak from lame-check patch.
	- iana portlist update.

23 May 2016: Wouter
	- Fix #767:  Reference to an expired Internet-Draft in
	  harden-below-nxdomain documentation.

20 May 2016: Ralph
	- No QNAME minimisation fall-back for NXDOMAIN answers from DNSSEC 
	  signed zones.
	- iana portlist update.

19 May 2016: Wouter
	- Fix #766: dns64 should synthesize results on timeout/errors.

18 May 2016: Wouter
	- Fix #761: DNSSEC LAME false positive resolving nic.club.

17 May 2016: Wouter
	- trunk updated with output of flex 2.6.0.

6 May 2016: Wouter
	- Fix memory leak in out-of-memory conditions of local zone add.

29 April 2016: Wouter
	- Fix sldns with static checking fixes copied from getdns.

28 April 2016: Wouter
	- Fix #759: 0x20 capsforid no longer checks type PTR, for
	  compatibility with cisco dns guard.  This lowers false positives.

18 April 2016: Wouter
	- Fix some malformed responses to edns queries get fallback to nonedns.

15 April 2016: Wouter
	- cachedb module event handling design.

14 April 2016: Wouter
	- cachedb module framework (empty).
	- iana portlist update.

12 April 2016: Wouter
	- Fix #753: document dump_requestlist is for first thread.

24 March 2016: Wouter
	- Document permit-small-holddown for 5011 debug.
	- Fix #749: unbound-checkconf gets SIGSEGV when use against a
	  malformatted conf file.

23 March 2016: Wouter
	- OpenSSL 1.1.0 portability, --disable-dsa configure option.

21 March 2016: Wouter
	- Fix compile of getentropy_linux for SLES11 servicepack 4.
	- Fix dnstap-log-resolver-response-messages, from Nikolay Edigaryev.
	- Fix test for openssl to use HMAC_Update for 1.1.0.
	- acx_nlnetlabs.m4 to v33, with HMAC_Update.
	- acx_nlnetlabs.m4 to v34, with -ldl -pthread test for libcrypto.
	- ERR_remove_state deprecated since openssl 1.0.0.
	- OPENSSL_config is deprecated, removing.

18 March 2016: Ralph
	- Validate QNAME minimised NXDOMAIN responses.
	- If QNAME minimisation is enabled, do cache lookup for QTYPE NS in
	  harden-below-nxdomain.

17 March 2016: Ralph
	- Limit number of QNAME minimisation iterations.

17 March 2016: Wouter
	- Fix #746: Fix unbound sets CD bit on all forwards.
	  If no trust anchors, it'll not set CD bit when forwarding to another
	  server.  If a trust anchor, no CD bit on the first attempt to a
	  forwarder, but CD bit thereafter on repeated attempts to get DNSSEC.
	- iana portlist update.

16 March 2016: Wouter
	- Fix ip-transparent for ipv6 on FreeBSD, thanks to Nick Hibma.
	- Fix ip-transparent for tcp on freebsd.

15 March 2016: Wouter
	- ip_freebind: yesno option in unbound.conf sets IP_FREEBIND for
	  binding to an IP address while the interface or address is down.

14 March 2016: Wouter
	- Fix warnings in ifdef corner case, older or unknown libevent.
	- Fix compile for ub_event code with older libev.

11 March 2016: Wouter
	- Remove warning about unused parameter in event_pluggable.c.
	- Fix libev usage of dispatch return value.
	- No side effects in tolower() call, in case it is a macro.
	- For test put free in pluggable api in parenthesis.

10 March 2016: Wouter
	- Fixup backend2str for libev.

09 March 2016: Willem
	- User defined pluggable event API for libunbound
	- Fixup of compile fix for pluggable event API from P.Y. Adi
	  Prasaja.

09 March 2016: Wouter
	- Updated configure and ltmain.sh.
	- Updated L root IPv6 address.

07 March 2016: Wouter
	- Fix #747: assert in outnet_serviced_query_stop.
	- iana ports fetched via https.
	- iana portlist update.

03 March 2016: Wouter
	- configure tests for the weak attribute support by the compiler.

02 March 2016: Wouter
	- 1.5.8 release tag
	- trunk contains 1.5.9 in development.
	- iana portlist update.
	- Fix #745: unbound.py - idn2dname throws UnicodeError when idnname
	  contains trailing dot.

24 February 2016: Wouter
	- Fix OpenBSD asynclook lock free that gets used later (fix test code).
	- Fix that NSEC3 negative cache is used when there is no salt.

23 February 2016: Wouter
	- ub_ctx_set_stub() function for libunbound to config stub zones.
	- sorted ubsyms.def file with exported libunbound functions.

19 February 2016: Wouter
	- Print understandable debug log when unusable DS record is seen.
	- load gost algorithm if digest is seen before key algorithm.
	- iana portlist update.

17 February 2016: Wouter
	- Fix that "make install" fails due to "text file busy" error.

16 February 2016: Wouter
	- Set IPPROTO_IP6 for ipv6 sockets otherwise invalid argument error.

15 February 2016: Wouter
	- ip-transparent option for FreeBSD with IP_BINDANY socket option.
	- wait for sendto to drain socket buffers when they are full.

9 February 2016: Wouter
	- Test for type OPENPGPKEY.
	- insecure-lan-zones: yesno config option, patch from Dag-Erling
	  Smørgrav.

8 February 2016: Wouter
	- Fix patch typo in prevuous commit for 734 from Adi Prasaja.
	- RR Type CSYNC support RFC 7477, in debug printout and config input.
	- RR Type OPENPGPKEY support (draft-ietf-dane-openpgpkey-07).

29 January 2016: Wouter
	- Neater cmdline_verbose increment patch from Edgar Pettijohn.

27 January 2016: Wouter
	- Made netbsd sendmsg test nonfatal, in case of false positives.
	- Fix #741: log message for dnstap socket connection is more clear.

26 January 2016: Wouter
	- Fix #734: chown the pidfile if it resides inside the chroot.
	- Use arc4random instead of random in tests (because it is
	  available, possibly as compat, anyway).
	- Fix cmsg alignment for argument to sendmsg on NetBSD.
	- Fix that unbound complains about unimplemented IP_PKTINFO for
	  sendmsg on NetBSD (for interface-automatic).

25 January 2016: Wouter
	- Fix #738: Swig should not be invoked with CPPFLAGS.

19 January 2016: Wouter
	- Squelch 'cannot assign requested address' log messages unless
	  verbosity is high, it was spammed after network down.

14 January 2016: Wouter
	- Fix to simplify empty string checking from Michael McConville.
	- iana portlist update.

12 January 2016: Wouter
	- Fix #734: Do not log an error when the PID file cannot be chown'ed.
	  Patch from Simon Deziel.

11 January 2016: Wouter
	- Fix test if -pthreads unused to use better grep for portability.

06 January 2016: Wouter
	- Fix mingw crosscompile for recent mingw.
	- Update aclocal, autoconf output with new versions (1.15, 2.4.6).

05 January 2016: Wouter
	- #731: tcp-mss, outgoing-tcp-mss options for unbound.conf, patch
	  from Daisuke Higashi.
	- Support RFC7686: handle ".onion" Special-Use Domain. It is blocked
	  by default, and can be unblocked with "nodefault" localzone config.

04 January 2016: Wouter
	- Define DEFAULT_SOURCE together with BSD_SOURCE when that is defined,
	  for Linux glibc 2.20.
	- Fixup contrib/aaaa-filter-iterator.patch for moved contents in the
	  source code, so it applies cleanly again.  Removed unused variable
	  warnings.

15 December 2015: Ralph
	- Fix #729: omit use of escape sequences in echo since they are not 
	  portable (unbound-control-setup).

11 December 2015: Wouter
	- remove NULL-checks before free, patch from Michael McConville.
	- updated ax_pthread.m4 to version 21 with clang support, this
	  removes a warning from compilation.
	- OSX portability, detect if sbrk is deprecated.
	- OSX clang, stop -pthread unused during link stage warnings.
	- OSX clang new flto check.

10 December 2015: Wouter
	- 1.5.7 release
	- trunk has 1.5.8 in development.

8 December 2015: Wouter
	- Fixup 724 for unbound-control.

7 December 2015: Ralph
	- Do not minimise forwarded requests.

4 December 2015: Wouter
	- Removed unneeded whitespace from example.conf.

3 December 2015: Ralph
	- (after rc1 tag)
	- Committed fix to qname minimisation and unit test case for it.
	
3 December 2015: Wouter
	- iana portlist update.
	- 1.5.7rc1 prerelease tag.

2 December 2015: Wouter
	- Fixup 724: Fix PCA prompt for unbound-service-install.exe.
	  re-enable stdout printout.
	- For 724: Add Changelog to windows binary dist.

1 December 2015: Ralph
	- Qname minimisation review fixes

1 December 2015: Wouter
	- Fixup 724 fix for fname_after_chroot() calls.
	- Remove stdout printout for unbound-service-install.exe
	- .gitignore for git users.

30 November 2015: Ralph
	- Implemented qname minimisation

30 November 2015: Wouter
	- Fix for #724: conf syntax to read files from run dir (on Windows).

25 November 2015: Wouter
	- Fix for #720, fix unbound-control-setup windows batch file.

24 November 2015: Wouter
	- Fix #720: add windows scripts to zip bundle.
	- iana portlist update.

20 November 2015: Wouter
	- Added assert on rrset cache correctness.
	- Fix that malformed EDNS query gets a response without malformed EDNS.

18 November 2015: Wouter
	- newer acx_nlnetlabs.m4.
	- spelling fixes from Igor Sobrado Delgado.

17 November 2015: Wouter
	- Fix #594. libunbound: optionally use libnettle for crypto.
	  Contributed by Luca Bruno.  Added --with-nettle for use with
	  --with-libunbound-only.
	- refactor nsec3 hash implementation to be more library-portable.
	- iana portlist update.
	- Fixup DER encoded DSA signatures for libnettle.

16 November 2015: Wouter
	- Fix for lenient accept of reverse order DNAME and CNAME.

6 November 2015: Wouter
	- Change example.conf: ftp.internic.net to https://www.internic.net

5 November 2015: Wouter
	- ACX_SSL_CHECKS no longer adds -ldl needlessly.

3 November 2015: Wouter
	- Fix #718: Fix unbound-control-setup with support for env
	  without HEREDOC bash support.

29 October 2015: Wouter
	- patch from Doug Hogan for SSL_OP_NO_SSLvx options.
	- Fix #716: nodata proof with empty non-terminals and wildcards.

28 October 2015: Wouter
	- Fix checklock testcode for linux threads on exit.

27 October 2015: Wouter
	- isblank() compat implementation.
	- detect libexpat without xml_StopParser function.
	- portability fixes.
	- portability, replace snprintf if return value broken.

23 October 2015: Wouter
	- Fix #714: Document config to block private-address for IPv4
	  mapped IPv6 addresses.

22 October 2015: Wouter
	- Fix #712: unbound-anchor appears to not fsync root.key.

20 October 2015: Wouter
	- 1.5.6 release.
	- trunk tracks development of 1.5.7.

15 October 2015: Wouter
	- Fix segfault in the dns64 module in the formaterror error path.
	- Fix sldns_wire2str_rdata_scan for malformed RRs.
	- tag for 1.5.6rc1 release.

14 October 2015: Wouter
	- ANY responses include DNAME records if present, as per Evan Hunt's
	  remark in dnsop.
	- Fix manpage to suggest using SIGTERM to terminate the server.

9 October 2015: Wouter
	- Default for ssl-port is port 853, the temporary port assignment
	  for secure domain name system traffic.
	  If you used to rely on the older default of port 443, you have
	  to put a clause in unbound.conf for that.  The new value is likely
	  going to be the standardised port number for this traffic.
	- iana portlist update.

6 October 2015: Wouter
	- 1.5.5 release.
	- trunk tracks the development of 1.5.6.

28 September 2015: Wouter
	- MAX_TARGET_COUNT increased to 64, to fix up sporadic resolution
	  failures.
	- tag for 1.5.5rc1 release.
	- makedist.sh: pgp sig echo commands.

25 September 2015: Wouter
	- Fix unbound-control flush that does not succeed in removing data.

22 September 2015: Wouter
	- Fix config globbed include chroot treatment, this fixes reload of
	  globs (patch from Dag-Erling Smørgrav).
	- iana portlist update.
	- Fix #702: New IPs for for h.root-servers.net.
	- Remove confusion comment from canonical_compare() function.
	- Fix #705: ub_ctx_set_fwd() return value mishandled on windows.
	- testbound selftest also works in non-debug mode.
	- Fix minor error in unbound.conf.5.in
	- Fix unbound.conf(5) access-control description for precedence
	  and default.

31 August 2015: Wouter
	- changed windows setup compression to be more transparent.

28 August 2015: Wouter
	- Fix #697: Get PY_MAJOR_VERSION failure at configure for python
	  2.4 to 2.6.
	- Feature #699: --enable-pie option to that builds PIE binary.
	- Feature #700: --enable-relro-now option that enables full read-only
	  relocation.

24 August 2015: Wouter
	- Fix deadlock for local data add and zone add when unbound-control
	  list_local_data printout is interrupted.
	- iana portlist update.
	- Change default of harden-algo-downgrade to off.  This is lenient
	  for algorithm rollover.

13 August 2015: Wouter
	- 5011 implementation does not insist on all algorithms, when
	  harden-algo-downgrade is turned off.
	- Reap the child process that libunbound spawns.

11 August 2015: Wouter
	- Fix #694: configure script does not detect LibreSSL 2.2.2

4 August 2015: Wouter
	- Document that local-zone nodefault matches exactly and transparent
	  can be used to release a subzone.

3 August 2015: Wouter
	- Document in the manual more text about configuring locally served
	  zones.
	- Fix 5011 anchor update timer after reload.
	- Fix mktime in unbound-anchor not using UTC.

30 July 2015: Wouter
	- please afl-gcc (llvm) for uninitialised variable warning.
	- Added permit-small-holddown config to debug fast 5011 rollover.

24 July 2015: Wouter
	- Fix #690: Reload fails when so-reuseport is yes after changing
	  num-threads.
	- iana portlist update.

21 July 2015: Wouter
	- Fix configure to detect SSL_CTX_set_ecdh_auto.
	- iana portlist update.

20 July 2015: Wouter
	- Enable ECDHE for servers.  Where available, use
	  SSL_CTX_set_ecdh_auto() for TLS-wrapped server configurations to
	  enable ECDHE.  Otherwise, manually offer curve p256.
	  Client connections should automatically use ECDHE when available.
	  (thanks Daniel Kahn Gillmor)

18 July 2015: Willem
	- Allow certificate chain files to allow for intermediate certificates.
	  (thanks Daniel Kahn Gillmor)

13 July 2015: Wouter
	- makedist produces sha1 and sha256 files for created binaries too.

9 July 2015: Wouter
	- 1.5.4 release tag
	- trunk has 1.5.5 in development.
	- Fix #681: Setting forwarders with unbound-control forward
	  implicitly turns on forward-first.

29 June 2015: Wouter
	- iana portlist update.
	- Fix alloc with log for allocation size checks.

26 June 2015: Wouter
	- Fix #677 Fix DNAME responses from cache that failed internal chain
	  test.
	- iana portlist update.

22 June 2015: Wouter
	- Fix #677 Fix CNAME corresponding to a DNAME was checked incorrectly
	  and was therefore always synthesized (thanks to Valentin Dietrich).

4 June 2015: Wouter
	- RFC 7553 RR type URI support, is now enabled by default.

2 June 2015: Wouter
	- Fix #674: Do not free pointers given by getenv.

29 May 2015: Wouter
	- Fix that unparseable error responses are ratelimited.
	- SOA negative TTL is capped at minimumttl in its rdata section.
	- cache-max-negative-ttl config option, default 3600.

26 May 2015: Wouter
	- Document that ratelimit works with unbound-control set_option.

21 May 2015: Wouter
	- iana portlist update.
	- documentation proposes ratelimit of 1000 (closer to what upstream
	  servers expect from us).

20 May 2015: Wouter
	- DLV is going to be decommissioned.  Advice to stop using it, and
	  put text in the example configuration and man page to that effect.

10 May 2015: Wouter
	- Change syntax of particular validator error to be easier for
	  machine parse, swap rrset and ip adres info so it looks like:
	  validation failure <www.example.nl. TXT IN>: signature crypto
	  failed from 2001:DB8:7:bba4::53 for <*.example.nl. NSEC IN>

1 May 2015: Wouter
	- caps-whitelist in unbound.conf allows whitelist of loadbalancers
	  that cannot work with caps-for-id or its fallback.

30 April 2015: Wouter
	- Unit test for type ANY synthesis.

22 April 2015: Wouter
	- Removed contrib/unbound_unixsock.diff, because it has been
	  integrated, use control-interface: /path in unbound.conf.
	- iana portlist update.

17 April 2015: Wouter
	- Synthesize ANY responses from cache.  Does not search exhaustively,
	  but MX,A,AAAA,SOA,NS also CNAME.
	- Fix leaked dns64prefix configuration string.

16 April 2015: Wouter
	- Add local-zone type inform_deny, that logs query and drops answer.
	- Ratelimit does not apply to prefetched queries, and ratelimit-factor
	  is default 10.  Repeated normal queries get resolved and with
	  prefetch stay in the cache.
	- Fix bug#664: libunbound python3 related fixes (from Tomas Hozza)
	  Use print_function also for Python2.
	  libunbound examples: produce sorted output.
	  libunbound-Python: libldns is not used anymore.
	  Fix issue with Python 3 mapping of FILE* using file_py3.i from ldns.

10 April 2015: Wouter
	- unbound-control ratelimit_list lists high rate domains.
	- ratelimit feature, ratelimit: 100, or some sensible qps, can be
	  used to turn it on.  It ratelimits recursion effort per zone.
	  For particular names you can configure exceptions in unbound.conf.
	- Fix that get_option for cache-sizes does not print double newline.
	- Fix#663: ssl handshake fails when using unix socket because dh size
	  is too small.

8 April 2015: Wouter
	- Fix crash in dnstap: Do not try to log TCP responses after timeout.

7 April 2015: Wouter
	- Libunbound skips dos-line-endings from etc/hosts.
	- Unbound exits with a fatal error when the auto-trust-anchor-file
	  fails to be writable.  This is seconds after startup.  You can
	  load a readonly auto-trust-anchor-file with trust-anchor-file.
	  The file has to be writable to notice the trust anchor change,
	  without it, a trust anchor change will be unnoticed and the system
	  will then become inoperable.
	- unbound-control list_insecure command shows the negative trust
	  anchors currently configured, patch from Jelte Jansen.

2 April 2015: Wouter
	- Fix #660: Fix interface-automatic broken in the presence of
	  asymmetric routing.

26 March 2015: Wouter
	- remote.c probedelay line is easier to read.
	- rename ldns subdirectory to sldns to avoid name collision.

25 March 2015: Wouter
	- Fix #657:  libunbound(3) recommends deprecated
	  CRYPTO_set_id_callback.
	- If unknown trust anchor algorithm, and libressl is used, error
	  message encourages upgrade of the libressl package.

23 March 2015: Wouter
	- Fix segfault on user not found at startup (from Maciej Soltysiak).

20 March 2015: Wouter
	- Fixed to add integer overflow checks on allocation (defense in depth).

19 March 2015: Wouter
	- Add ip-transparent config option for bind to non-local addresses.

17 March 2015: Wouter
	- Use reallocarray for integer overflow protection, patch submitted
	  by Loganaden Velvindron.

16 March 2015: Wouter
	- Fixup compile on cygwin, more portable openssl thread id.

12 March 2015: Wouter
	- Updated default keylength in unbound-control-setup to 3k.

10 March 2015: Wouter
	- Fix lintian warning in unbound-checkconf man page (from Andreas
	  Schulze).
	- print svnroot when building windows dist.
	- iana portlist update.
	- Fix warning on sign compare in getentropy_linux.

9 March 2015: Wouter
	- Fix #644: harden-algo-downgrade option, if turned off, fixes the
	  reported excessive validation failure when multiple algorithms
	  are present.  It allows the weakest algorithm to validate the zone.
	- iana portlist update.

5 March 2015: Wouter
	- contrib/unbound_smf22.tar.gz: Solaris SMF installation/removal
	  scripts.  Contributed by Yuri Voinov.
	- Document that incoming-num-tcp increase is good for large servers.
	- stats reports tcp usage, of incoming-num-tcp buffers.

4 March 2015: Wouter
	- Patch from Brad Smith that syncs compat/getentropy_linux with
	  OpenBSD's version (2015-03-04).
	- 0x20 fallback improved: servfail responses do not count as missing
	  comparisons (except if all responses are errors),
	  inability to find nameservers does not fail equality comparisons,
	  many nameservers does not try to compare more than max-sent-count,
	  parse failures start 0x20 fallback procedure.
	- store caps_response with best response in case downgrade response
	  happens to be the last one.
	- Document windows 8 tests.

3 March 2015: Wouter
	- tag 1.5.3rc1
	[ This became 1.5.3 on 10 March, trunk is 1.5.4 in development ]

2 March 2015: Wouter
	- iana portlist update.

20 February 2015: Wouter
	- Use the getrandom syscall introduced in Linux 3.17 (from Heiner
	  Kallweit).
	- Fix #645 Portability to Solaris 10, use AF_LOCAL.
	- Fix #646 Portability to Solaris, -lrt for getentropy_solaris.
	- Fix #647 crash in 1.5.2 because pwd.db no longer accessible after
	  reload.

19 February 2015: Wouter
	- 1.5.2 release tag.
	- svn trunk contains 1.5.3 under development.

13 February 2015: Wouter
	- Fix #643: doc/example.conf.in: unnecessary whitespace.

12 February 2015: Wouter
	- tag 1.5.2rc1

11 February 2015: Wouter
	- iana portlist update.

10 February 2015: Wouter
	- Fix scrubber with harden-glue turned off to reject NS (and other
	  not-address) records.

9 February 2015: Wouter
	- Fix validation failure in case upstream forwarder (ISC BIND) does
	  not have the same trust anchors and decides to insert unsigned NS
	  record in authority section.

2 February 2015: Wouter
	- infra-cache-min-rtt patch from Florian Riehm, for expected long
	  uplink roundtrip times.

30 January 2015: Wouter
	- Fix 0x20 capsforid fallback to omit gratuitous NS and additional
	  section changes.
	- Portability fix for Solaris ('sun' is not usable for a variable).

29 January 2015: Wouter
	- Fix pyunbound byte string representation for python3.

26 January 2015: Wouter
	- Fix unintended use of gcc extension for incomplete enum types,
	  compile with pedantic c99 compliance (from Daniel Dickman).

23 January 2015: Wouter
	- windows port fixes, no AF_LOCAL, no chown, no chmod(grp).

16 January 2015: Wouter
	- unit test for local unix connection.  Documentation and log_addr
	  does not inspect port for AF_LOCAL.
	- unbound-checkconf -f prints chroot with pidfile path.

13 January 2015: Wouter
	- iana portlist update.

12 January 2015: Wouter
	- Cast sun_len sizeof to socklen_t.
	- Fix pyunbound ord call, portable for python 2 and 3.

7 January 2015: Wouter
	- Fix warnings in pythonmod changes.

6 January 2015: Wouter
	- iana portlist update.
	- patch for remote control over local sockets, from Dag-Erling
	  Smorgrav, Ilya Bakulin.  Use control-interface: /path/sock and
	  control-use-cert: no.
	- Fixup that patch and uid lookup (only for daemon).
	- coded the default of control-use-cert, to yes.

5 January 2015: Wouter
	- getauxval test for ppc64 linux compatibility.
	- make strip works for unbound-host and unbound-anchor.
	- patch from Stephane Lapie that adds to the python API, that
	  exposes struct delegpt, and adds the find_delegation function.
	- print query name when max target count is exceeded.
	- patch from Stuart Henderson that fixes DESTDIR in
	  unbound-control-setup for installs where config is not in
	  the prefix location.
	- Fix #634: fix fail to start on Linux LTS 3.14.X, ignores missing
	  IP_MTU_DISCOVER OMIT option (fix from Remi Gacogne).
	- Updated contrib warmup.cmd/sh to support two modes - load
	  from pre-defined list of domains or (with filename as argument)
	  load from user-specified list of domains, and updated contrib
	  unbound_cache.sh/cmd to support loading/save/reload cache to/from
	  default path or (with secondary argument) arbitrary path/filename,
	  from Yuri Voinov.
	- Patch from Philip Paeps to contrib/unbound_munin_ that uses
	  type ABSOLUTE.  Allows munin.conf: [idleserver.example.net]
	  unbound_munin_hits.graph_period minute

9 December 2014: Wouter
	- svn trunk has 1.5.2 in development.
	- config.guess and config.sub update from libtoolize.
	- local-zone: example.com inform makes unbound log a message with
	  client IP for queries in that zone.  Eg. for finding infected hosts.

8 December 2014: Wouter
	- Fix CVE-2014-8602: denial of service by making resolver chase
	  endless series of delegations.

1 December 2014: Wouter
	- Fix bug#632: unbound fails to build on AArch64, protects
	  getentropy compat code from calling sysctl if it is has been removed.

29 November 2014: Wouter
	- Add include to getentropy_linux.c, hopefully fixing debian build.

28 November 2014: Wouter
	- Fix makefile for build from noexec source tree.

26 November 2014: Wouter
	- Fix libunbound undefined symbol errors for main.
	  Referencing main does not seem to be possible for libunbound.

24 November 2014: Wouter
	- Fix log at high verbosity and memory allocation failure.
	- iana portlist update.

21 November 2014: Wouter
	- Fix crash on multiple thread random usage on systems without
	  arc4random.

20 November 2014: Wouter
	- fix compat/getentropy_win.c check if CryptGenRandom works and no
	  immediate exit on windows.

19 November 2014: Wouter
	- Fix cdflag dns64 processing.

18 November 2014: Wouter
	- Fix that CD flag disables DNS64 processing, returning the DNSSEC
	  signed AAAA denial.
	- iana portlist update.

17 November 2014: Wouter
	- Fix #627: SSL_CTX_load_verify_locations return code not properly
	  checked.

14 November 2014: Wouter
	- parser with bison 2.7

13 November 2014: Wouter
	- Patch from Stephane Lapie for ASAHI Net that implements aaaa-filter,
	added to contrib/aaaa-filter-iterator.patch.

12 November 2014: Wouter
	- trunk has 1.5.1 in development.
	- Patch from Robert Edmonds to build pyunbound python module
	  differently.  No versioninfo, with -shared and without $(LIBS).
	- Patch from Robert Edmonds fixes hyphens in unbound-anchor man page.
	- Removed 'increased limit open files' log message that is written
	  to console.  It is only written on verbosity 4 and higher.
	  This keeps system bootup console cleaner.
	- Patch from James Raftery, always print stats for rcodes 0..5.

11 November 2014: Wouter
	- iana portlist update.
	- Fix bug where forward or stub addresses with same address but
	  different port number were not tried.
	- version number in svn trunk is 1.5.0
	- tag 1.5.0rc1
	- review fix from Ralph.

7 November 2014: Wouter
	- dnstap fixes by Robert Edmonds:
		dnstap/dnstap.m4: cosmetic fixes
		dnstap/: Remove compiled protoc-c output files
		dnstap/dnstap.m4: Error out if required libraries are not found
		dnstap: Fix ProtobufCBufferSimple usage that is incorrect as of
			protobuf-c 1.0.0
		dnstap/: Adapt to API changes in latest libfstrm (>= 0.2.0)

4 November 2014: Wouter
	- Add ub_ctx_add_ta_autr function to add a RFC5011 automatically
	  tracked trust anchor to libunbound.
	- Redefine internal minievent symbols to unique symbols that helps
	  linking on platforms where the linker leaks names across modules.

27 October 2014: Wouter
	- Disabled use of SSLv3 in remote-control and ssl-upstream.
	- iana portlist update.

16 October 2014: Wouter
	- Documented dns64 configuration in unbound.conf man page.

13 October 2014: Wouter
	- Fix #617: in ldns in unbound, lowercase WKS services.
	- Fix ctype invocation casts.

10 October 2014: Wouter
	- Fix unbound-checkconf check for module config with dns64 module.
	- Fix unbound capsforid fallback, it ignores TTLs in comparison.

6 October 2014: Wouter
	- Fix #614: man page variable substitution bug.
6 October 2014: Willem
	- Whitespaces after $ORIGIN are not part of the origin dname (ldns).
	- $TTL's value starts at position 5 (ldns).

1 October 2014: Wouter
	- fix #613: Allow tab ws in var length last rdfs (in ldns str2wire).

29 September 2014: Wouter
	- Fix #612: create service with service.conf in present directory and
	  auto load it.
	- Fix for mingw compile openssl ranlib.

25 September 2014: Wouter
	- updated configure and aclocal with newer autoconf 1.13.

22 September 2014: Wouter
	- Fix swig and python examples for Python 3.x.
	- Fix for mingw compile with openssl-1.0.1i.

19 September 2014: Wouter
	- improve python configuration detection to build on Fedora 22.

18 September 2014: Wouter
	- patches to also build with Python 3.x (from Pavel Simerda).

16 September 2014: Wouter
	- Fix tcp timer waiting list removal code.
	- iana portlist update.
	- Updated the TCP_BACLOG from 5 to 256, so that the tcp accept queue
	  is longer and more tcp connections can be handled.

15 September 2014: Wouter
	- Fix unit test for CDS typecode.

5 September 2014: Wouter
	- type CDS and CDNSKEY types in sldns.

25 August 2014: Wouter
	- Fixup checklock code for log lock and its mutual initialization
	  dependency.
	- iana portlist update.
	- Removed necessity for pkg-config from the dnstap.m4, new are
	  the --with-libfstrm and --with-protobuf-c configure options.

19 August 2014: Wouter
	- Update unbound manpage with more explanation (from Florian Obser).

18 August 2014: Wouter
	- Fix #603: unbound-checkconf -o <option> should skip verification
	  checks.
	- iana portlist update.
	- Fixup doc/unbound.doxygen to remove obsolete 1.8.7 settings.

5 August 2014: Wouter
	- dnstap support, with a patch from Farsight Security, written by
	  Robert Edmonds. The --enable-dnstap needs libfstrm and protobuf-c.
	  It is BSD licensed (see dnstap/dnstap.c).
	  Building with --enable-dnstap needs pkg-config with this patch.
	- Noted dnstap in doc/README and doc/CREDITS.
	- Changes to the dnstap patch.
	  - lint fixes.
	  - dnstap/dnstap_config.h should not have been added to the repo,
	    because is it generated.

1 August 2014: Wouter
	- Patch add msg, rrset, infra and key cache sizes to stats command
	  from Maciej Soltysiak.
	- iana portlist update.

31 July 2014: Wouter
	- DNS64 from Viagenie (BSD Licensed), written by Simon Perrault.
	  Initial commit of the patch from the FreeBSD base (with its fixes).
	  This adds a module (for module-config in unbound.conf) dns64 that
	  performs DNS64 processing, see README.DNS64.
	- Changes from DNS64:
	  strcpy changed to memmove.
	  arraybound check fixed from prefix_net/8/4 to prefix_net/8+4.
	  allocation of result consistently in the correct region.
	  time_t is now used for ttl in unbound (since the patch's version).
	- testdata/dns64_lookup.rpl for unit test for dns64 functionality.

29 July 2014: Wouter
	- Patch from Dag-Erling Smorgrav that implements feature, unbound -dd
	  does not fork in the background and also logs to stderr.

21 July 2014: Wouter
	- Fix endian.h include for OpenBSD.

16 July 2014: Wouter
	- And Fix#596: Bail out of unbound-control dump_infra when ssl
	  write fails.

15 July 2014: Wouter
	- Fix #596: Bail out of unbound-control list_local_zones when ssl
	  write fails.
	- iana portlist update.

13 July 2014: Wouter
	- Configure tests if main can be linked to from getentropy compat.

12 July 2014: Wouter
	- Fix getentropy compat code, function refs were not portable.
	- Fix to check openssl version number only for OpenSSL.
	- LibreSSL provides compat items, check for that in configure.
	- Fix bug in fix for log locks that caused deadlock in signal handler.
	- update compat/getentropy and arc4random to the most recent ones from OpenBSD.

11 July 2014: Matthijs
	- fake-rfc2553 patch (thanks Benjamin Baier).

11 July 2014: Wouter
	- arc4random in compat/ and getentropy, explicit_bzero, chacha for
	  dependencies, from OpenBSD.  arc4_lock and sha512 in compat.
	  This makes arc4random available on all platforms, except when
	  compiled with LIBNSS (it uses libNSS crypto random).
	- fix strptime implicit declaration error on OpenBSD.
	- arc4random, getentropy and explicit_bzero compat for Windows.

4 July 2014: Wouter
	- Fix #593: segfault or crash upon rotating logfile.

3 July 2014: Wouter
	- DLV tests added.
	- signit tool fixup for compile with libldns library.
	- iana portlist updated.

27 June 2014: Wouter
	- so-reuseport is available on BSDs(such as FreeBSD 10) and OS/X.

26 June 2014: Wouter
	- unbound-control status reports if so-reuseport was successful.
	- iana portlist updated.

24 June 2014: Wouter
	- Fix caps-for-id fallback, and added fallback attempt when servers
	  drop 0x20 perturbed queries.
	- Fixup testsetup for VM tests (run testcode/run_vm.sh).

17 June 2014: Wouter
	- iana portlist updated.

3 June 2014: Wouter
	- Add AAAA for B root server to default root hints.

2 June 2014: Wouter
	- Remove unused define from iterator.h

30 May 2014: Wouter
	- Fixup sldns_enum_edns_option typedef definition.

28 May 2014: Wouter
	- Code cleanup patch from Dag-Erling Smorgrav, with compiler issue
	  fixes from FreeBSD's copy of Unbound, he notes:
	  Generate unbound-control-setup.sh at build time so it respects
	  prefix and sysconfdir from the configure script.  Also fix the
	  umask to match the comment, and the comment to match the umask.
	  Add const and static where needed.  Use unions instead of
	  playing pointer poker.  Move declarations that are needed in
	  multiple source files into a shared header.  Move sldns_bgetc()
	  from parse.c to buffer.c where it belongs.  Introduce a new
	  header file, worker.h, which declares the callbacks that
	  all workers must define.  Remove those declarations from
	  libworker.h.	Include the correct headers in the correct places.
	  Fix a few dummy callbacks that don't match their prototype.
	  Fix some casts.  Hide the sbrk madness behind #ifdef HAVE_SBRK.
	  Remove a useless printf which breaks reproducible builds.
	  Get rid of CONFIGURE_{TARGET,DATE,BUILD_WITH} now that they're
	  no longer used.  Add unbound-control-setup.sh to the list of
	  generated files.  The prototype for libworker_event_done_cb()
	  needs to be moved from libunbound/libworker.h to
	  libunbound/worker.h.
	- Fixup out-of-directory compile with unbound-control-setup.sh.in.
	- make depend.

23 May 2014: Wouter
	- unbound-host -D enabled dnssec and reads root trust anchor from
	  the default root key file that was compiled in.

20 May 2014: Wouter
	- Feature, unblock-lan-zones: yesno that you can use to make unbound
	  perform 10.0.0.0/8 and other reverse lookups normally, for use if
	  unbound is running service for localhost on localhost.

16 May 2014: Wouter
	- Updated create_unbound_ad_servers and unbound_cache scripts from
	  Yuri Voinov in the source/contrib directory. Added
	  warmup.cmd (and .sh): warm up the DNS cache with your MRU domains.

9 May 2014: Wouter
	- Implement draft-ietf-dnsop-rfc6598-rfc6303-01.
	- iana portlist updated.

8 May 2014: Wouter
	- Contrib windows scripts from Yuri Voinov added to src/contrib:
	  create_unbound_ad_servers.cmd: enters anti-ad server lists.
	  unbound_cache.cmd: saves and loads the cache.
	- Added unbound-control-setup.cmd from Yuri Voinov to the windows
	  unbound distribution set.  It requires openssl installed in %PATH%.

6 May 2014: Wouter
	- Change MAX_SENT_COUNT from 16 to 32 to resolve some cases easier.

5 May 2014: Wouter
	- More #567: remove : from output of stub and forward lists, this is
	  easier to parse.

29 April 2014: Wouter
	- iana portlist updated.
	- Add unbound-control flush_negative that flushed nxdomains, nodata,
	  and errors from the cache.  For dnssec-trigger and NetworkManager,
	  fixes cases where network changes have localdata that was already
	  negatively cached from the previous network.

23 April 2014: Wouter
	- Patch from Jeremie Courreges-Anglas to use arc4random_uniform
	  if available on the OS, it gets entropy from the OS.

15 April 2014: Wouter
	- Fix compile with libevent2 on FreeBSD.

11 April 2014: Wouter
	- Fix #502: explain that do-ip6 disable does not stop AAAA lookups,
	  but it stops the use of the ipv6 transport layer for DNS traffic.
	- iana portlist updated.

10 April 2014: Wouter
	- iana portlist updated.
	- Patch from Hannes Frederic Sowa for Linux 3.15 fragmentation
	  option for DNS fragmentation defense.
	- Document that dump_requestlist only prints queries from thread 0.
	- unbound-control stats prints num.query.tcpout with number of TCP
	  outgoing queries made in the previous statistics interval.
	- Fix #567: unbound lists if forward zone is secure or insecure with
	  +i annotation in output of list_forwards, also for list_stubs
	  (for NetworkManager integration.)
	- Fix #554: use unsigned long to print 64bit statistics counters on
	  64bit systems.
	- Fix #558: failed prefetch lookup does not remove cached response
	  but delays next prefetch (in lieu of caching a SERVFAIL).
	- Fix #545: improved logging, the ip address of the error is printed
	  on the same log-line as the error.

8 April 2014: Wouter
	- Fix #574: make test fails on Ubuntu 14.04.  Disabled remote-control
	  in testbound scripts.
	- iana portlist updated.

7 April 2014: Wouter
	- C.ROOT-SERVERS.NET has an IPv6 address, and we updated the root
	  hints (patch from Anand Buddhdev).
	- Fix #572: Fix unit test failure for systems with different
	  /etc/services.

28 March 2014: Wouter
	- Fix #569: do_tcp is do-tcp in unbound.conf man page.

25 March 2014: Wouter
	- Patch from Stuart Henderson to build unbound-host man from .1.in.

24 March 2014: Wouter
	- Fix print filename of encompassing config file on read failure.

12 March 2014: Wouter
	- tag 1.4.22
	- trunk has 1.4.23 in development.

10 March 2014: Wouter
	- Fix bug#561: contrib/cacti plugin did not report SERVFAIL rcodes
	  because of spelling.  Patch from Chris Coates.

27 February 2014: Wouter
	- tag 1.4.22rc1

21 February 2014: Wouter
	- iana portlist updated.

20 February 2014: Matthijs
	- Be lenient when a NSEC NameError response with RCODE=NXDOMAIN is
	  received. This is okay according 4035, but not after revising
	  existence in 4592.  NSEC empty non-terminals exist and thus the
	  RCODE should have been NOERROR. If this occurs, and the RRsets
	  are secure, we set the RCODE to NOERROR and the security status
	  of the response is also considered secure.

14 February 2014: Wouter
	- Works on Minix (3.2.1).

11 February 2014: Wouter
	- Fix parse of #553(NSD) string in sldns, quotes without spaces.

7 February 2014: Wouter
	- iana portlist updated.
	- add body to ifstatement if locks disabled.
	- add TXT string"string" test case to unit test.
	- Fix #551: License change "Regents" to "Copyright holder", matching
	  the BSD license on opensource.org.

6 February 2014: Wouter
	- sldns has type HIP.
	- code documentation on the module interface.

5 February 2014: Wouter
	- Fix sldns parse tests on osx.

3 February 2014: Wouter
	- Detect libevent2 install automatically by configure.
	- Fixup link with lib/event2 subdir.
	- Fix parse in sldns of quoted parenthesized text strings.

31 January 2014: Wouter
	- unit test for ldns wire to str and back with zones, root, nlnetlabs
	  and types.sidnlabs.
	- Fix for hex to string in unknown, atma and nsap.
	- fixup nss compile (no ldns in it).
	- fixup warning in unitldns
	- fixup WKS and rdata type service to print unsigned because strings
	  are not portable; they cannot be read (for sure) on other computers.
	- fixup type EUI48 and EUI64, type APL and type IPSECKEY in string
	  parse sldns.

30 January 2014: Wouter
	- delay-close does not act if there are udp-wait queries, so that
	  it does not make a socketdrain DoS easier.

28 January 2014: Wouter
	- iana portlist updated.
	- iana portlist test updated so it does not touch the source
	  if there are no changes.
	- delay-close: msec option that delays closing ports for which
	  the UDP reply has timed out.  Keeps the port open, only accepts
	  the correct reply.  This correct reply is not used, but the port
	  is open so that no port-denied ICMPs are generated.

27 January 2014: Wouter
	- reuseport is attempted, then fallback to without on failure.

24 January 2014: Wouter
	- Change unbound-event.h to use void* buffer, length idiom.
	- iana portlist updated.
	- unbound-event.h is installed if you configure --enable-event-api.
	- speed up unbound (reports say it could be up to 10%), by reducing
	  lock contention on localzones.lock.  It is changed to an rwlock.
	- so-reuseport: yesno option to distribute queries evenly over
	  threads on Linux (Thanks Robert Edmonds).
	- made lint clean.

21 January 2014: Wouter
	- Fix #547: no trustanchor written if filesystem full, fclose checked.

17 January 2014: Wouter
	- Fix isprint() portability in sldns, uses unsigned int.
	- iana portlist updated.

16 January 2014: Wouter
	- fix #544: Fixed +i causes segfault when running with module conf
	  "iterator".
	- Windows port, adjust %lld to %I64d, and warning in win_event.c.

14 January 2014: Wouter
	- iana portlist updated.

5 Dec 2013: Wouter
	- Fix bug in cachedump that uses sldns.
	- update pythonmod for ldns_ to sldns_ name change.

3 Dec 2013: Wouter
	- Fix sldns to use sldns_ prefix for all ldns_ variables.
	- Fix windows compile to compile with sldns.

30 Nov 2013: Wouter
	- Fix sldns to make globals use sldns_ prefix.  This fixes
	  linking with libldns that uses global variables ldns_ .

13 Nov 2013: Wouter
	- Fix bug#537: compile python plugin without ldns library.

12 Nov 2013: Wouter
	- Fix bug#536: acl_deny_non_local and refuse_non_local added.

5 Nov 2013: Wouter
	- Patch from Neel Goyal to fix async id assignment if callback
	  is called by libunbound in the mesh attach.
	- Accept ip-address: as an alternative for interface: for
	  consistency with nsd.conf syntax.

4 Nov 2013: Wouter
	- Patch from Neel Goyal to fix callback in libunbound.

3 Nov 2013: Wouter
	- if configured --with-libunbound-only fix make install.

31 Oct 2013: Wouter
	- Fix #531: Set SO_REUSEADDR so that the wildcard interface and a 
	  more specific interface port 53 can be used at the same time, and
	  one of the daemons is unbound.
	- iana portlist update.
	- separate ldns into core ldns inside ldns/ subdirectory.  No more
	  --with-ldns is needed and unbound does not rely on libldns.
	- portability fixes for new USE_SLDNS ldns subdir codebase.

22 Oct 2013: Wouter
	- Patch from Neel Goyal: Add an API call to set an event base on an
	  existing ub_ctx.  This basically just destroys the current worker and
	  sets the event base to the current.  And fix a deadlock in
	  ub_resolve_event – the cfglock is held when libworker_create is
	  called.  This ends up trying to acquire the lock again in
	  context_obtain_alloc in the call chain.
	- Fix #528: if very high logging (4 or more) segfault on allow_snoop.

26 Sep 2013: Wouter
	- unbound-event.h is installed if configured --with-libevent.  It
	  contains low-level library calls, that use libevent's event_base
	  and an ldns_buffer for the wire return packet to perform async
	  resolution in the client's eventloop.

19 Sep 2013: Wouter
	- 1.4.21 tag created.
	- trunk has 1.4.22 number inside it.
	- iana portlist updated.
	- acx_nlnetlabs.m4 to 26; improve FLTO help text.

16 Sep 2013: Wouter
	- Fix#524: max-udp-size not effective to non-EDNS0 queries, from
	  Daisuke HIGASHI.

10 Sep 2013: Wouter
	- MIN_TTL and MAX_TTL also in time_t.
	- tag 1.4.21rc1 made again.

26 Aug 2013: Wouter
	- More fixes for bug#519: for the threaded case test if the bg
	  thread has been killed, on ub_ctx_delete, to avoid hangs.

22 Aug 2013: Wouter
	- more fixes that I overlooked.
	- review fixes from Willem.

21 Aug 2013: Wouter
	- Fix#520: Errors found by static analysis from Tomas Hozza(redhat).

20 Aug 2013: Wouter
	- Fix for 2038, with time_t instead of uint32_t.

19 Aug 2013: Wouter
	- Fix#519 ub_ctx_delete may hang in some scenarios (libunbound).

14 Aug 2013: Wouter
	- Fix uninit variable in fix#516.

8 Aug 2013: Wouter
	- Fix#516 dnssec lameness detection for answers that are improper.

30 Jun 2013: Wouter
	- tag 1.4.21rc1

29 Jun 2013: Wouter
	- Fix#512 memleak in testcode for testbound (if it fails).
	- Fix#512 NSS returned arrays out of setup function to be statics.

26 Jun 2013: Wouter
	- max include of 100.000 files (depth and globbed at one time).
	  This is to preserve system memory in bug cases, or endless cases.
	- iana portlist updated.

19 Jun 2013: Wouter
	- streamtcp man page, contributed by Tomas Hozza.
	- iana portlist updated.
	- libunbound documentation on how to avoid openssl race conditions.

25 Jun 2013: Wouter
	- Squelch sendto-permission denied errors when the network is
	  not connected, to avoid spamming syslog.
	- configure --disable-flto option (from Robert Edmonds).

18 Jun 2013: Wouter
	- Fix for const string literals in C++ for libunbound, from Karel
	  Slany.
	- iana portlist updated.

17 Jun 2013: Wouter
	- Fixup manpage syntax.

14 Jun 2013: Wouter
	- get_option and set_option support for log-time-ascii, python-script
	  val-sig-skew-min and val-sig-skew-max.  log-time-ascii takes effect
	  immediately.  The others are mostly useful for libunbound users.

13 Jun 2013: Wouter
	- get_option, set_option, unbound-checkconf -o and libunbound
	  getoption and setoption support cache-min-ttl and cache-max-ttl.

10 Jun 2013: Wouter
	- Fix#501: forward-first does not recurse, when forward name is ".".
	- iana portlist update.
	- Max include depth is unlimited.

27 May 2013: Wouter
	- Update acx_pthreads.m4 to ax_pthreads.4 (2013-03-29), and apply
	  patch to it to not fail when -Werror is also specified, from the
	  autoconf-archives.
	- iana portlist update.

21 May 2013: Wouter
	- Explain bogus and secure flags in libunbound more.

16 May 2013: Wouter
	- Fix#499 use-after-free in out-of-memory handling code (thanks Jake
	  Montgomery).
	- Fix#500 use on non-initialised values on socket bind failures.

15 May 2013: Wouter
	- Fix round-robin doesn't work with some Windows clients (from Ilya
	  Bakulin).

3 May 2013: Wouter
	- update acx_nlnetlabs.m4 to v23, sleep w32 fix.

26 April 2013: Wouter
	- add unbound-control insecure_add and insecure_remove for the
	  administration of negative trust anchors.

25 April 2013: Wouter
	- Implement max-udp-size config option, default 4096 (thanks
	  Daisuke Higashi).
	- Robust checks on dname validity from rdata for dname compare.
	- updated iana portlist.

19 April 2013: Wouter
	- Fixup snprintf return value usage, fixed libunbound_get_option.

18 April 2013: Wouter
	- fix bug #491: pick program name (0th argument) as syslog identity.
	- own implementation of compat/snprintf.c.

15 April 2013: Wouter
	- Fix so that for a configuration line of include: "*.conf" it is not
	  an error if there are no files matching the glob pattern.
	- unbound-anchor review: BIO_write can return 0 successfully if it
	  has successfully appended a zero length string.

11 April 2013: Wouter
	- Fix queries leaking up for stubs and forwards, if the configured
	  nameservers all fail to answer.

10 April 2013: Wouter
	- code improve for minimal responses, small speed increase.

9 April 2013: Wouter
	- updated iana portlist.
	- Fix crash in previous private address fixup of 22 March.

28 March 2013: Wouter
	- Make reverse zones easier by documenting the nodefault statements
	  commented-out in the example config file.

26 March 2013: Wouter
	- more fixes to lookup3.c endianness detection.

25 March 2013: Wouter
	- #492: Fix endianness detection, revert to older lookup3.c detection
	  and put new detect lines after previous tests, to avoid regressions
	  but allow new detections to succeed.
	  And add detection for machine/endian.h to it.

22 March 2013: Wouter
	- Fix resolve of names that use a mix of public and private addresses.
	- iana portlist update.
	- Fix makedist for new svn for -d option.
	- unbound.h header file has UNBOUND_VERSION_MAJOR define.
	- Fix windows RSRC version for long version numbers.

21 March 2013: Wouter
	- release 1.4.20
	- trunk has 1.4.21
	- committed libunbound version 4:1:2 for binary API updated in 1.4.20
	- install copy of unbound-control.8 man page for unbound-control-setup

14 March 2013: Wouter
	- iana portlist update.
	- tag 1.4.20rc1

12 March 2013: Wouter
	- Fixup makedist.sh for windows compile.

11 March 2013: Wouter
	- iana portlist update.
	- testcode/ldns-testpkts.c check for makedist is informational.

15 February 2013: Wouter
	- fix defines in lookup3 for bigendian bsd alpha

11 February 2013: Wouter
	- Fixup openssl_thread init code to only run if compiled with SSL.

7 February 2013: Wouter
	- detect endianness in lookup3 on BSD.
	- add libunbound.ttl at end of result structure, version bump for
	  libunbound and binary backwards compatible, but 1.4.19 is not
	  forward compatible with 1.4.20.
	- update iana port list.

30 January 2013: Wouter
	- includes and have_ssl fixes for nss.

29 January 2013: Wouter
	- printout name of zone with duplicate fwd and hint errors.

28 January 2013: Wouter
	- updated fwd_zero for newer nc. Updated common.sh for newer netstat.

17 January 2013: Wouter
	- unbound-anchors checks the emailAddress of the signer of the
	  root.xml file, default is dnssec@iana.org.  It also checks that
	  the signer has the correct key usage for a digital signature.
	- update iana port list.

3 January 2013: Wouter
	- Test that unbound-control checks client credentials.
	- Test that unbound can handle a CNAME at an intermediate node in
	  the chain of trust (where it seeks a DS record).
	- Check the commonName of the signer of the root.xml file in
	  unbound-anchor, default is dnssec@iana.org.

2 January 2013: Wouter
	- Fix openssl lock free on exit (reported by Robert Fleischman).
	- iana portlist updated.
	- Tested that unbound implements the RFC5155 Technical Errata id 3441.
	  Unbound already implements insecure classification of an empty
	  nonterminal in NSEC3 optout zone.

20 December 2012: Wouter
	- Fix unbound-anchor xml parse of entity declarations for safety.

19 December 2012: Wouter
	- iana portlist updated.

18 December 2012: Wouter
	- iana portlist updated.

14 December 2012: Wouter
	- Change of D.ROOT-SERVERS.NET A address in default root hints.

12 December 2012: Wouter
	- 1.4.19 release.
	- trunk has 1.4.20 under development.

5 December 2012: Wouter
	- note support for AAAA RR type RFC.

4 December 2012: Wouter
	- 1.4.19rc1 tag.

30 November 2012: Wouter
	- bug 481: fix python example0.
	- iana portlist updated.

27 November 2012: Wouter
	- iana portlist updated.

9 November 2012: Wouter
	- Fix unbound-control forward disables configured stubs below it.

7 November 2012: Wouter
	- Fixup ldns-testpkts, identical to ldns/examples.
	- iana portlist updated.

30 October 2012: Wouter
	- Fix bug #477: unbound-anchor segfaults if EDNS is blocked.

29 October 2012: Matthijs
	- Fix validation for responses with both CNAME and wildcard
	  expanded CNAME records in answer section.

8 October 2012: Wouter
	- update ldns-testpkts.c to ldns 1.6.14 version.
	- fix build of pythonmod in objdir, for unbound.py.
	- make clean and makerealclean remove generated python and docs.

5 October 2012: Wouter
	- fix build of pythonmod in objdir (thanks Jakob Schlyter).

3 October 2012: Wouter
	- fix text in unbound-anchor man page.

1 October 2012: Wouter
	- ignore trusted-keys globs that have no files (from Paul Wouters).

27 September 2012: Wouter
	- include: directive in config file accepts wildcards.  Patch from
	  Paul Wouters.  Suggested use: include: "/etc/unbound.d/conf.d/*"
	- unbound-control -q option is quiet, patch from Mariano Absatz.
	- iana portlist updated.
	- updated contrib/unbound.spec, patch from Valentin Bud.

21 September 2012: Wouter
	- chdir to / after chroot call (suggested by Camiel Dobbelaar).

17 September 2012: Wouter
	- patch_rsamd5_enable.diff: this patch enables RSAMD5 validation
	  otherwise it is treated as insecure.  The RSAMD5 algorithm is
	  deprecated (RFC6725).  The MD5 hash is considered weak for some
	  purposes, if you want to sign your zone, then RSASHA256 is an
	  uncontested hash.

30 August 2012: Wouter
	- RFC6725 deprecates RSAMD5: this DNSKEY algorithm is disabled.
	- iana portlist updated.

29 August 2012: Wouter
	- Nicer comments outgoing-port-avoid, thanks Stu (bug #465).

22 August 2012: Wouter
	- Fallback to 1472 and 1232, one fragment size without headers.

21 August 2012: Wouter
	- Fix timeouts so that when a server has been offline for a while
	  and is probed to see it works, it becomes fully available for
	  server selection again.

17 August 2012: Wouter
	- Add documentation to libunbound for default nonuse of resolv.conf.

2 August 2012: Wouter
	- trunk has 1.4.19 under development (fixes from 1 aug and 31 july
	are for 1.4.19).
	- iana portlist updated.

1 August 2012: Wouter
	- Fix openssl race condition, initializes openssl locks, reported
	  by Einar Lonn and Patrik Wallstrom.

31 July 2012: Wouter
	- Improved forward-first and stub-first documentation.
	- Fix that enables modules to register twice for the same
	  serviced_query, without race conditions or administration issues.
	  This should not happen with the current codebase, but it is robust.
	- Fix forward-first option where it sets the RD flag wrongly.
	- added manpage links for libunbound calls (Thanks Paul Wouters).

30 July 2012: Wouter
	- tag 1.4.18rc2 (became 1.4.18 release at 2 august 2012).

27 July 2012: Wouter
	- unbound-host works with libNSS
	- fix bogus nodata cname chain not reported as bogus by validator,
	  (Thanks Peter van Dijk).

26 July 2012: Wouter
	- iana portlist updated.
	- tag 1.4.18rc1.

25 July 2012: Wouter
	- review fix for libnss, check hash prefix allocation size.

23 July 2012: Wouter
	- fix missing break for GOST DS hash function.
	- implemented forward_first for the root.

20 July 2012: Wouter
	- Fix bug#452 and another assertion failure in mesh.c, makes
	  assertions in mesh.c resist duplicates.  Fixes DS NS search to
	  not generate duplicate sub queries.

19 July 2012: Willem
	- Fix bug#454: Remove ACX_CHECK_COMPILER_FLAG from configure.ac,
	  if CFLAGS is specified at configure time then '-g -O2' is not
	  appended to CFLAGS, so that the user can override them.

18 July 2012: Willem
	- Fix libunbound report of errors when in background mode.

11 July 2012: Willem
	- updated iana ports list.

9 July 2012: Willem
	- Add flush_bogus option for unbound-control

6 July 2012: Wouter
	- Fix validation of qtype DS queries that result in no data for
	  non-optout NSEC3 zones.

4 July 2012: Wouter
	- compile libunbound with libnss on Suse, passes regression tests.

3 July 2012: Wouter
	- FIPS_mode openssl does not use arc4random but RAND_pseudo_bytes.

2 July 2012: Wouter
	- updated iana ports list.

29 June 2012: Wouter
	- patch for unbound_munin_ script to handle arbitrary thread count by
	  Sven Ulland.

28 June 2012: Wouter
	- detect if openssl has FIPS_mode.
	- code review: return value of cache_store can be ignored for better
	  performance in out of memory conditions.
	- fix edns-buffer-size and msg-buffer-size manpage documentation.
	- updated iana ports list.

25 June 2012: Wouter
	- disable RSAMD5 if in FIPS mode (for openssl and for libnss).

22 June 2012: Wouter
	- implement DS records, NSEC3 and ECDSA for compile with libnss.

21 June 2012: Wouter
	- fix error handling of alloc failure during rrsig verification.
	- nss check for verification failure.
	- nss crypto works for RSA and DSA.

20 June 2012: Wouter
	- work on --with-nss build option (for now, --with-libunbound-only).

19 June 2012: Wouter
	- --with-libunbound-only build option, only builds the library and
	  not the daemon and other tools.

18 June 2012: Wouter
	- code review.

15 June 2012: Wouter
	- implement log-time-ascii on windows.
	- The key-cache bad key ttl is now 60 seconds.
	- updated iana ports list.
	- code review.

11 June 2012: Wouter
	- bug #452: fix crash on assert in mesh_state_attachment.

30 May 2012: Wouter
	- silence warning from swig-generated code (md set but not used in
	  swig initmodule, due to ifdefs in swig-generated code).

27 May 2012: Wouter
	- Fix debian-bugs-658021: Please enable hardened build flags.

25 May 2012: Wouter
	- updated iana ports list.

24 May 2012: Wouter
	- tag for 1.4.17 release.
	- trunk is 1.4.18 in development.

18 May 2012: Wouter
	- Review comments, removed duplicate memset to zero in delegpt.

16 May 2012: Wouter
	- Updated doc/FEATURES with RFCs that are implemented but not listed.
	- Protect if statements in val_anchor for compile without locks.
	- tag for 1.4.17rc1.

15 May 2012: Wouter
	- fix configure ECDSA support in ldns detection for windows compile.
	- fix possible uninitialised variable in windows pipe implementation.

9 May 2012: Wouter
	- Fix alignment problem in util/random on sparc64/freebsd.

8 May 2012: Wouter
	- Fix for accept spinning reported by OpenBSD.
	- iana portlist updated.

2 May 2012: Wouter
	- Fix validation of nodata for DS query in NSEC zones, reported by
	  Ondrej Mikle.

13 April 2012: Wouter
	- ECDSA support (RFC 6605) by default. Use --disable-ecdsa for older
	  openssl.

10 April 2012: Wouter
	- Applied patch from Daisuke HIGASHI for rrset-roundrobin and
	  minimal-responses features.
	- iana portlist updated.

5 April 2012: Wouter
	- fix bug #443: --with-chroot-dir not honoured by configure.
	- fix bug #444: setusercontext was called too late (thanks Bjorn
	  Ketelaars).

27 March 2012: Wouter
	- fix bug #442: Fix that Makefile depends on pythonmod headers
	  even using --without-pythonmodule.

22 March 2012: Wouter
	- contrib/validation-reporter follows rotated log file (patch from
	  Augie Schwer).

21 March 2012: Wouter
	- new approach to NS fetches for DS lookup that works with
	  cornercases, and is more robust and considers forwarders.

19 March 2012: Wouter
	- iana portlist updated.
	- fix to locate nameservers for DS lookup with NS fetches.

16 March 2012: Wouter
	- Patch for access to full DNS packet data in unbound python module
	  from Ondrej Mikle.

9 March 2012: Wouter
	- Applied line-buffer patch from Augie Schwer to validation.reporter.sh.

2 March 2012: Wouter
	- flush_infra cleans timeouted servers from the cache too.
	- removed warning from --enable-ecdsa.

1 March 2012: Wouter
	- forward-first option.  Tries without forward if a query fails.
	  Also stub-first option that is similar.

28 February 2012: Wouter
	- Fix from code review, if EINPROGRESS not defined chain if statement
	  differently.

27 February 2012: Wouter
	- Fix bug#434: on windows check registry for config file location
	  for unbound-control.exe, and unbound-checkconf.exe.

23 February 2012: Wouter
	- Fix to squelch 'network unreachable' errors from tcp connect in
	  logs, high verbosity will show them.

16 February 2012: Wouter
	- iter_hints is now thread-owned in module env, and thus threadsafe.
	- Fix prefetch and sticky NS, now the prefetch works.  It picks
	  nameservers that 'would be valid in the future', and if this makes
	  the NS timeout, it updates that NS by asking delegation from the
	  parent again.  If child NS has longer TTL, that TTL does not get
	  refreshed from the lookup to the child nameserver.

15 February 2012: Wouter
	- Fix forward-zone memory, uses malloc and frees original root dp.
	- iter hints (stubs) uses malloc inside for more dynamicity.
	- unbound-control forward_add, forward_remove, stub_add, stub_remove
	  can modify stubs and forwards for running unbound (on mobile computer)
	  they can also add and remove domain-insecure for the zone.

14 February 2012: Wouter
	- Fix sticky NS (ghost domain problem) if prefetch is yes.
	- iter forwards uses malloc inside for more dynamicity.

13 February 2012: Wouter
	- RT#2955. Fix for cygwin compilation. 
	- iana portlist updated.

10 February 2012: Wouter
	- Slightly smaller critical region in one case in infra cache.
	- Fix timeouts to keep track of query type, A, AAAA and other, if
	  another has caused timeout blacklist, different type can still probe.
	- unit test fix for nomem_cnametopos.rpl race condition.

9 February 2012: Wouter
	- Fix AHX_BROKEN_MEMCMP for autoheader mess up of #undef in config.h.

8 February 2012: Wouter
	- implement draft-ietf-dnsext-ecdsa-04; which is in IETF LC; This
	  implementation is experimental at this time and not recommended
	  for use on the public internet (the protocol numbers have not
	  been assigned).  Needs recent ldns with --enable-ecdsa.
	- fix memory leak in errorcase for DSA signatures.
	- iana portlist updated.
	- workaround for openssl 0.9.8 ecdsa sha2 and evp problem.

3 February 2012: Wouter
	- fix for windows, rename() is not posix compliant on windows.

2 February 2012: Wouter
	- 1.4.16 release tag.
	- svn trunk is 1.4.17 in development.
	- iana portlist updated.

1 February 2012: Wouter
	- Fix validation failures (like: validation failure xx: no NSEC3
	  closest encloser from yy for DS zz. while building chain of trust,
	  because of a bug in the TTL-fix in 1.4.15, it picked the wrong rdata
	  for an NSEC3.  Now it does not change rdata, and fixes TTL.

30 January 2012: Wouter
	- Fix version-number in libtool to be version-info so it produces
	  libunbound.so.2 like it should.

26 January 2012: Wouter
	- Tag 1.4.15 (same as 1.4.15rc1), for 1.4.15 release.
	- trunk 1.4.16; includes changes memset testcode, #424 openindiana,
	  and keyfile write fixup.
	- applied patch to support outgoing-interface with ub_ctx_set_option.

23 January 2012: Wouter
	- Fix memset in test code.

20 January 2012: Wouter
	- Fix bug #424: compile on OpenIndiana OS with gcc 4.6.2.

19 January 2012: Wouter
	- Fix to write key files completely to a temporary file, and if that
	  succeeds, replace the real key file.  So failures leave a useful file.

18 January 2012: Wouter
	- tag 1.4.15rc1 created
	- updated libunbound/ubsyms.def and remade tag 1.4.15rc1.

17 January 2012: Wouter
	- Fix bug where canonical_compare of RRSIG did not downcase the
	  signer-name.  This is mostly harmless because RRSIGs do not have
	  to be sorted in canonical order, usually.

12 January 2012: Wouter
	- bug#428: add ub_version() call to libunbound.  API version increase,
	  with (binary) backwards compatibility for the previous version.

10 January 2012: Wouter
	- Fix bug #425: unbound reports wrong TTL in reply, it reports a TTL
	  that would be permissible by the RFCs but it is not the TTL in the
	  cache.
	- iana portlist updated.
	- uninitialised variable in reprobe for rtt blocked domains fixed.
	- lintfix and new flex output.

2 January 2012: Wouter
	- Fix to randomize hash function, based on 28c3 congress, reported
	  by Peter van Dijk.

24 December 2011: Wouter
	- Fix for memory leak (about 20 bytes when a tcp or udp send operation
	  towards authority servers failed, takes about 50.000 such failures to
	  leak one Mb, such failures are also usually logged), reported by
	  Robert Fleischmann.
	- iana portlist updated.

19 December 2011: Wouter
	- Fix for VU#209659 CVE-2011-4528: Unbound denial of service
	  vulnerabilities from nonstandard redirection and denial of existence
	  http://www.unbound.net/downloads/CVE-2011-4528.txt
	- robust checks for next-closer NSEC3s.
	- tag 1.4.14 created.
	- trunk has 1.4.15 in development.

15 December 2011: Wouter
	- remove uninit warning from cachedump code.
	- Fix parse error on negative SOA RRSIGs if badly ordered in the packet.

13 December 2011: Wouter
	- iana portlist updated.
	- svn tag 1.4.14rc1
	- fix infra cache comparison.
	- Fix to constrain signer_name to be a parent of the lookupname.

5 December 2011: Wouter
	- Fix getaddrinfowithincludes on windows with fedora16 mingw32-gcc.
	- Fix warnings with gcc 4.6 in compat/inet_ntop.c.
	- Fix warning unused in compat/strptime.c.
	- Fix malloc detection and double definition.

2 December 2011: Wouter
	- configure generated with autoconf 2.68.

30 November 2011: Wouter
	- Fix for tcp-upstream and ssl-upstream for if a laptop sleeps, causes
	  SERVFAILs.  Also fixed for UDP (but less likely).

28 November 2011: Wouter
	- Fix quartile time estimate, it was too low, (thanks Jan Komissar).
	- iana ports updated.

11 November 2011: Wouter
	- Makefile compat with SunOS make, BSD make and GNU make.
	- iana ports updated.

10 November 2011: Wouter
	- Makefile changed for BSD make compatibility.

9 November 2011: Wouter
	- added unit test for SSL service and SSL-upstream.

8 November 2011: Wouter
	- can configure ssl service to one port number, and not on others.
	- fixup windows compile with ssl support.
	- Fix double free in unbound-host, reported by Steve Grubb.
	- iana portlist updated.

1 November 2011: Wouter
	- dns over ssl support as a client, ssl-upstream yes turns it on.
	  It performs an SSL transaction for every DNS query (250 msec).
	- documentation for new options: ssl-upstream, ssl-service-key and
	  ssl-service.pem.
	- iana portlist updated.
	- fix -flto detection on Lion for llvm-gcc.

31 October 2011: Wouter
	- dns over ssl support, ssl-service-pem and ssl-service-key files
	  can be given and then TCP queries are serviced wrapped in SSL.

27 October 2011: Wouter
	- lame-ttl and lame-size options no longer exist, it is integrated
	  with the host info.  They are ignored (with verbose warning) if
	  encountered to keep the config file backwards compatible.
	- fix iana-update for changing gzip compression of results.
	- fix export-all-symbols on OSX.

26 October 2011: Wouter
	- iana portlist updated.
	- Infra cache stores information about ping and lameness per IP, zone.
	  This fixes bug #416.
	- fix iana_update target for gzipped file on iana site.

24 October 2011: Wouter
	- Fix resolve of partners.extranet.microsoft.com with a fix for the
	  server selection for choosing out of a (particular) list of bad
	  choices. (bug#415)
	- Fix make_new_space function so that the incoming query is not
	  overwritten if a jostled out query causes a waiting query to be
	  resumed that then fails and sends an error message.  (Thanks to
	  Matthew Lee).

21 October 2011: Wouter
	- fix --enable-allsymbols, fptr wlist is disabled on windows with this 
	  option enabled because of memory layout exe vs dll.

19 October 2011: Wouter
	- fix unbound-anchor for broken strptime on OSX lion, detected
	  in configure.
	- Detect if GOST really works, openssl1.0 on OSX fails.
	- Implement ipv6%interface notation for scope_id usage.

17 October 2011: Wouter
	- better documentation for inform_super (Thanks Yang Zhe).

14 October 2011: Wouter
	- Fix for out-of-memory condition in libunbound (thanks
	  Robert Fleischman).

13 October 2011: Wouter
	- Fix --enable-allsymbols, it depended on link specifics of the
	  target platform, or fptr_wlist assertion failures could occur.

12 October 2011: Wouter
	- updated contrib/unbound_munin_ to family=auto so that it works with
	  munin-node-configure automatically (if installed as
	  /usr/local/share/munin/plugins/unbound_munin_ ).

27 September 2011: Wouter
	- unbound.exe -w windows option for start and stop service.

23 September 2011: Wouter
	- TCP-upstream calculates tcp-ping so server selection works if there
	  are alternatives.

20 September 2011: Wouter
	- Fix classification of NS set in answer section, where there is a
	  parent-child server, and the answer has the AA flag for dir.slb.com.
	  Thanks to Amanda Constant from Secure64.

16 September 2011: Wouter
	- fix bug #408: accept patch from Steve Snyder that comments out
	  unused functions in lookup3.c.
	- iana portlist updated.
	- fix EDNS1480 change memleak and TCP fallback.
	- fix various compiler warnings (reported by Paul Wouters).
	- max sent count.  EDNS1480 only for rtt < 5000.  No promiscuous
	  fetch if sentcount > 3, stop query if sentcount > 16.  Count is
	  reset when referral or CNAME happens.  This makes unbound better
	  at managing large NS sets, they are explored when there is continued
	  interest (in the form of queries).

15 September 2011: Wouter
	- release 1.4.13.
	- trunk contains 1.4.14 in development.
	- Unbound probes at EDNS1480 if there an EDNS0 timeout.

12 September 2011: Wouter
	- Reverted dns EDNS backoff fix, it did not help and needs
	  fragmentation fixes instead.
	- tag 1.4.13rc2

7 September 2011: Wouter
	- Fix operation in ipv6 only (do-ip4: no) mode.

6 September 2011: Wouter
	- fedora specfile updated.

5 September 2011: Wouter
	- tag 1.4.13rc1

2 September 2011: Wouter
	- iana portlist updated.

26 August 2011: Wouter
	- Fix num-threads 0 does not segfault, reported by Simon Deziel.
	- Fix validation failures due to EDNS backoff retries, the retry
	  for fetch of data has want_dnssec because the iter_indicate_dnssec
	  function returns true when validation failure retry happens, and
	  then the serviced query code does not fallback to noEDNS, even if
	  the cache says it has this.  This helps for DLV deployment when
	  the DNSSEC status is not known for sure before the lookup concludes.

24 August 2011: Wouter
	- Applied patch from Karel Slany that fixes a memory leak in the
	  unbound python module, in string conversions.

22 August 2011: Wouter
	- Fix validation of qtype ANY responses with CNAMEs (thanks Cathy
	  Zhang and Luo Ce).  Unbound responds with the RR types that are
	  available at the name for qtype ANY and validates those RR types.
	  It does not test for completeness (i.e. with NSEC or NSEC3 query),
	  and it does not follow the CNAME or DNAME to another name (with
	  even more data for the already large response).
	- Fix that internally, CNAMEs with NXDOMAIN have that as rcode.
	- Documented the options that work with control set_option command.
	- tcp-upstream yes/no option (works with set_option) for tunnels.

18 August 2011: Wouter
	- fix autoconf call in makedist crosscompile to RC or snapshot.

17 August 2011: Wouter
	- Fix validation of . DS query.
	- new xml format at IANA, new awk for iana_update.
	- iana portlist updated.

10 August 2011: Wouter
	- Fix python site-packages path to /usr/lib64.
	- updated patch from Tom.
	- fix memory and fd leak after out-of-memory condition.

9 August 2011: Wouter
	- patch from Tom Hendrikx fixes load of python modules.

8 August 2011: Wouter
	- make clean had ldns-src reference, removed.

1 August 2011: Wouter
	- Fix autoconf 2.68 warnings

14 July 2011: Wouter
	- Unbound implements RFC6303 (since version 1.4.7).
	- tag 1.4.12rc1 is released as 1.4.12 (without the other fixes in the
	  meantime, those are for 1.4.13).
	- iana portlist updated.

13 July 2011: Wouter
	- Quick fix for contrib/unbound.spec example, no ldns-builtin any more.

11 July 2011: Wouter
	- Fix wildcard expansion no-data reply under an optout NSEC3 zone is
	  validated as insecure, reported by Jia Li (lijia@cnnic.cn).

4 July 2011: Wouter
	- 1.4.12rc1 tag created.

1 July 2011: Wouter
	- version number in example config file.
	- fix that --enable-static-exe does not complain about it unknown.

30 June 2011: Wouter
	- tag relase 1.4.11, trunk is 1.4.12 development.
	- iana portlist updated.
	- fix bug#395: id bits of other query may leak out under conditions
	- fix replyaddr count wrong after jostled queries, which leads to
	  eventual starvation where the daemon has no replyaddrs left to use.
	- fix comment about rndc port, that referred to the old port number.
	- fix that the listening socket is not closed when too many remote
	  control connections are made at the same time.
	- removed ldns-src tarball inside the unbound tarball.

23 June 2011: Wouter
	- Changed -flto check to support clang compiler.
	- tag 1.4.11rc3 created.

17 June 2011: Wouter
	- tag 1.4.11rc1 created.
	- remove warning about signed/unsigned from flex (other flex version).
	- updated aclocal.m4 and libtool to match.
	- tag 1.4.11rc2 created.

16 June 2011: Wouter
	- log-queries: yesno option, default is no, prints querylog.
	- version is 1.4.11.

14 June 2011: Wouter
	- Use -flto compiler flag for link time optimization, if supported.
	- iana portlist updated.

12 June 2011: Wouter
	- IPv6 service address for d.root-servers.net (2001:500:2D::D).

10 June 2011: Wouter
	- unbound-control has version number in the header,
	  UBCT[version]_space_ is the header sent by the client now.
	- Unbound control port number is registered with IANA:
	  ub-dns-control  8953/tcp    unbound dns nameserver control
	  This is the new default for the control-port config setting.
	- statistics-interval prints the number of jostled queries to log.

30 May 2011: Wouter
	- Fix Makefile for U in environment, since wrong U is more common than
	  deansification necessity.
	- iana portlist updated.
	- updated ldns tarball to 1.6.10rc2 snapshot of today.

25 May 2011: Wouter
	- Fix assertion failure when unbound generates an empty error reply
	  in response to a query, CVE-2011-1922 VU#531342.
	- This fix is in tag 1.4.10.
	- defense in depth against the above bug, an error is printed to log
	  instead of an assertion failure.

10 May 2011: Wouter
	- bug#386: --enable-allsymbols option links all binaries to libunbound
	  and reduces install size significantly.
	- feature, ignore-cd-flag: yesno to provide dnssec to legacy servers.
	- iana portlist updated.
	- Fix TTL of SOA so negative TTL is separately cached from normal TTL.

14 April 2011: Wouter
	- configure created with newer autoconf 2.66.

12 April 2011: Wouter
	- bug#378: Fix that configure checks for ldns_get_random presence.

8 April 2011: Wouter
	- iana portlist updated.
	- queries with CD flag set cause DNSSEC validation, but the answer is
	  not withheld if it is bogus.  Thus, unbound will retry if it is bad
	  and curb the TTL if it is bad, thus protecting the cache for use by
	  downstream validators.
	- val-override-date: -1 ignores dates entirely, for NTP usage.

29 March 2011: Wouter
	- harden-below-nxdomain: changed so that it activates when the
	  cached nxdomain is dnssec secure.  This avoids backwards
	  incompatibility because those old servers do not have dnssec.

24 March 2011: Wouter
	- iana portlist updated.
	- release 1.4.9.
	- trunk is 1.5.0

17 March 2011: Wouter
	- bug#370: new unbound.spec for CentOS 5.x from Harold Jones.
	  Applied but did not do the --disable-gost.

10 March 2011: Wouter
	- tag 1.4.9 release candidate 1 created.

3 March 2011: Wouter
	- updated ldns to today.

1 March 2011: Wouter
	- Fix no ADflag for NXDOMAIN in NSEC3 optout. And wildcard in optout.
	- give config parse error for multiple names on a stub or forward zone.
	- updated ldns tarball to 1.6.9(todays snapshot).

24 February 2011: Wouter
	- bug #361: Fix, time.elapsed variable not reset with stats_noreset.

23 February 2011: Wouter
	- iana portlist updated.
	- common.sh to version 3.

18 February 2011: Wouter
	- common.sh in testdata updated to version 2.

15 February 2011: Wouter
	- Added explicit note on unbound-anchor usage:
	  Please note usage of unbound-anchor root anchor is at your own risk
	  and under the terms of our LICENSE (see that file in the source).

11 February 2011: Wouter
	- iana portlist updated.
	- tpkg updated with common.sh for common functionality.

7 February 2011: Wouter
	- Added regression test for addition of a .net DS to the root, and
	  cache effects with different TTL for glue and DNSKEY.
	- iana portlist updated.

28 January 2011: Wouter
	- Fix remove private address does not throw away entire response.

24 January 2011: Wouter
	- release 1.4.8

19 January 2011: Wouter
	- fix bug#349: no -L/usr for ldns.

18 January 2011: Wouter
	- ldns 1.6.8 tarball included.
	- release 1.4.8rc1.

17 January 2011: Wouter
	- add get and set option for harden-below-nxdomain feature.
	- iana portlist updated.

14 January 2011: Wouter
	- Fix so a changed NS RRset does not get moved name stuck on old
	  server, for type NS the TTL is not increased.

13 January 2011: Wouter
	- Fix prefetch so it does not get stuck on old server for moved names.

12 January 2011: Wouter
	- iana portlist updated.

11 January 2011: Wouter
	- Fix insecure CNAME sequence marked as secure, reported by Bert
	  Hubert.

10 January 2011: Wouter
	- faster lruhash get_mem routine.

4 January 2011: Wouter
	- bug#346: remove ITAR scripts from contrib, the service is discontinued, use the root.
	- iana portlist updated.

23 December 2010: Wouter
	- Fix in infra cache that could cause rto larger than TOP_TIMEOUT kept.

21 December 2010: Wouter
	- algorithm compromise protection using the algorithms signalled in
	  the DS record.  Also, trust anchors, DLV, and RFC5011 receive this,
	  and thus, if you have multiple algorithms in your trust-anchor-file
	  then it will now behave different than before.  Also, 5011 rollover
	  for algorithms needs to be double-signature until the old algorithm
	  is revoked.
	  It is not an option, because I see no use to turn the security off.
	- iana portlist updated.

17 December 2010: Wouter
	- squelch 'tcp connect: bla' in logfile, (set verbosity 2 to see them).
	- fix validation in this case: CNAME to nodata for co-hosted opt-in
	  NSEC3 insecure delegation, was bogus, fixed to be insecure.

16 December 2010: Wouter
	- Fix our 'BDS' license (typo reported by Xavier Belanger).

10 December 2010: Wouter
	- iana portlist updated.
	- review changes for unbound-anchor.

2 December 2010: Wouter
	- feature typetransparent localzone, does not block other RR types.

1 December 2010: Wouter
	- Fix bug#338: print address when socket creation fails.

30 November 2010: Wouter
	- Fix storage of EDNS failures in the infra cache.
	- iana portlist updated.

18 November 2010: Wouter
	- harden-below-nxdomain option, default off (because very old
	  software may be incompatible).  We could enable it by default in
	  the future.

17 November 2010: Wouter
	- implement draft-vixie-dnsext-resimprove-00, we stop on NXDOMAIN.
	- make test output nicer.

15 November 2010: Wouter
	- silence 'tcp connect: broken pipe' and 'net down' at low verbosity.
	- iana portlist updated.
	- so-sndbuf option for very busy servers, a bit like so-rcvbuf.

9 November 2010: Wouter
	- unbound-anchor compiles with openssl 0.9.7.

8 November 2010: Wouter
	- release tag 1.4.7.
	- trunk is version 1.4.8.
	- Be lenient and accept imgw.pl malformed packet (like BIND).

5 November 2010: Wouter
	- do not synthesize a CNAME message from cache for qtype DS.

4 November 2010: Wouter
	- Use central entropy to seed threads.

3 November 2010: Wouter
	- Change the rtt used to probe EDNS-timeout hosts to 1000 msec.

2 November 2010: Wouter
	- tag 1.4.7rc1.
	- code review.

1 November 2010: Wouter
	- GOST code enabled by default (RFC 5933).

27 October 2010: Wouter
	- Fix uninit value in dump_infra print.
	- Fix validation failure for parent and child on same server with an
	  insecure childzone and a CNAME from parent to child.
	- Configure detects libev-4.00.

26 October 2010: Wouter
	- dump_infra and flush_infra commands for unbound-control.
	- no timeout backoff if meanwhile a query succeeded.
	- Change of timeout code.  No more lost and backoff in blockage.
	  At 12sec timeout (and at least 2x lost before) one probe per IP
	  is allowed only.  At 120sec, the IP is blocked.  After 15min, a
	  120sec entry has a single retry packet.

25 October 2010: Wouter
	- Configure errors if ldns is not found.

22 October 2010: Wouter
	- Windows 7 fix for the installer.

21 October 2010: Wouter
	- Fix bug where fallback_tcp causes wrong roundtrip and edns
	  observation to be noted in cache.  Fix bug where EDNSprobe halted
	  exponential backoff if EDNS status unknown.
	- new unresponsive host method, exponentially increasing block backoff.
	- iana portlist updated.

20 October 2010: Wouter
	- interface automatic works for some people with ip6 disabled.
	  Therefore the error check is removed, so they can use the option.

19 October 2010: Wouter
	- Fix for request list growth, if a server has long timeout but the
	  lost counter is low, then its effective rtt is the one without
	  exponential backoff applied.  Because the backoff is not working.
	  The lost counter can then increase and the server is blacklisted,
	  or the lost counter does not increase and the server is working
	  for some queries.

18 October 2010: Wouter
	- iana portlist updated.

13 October 2010: Wouter
	- Fix TCP so it uses a random outgoing-interface.
	- unbound-anchor handles ADDPEND keystate.

11 October 2010: Wouter
	- Fix bug when DLV below a trust-anchor that uses NSEC3 optout where
	  the zone has a secure delegation hosted on the same server did not
	  verify as secure (it was insecure by mistake).
	- iana portlist updated.
	- ldns tarball updated (for reading cachedumps with bad RR data).

1 October 2010: Wouter
	- test for unbound-anchor. fix for reading certs.
	- Fix alloc_reg_release for longer uptime in out of memory conditions.

28 September 2010: Wouter
	- unbound-anchor working, it creates or updates a root.key file.
	  Use it before you start the validator (e.g. at system boot time).

27 September 2010: Wouter
	- iana portlist updated.

24 September 2010: Wouter
	- bug#329: in example.conf show correct ipv4 link-local 169.254/16.

23 September 2010: Wouter
	- unbound-anchor app, unbound requires libexpat (xml parser library).

22 September 2010: Wouter
	- compliance with draft-ietf-dnsop-default-local-zones-14, removed
	  reverse ipv6 orchid prefix from builtin list.
	- iana portlist updated.

17 September 2010: Wouter
	- DLV has downgrade protection again, because the RFC says so.
	- iana portlist updated.

16 September 2010: Wouter
	- Algorithm rollover operational reality intrudes, for trust-anchor,
	  5011-store, and DLV-anchor if one key matches it's good enough.
	- iana portlist updated.
	- Fix reported validation error in out of memory condition.

15 September 2010: Wouter
	- Abide RFC5155 section 9.2: no AD flag for replies with NSEC3 optout.

14 September 2010: Wouter
	- increased mesh-max-activation from 1000 to 3000 for crazy domains
	  like _tcp.slb.com with 262 servers.
	- iana portlist updated.

13 September 2010: Wouter
	- bug#327: Fix for cannot access stub zones until the root is primed.

9 September 2010: Wouter
	- unresponsive servers are not completely blacklisted (because of
	  firewalls), but also not probed all the time (because of the request
	  list size it generates).  The probe rate is 1%.
	- iana portlist updated.

20 August 2010: Wouter
	- openbsd-lint fixes: acl_list_get_mem used if debug-alloc enabled.
	  iterator get_mem includes priv_get_mem.  delegpt nodup removed.
	  listen_pushback, query_info_allocqname, write_socket, send_packet,
	  comm_point_set_cb_arg and listen_resume removed.

19 August 2010: Wouter
	- Fix bug#321: resolution of rs.ripe.net artifacts with 0x20.
	  Delegpt structures checked for duplicates always.
	  No more nameserver lookups generated when depth is full anyway.
	- example.conf notes how to do DNSSEC validation and track the root.
	- iana portlist updated.

18 August 2010: Wouter
	- Fix bug#322: configure does not respect CFLAGS on Solaris.
	  Pass CFLAGS="-xO4 -xtarget=generic" on the configure command line
	  if use sun-cc, but some systems need different flags.

16 August 2010: Wouter
	- Fix acx_nlnetlabs.m4 configure output for autoconf-2.66 AS_TR_CPP
	  changes, uses m4_bpatsubst now.
	- make test (or make check) should be more portable and run the unit 
	  test and testbound scripts. (make longtest has special requirements).

13 August 2010: Wouter
	- More pleasant remote control command parsing.
	- documentation added for return values reported by doxygen 1.7.1.
	- iana portlist updated.

9 August 2010: Wouter
	- Fix name of rrset printed that failed validation.

5 August 2010: Wouter
	- Return NXDOMAIN after chain of CNAMEs ends at name-not-found.

4 August 2010: Wouter
	- Fix validation in case a trust anchor enters into a zone with
	  unsupported algorithms.

3 August 2010: Wouter
	- updated ldns tarball with bugfixes.
	- release tag 1.4.6.
	- trunk becomes 1.4.7 develop.
	- iana portlist updated.

22 July 2010: Wouter
	- more error details on failed remote control connection.

15 July 2010: Wouter
	- rlimit adjustments for select and ulimit can happen at the same time.

14 July 2010: Wouter
	- Donation text added to README.
	- Fix integer underflow in prefetch ttl creation from cache.  This
	  fixes a potential negative prefetch ttl.

12 July 2010: Wouter
	- Changed the defaults for num-queries-per-thread/outgoing-range.
	  For builtin-select: 512/960, for libevent 1024/4096 and for
	  windows 24/48 (because of win api).  This makes the ratio this way
	  to improve resilience under heavy load.  For high performance, use
	  libevent and possibly higher numbers.

10 July 2010: Wouter
	- GOST enabled if SSL is recent and ldns has GOST enabled too.
	- ldns tarball updated.

9 July 2010: Wouter
	- iana portlist updated.
	- Fix validation of qtype DNSKEY when a key-cache entry exists but
	  no rr-cache entry is used (it expired or prefetch), it then goes
	  back up to the DS or trust-anchor to validate the DNSKEY.

7 July 2010: Wouter
	- Neat function prototypes, unshadowed local declarations.

6 July 2010: Wouter
	- failure to chown the pidfile is not fatal any more.
	- testbound uses UTC timezone.
	- ldns tarball updated (ports and works on Minix 3.1.7).  On Minix, add
	  /usr/gnu/bin to PATH, use ./configure AR=/usr/gnu/bin/gar and gmake.

5 July 2010: Wouter
	- log if a server is skipped because it is on the donotquery list,
	  at verbosity 4, to enable diagnosis why no queries to 127.0.0.1.
	- added feature to print configure date, target and options with -h.
	- added feature to print event backend system details with -h.
	- wdiff is not actually required by make test, updated requirements.

1 July 2010: Wouter
	- Fix RFC4035 compliance with 2.2 statement that the DNSKEY at apex
	  must be signed with all algorithms from the DS rrset at the parent.
	  This is now checked and becomes bogus if not.

28 June 2010: Wouter
	- Fix jostle list bug found by Vince (luoce@cnnic), it caused the qps
	  in overload situations to be about 5 qps for the class of shortly
	  serviced queries.
	  The capacity of the resolver is then about (numqueriesperthread / 2)
	  / (average time for such long queries) qps for long queries.
	  And about (numqueriesperthread / 2)/(jostletimeout in whole seconds)
	  qps for short queries, per thread.
	- Fix the max number of reply-address count to be applied for duplicate
	  queries, and not for new query list entries.  This raises the memory
	  usage to a max of (16+1)*numqueriesperthread reply addresses.

25 June 2010: Wouter
	- Fix handling of corner case reply from lame server, follows rfc2308.
	  It could lead to a nodata reply getting into the cache if the search
	  for a non-lame server turned up other misconfigured servers.
	- unbound.h has extern "C" statement for easier include in c++.

23 June 2010: Wouter
	- iana portlist updated.
	- makedist upgraded cross compile openssl option, like this: 
	  ./makedist.sh -s -wssl openssl-1.0.0a.tar.gz -w --enable-gost

22 June 2010: Wouter
	- Unbound reports libev or libevent correctly in logs in verbose mode.
	- Fix to unload gost dynamic library module for leak testing.

18 June 2010: Wouter
	- iana portlist updated.

17 June 2010: Wouter
	- Add AAAA to root hints for I.ROOT-SERVERS.NET.

16 June 2010: Wouter
	- Fix assertion failure reported by Kai Storbeck from XS4ALL, the
	  assertion was wrong.
	- updated ldns tarball.

15 June 2010: Wouter
	- tag 1.4.5 created.
	- trunk contains 1.4.6 in development.
	- Fix TCPreply on systems with no writev, if just 1 byte could be sent.
	- Fix to use one pointer less for iterator query state store_parent_NS.
	- makedist crosscompile to windows uses builtin ldns not host ldns.
	- Max referral count from 30 to 130, because 128 one character domains
	  is valid DNS.
	- added documentation for the histogram printout to syslog.

11 June 2010: Wouter
	- When retry to parent the retrycount is not wiped, so failed 
	  nameservers are not tried again.
	- iana portlist updated.

10 June 2010: Wouter
	- Fix bug where a long loop could be entered, now cycle detection
	  has a loop-counter and maximum search amount.

4 June 2010: Wouter
	- iana portlist updated.
	- 1.4.5rc1 tag created.

3 June 2010: Wouter
	- ldns tarball updated, 1.6.5.
	- review comments, split dependency cycle tracking for parentside
	  last resort lookups for A and AAAA so there are more lookup options.

2 June 2010: Wouter
	- Fix compile warning if compiled without threads.
	- updated ldns-tarball with current ldns svn (pre 1.6.5).
	- GOST disabled-by-default, the algorithm number is allocated but the
	  RFC is still has to pass AUTH48 at the IETF.

1 June 2010: Wouter
	- Ignore Z flag in incoming messages too.
	- Fix storage of negative parent glue if that last resort fails.
	- libtoolize 2.2.6b, autoconf 2.65 applied to configure.
	- new splint flags for newer splint install.

31 May 2010: Wouter
	- Fix AD flag handling, it could in some cases mistakenly copy the AD 
	  flag from upstream servers.
	- alloc_special_obtain out of memory is not a fatal error any more,
	  enabling unbound to continue longer in out of memory conditions.
	- parentside names are dispreferred but not said to be dnssec-lame.
	- parentside check for cached newname glue.
	- fix parentside and querytargets modulestate, for dump_requestlist.
	- unbound-control-setup makes keys -rw-r--- so not all users permitted.
	- fix parentside from cache to be marked dispreferred for bad names.

28 May 2010: Wouter
	- iana portlist updated.
	- parent-child disagreement approach altered.  Older fixes are
	  removed in place of a more exhaustive search for misconfigured data
	  available via the parent of a delegation.
	  This is designed to be throttled by cache entries, with TTL from the
	  parent if possible.  Additionally the loop-counter is used.
	  It also tests for NS RRset differences between parent and child.
	  The fetch of misconfigured data should be more reliable and thorough.
	  It should work reliably even with no or only partial data in cache.
	  Data received from the child (as always) is deemed more
	  authoritative than information received from the delegation parent.
	  The search for misconfigured data is not performed normally.

26 May 2010: Wouter
	- Contribution from Migiel de Vos (Surfnet): nagios patch for
	  unbound-host, in contrib/ (in the source tarball).  Makes
	  unbound-host suitable for monitoring dnssec(-chain) status.

21 May 2010: Wouter
	- EDNS timeout code will not fire if EDNS status already known.
	- EDNS failure not stored if EDNS status known to work.

19 May 2010: Wouter
	- Fix resolution for domains like safesvc.com.cn.  If the iterator
	  can not recurse further and it finds the delegation in a state
	  where it would otherwise have rejected it outhand if so received
	  from a cache lookup, then it can try to ask higherup (with loop
	  protection).
	- Fix comments in iter_utils:dp_is_useless.

18 May 2010: Wouter
	- Fix various compiler warnings from the clang llvm compiler.
	- iana portlist updated.

6 May 2010: Wouter
	- Fix bug#308: spelling error in variable name in parser and lexer.

4 May 2010: Wouter
	- Fix dnssec-missing detection that was turned off by server selection.
	- Conforms to draft-ietf-dnsop-default-local-zones-13.  Added default
	  reverse lookup blocks for IPv4 test nets 100.51.198.in-addr.arpa,
	  113.0.203.in-addr.arpa and Orchid prefix 0.1.1.0.0.2.ip6.arpa.

29 April 2010: Wouter
	- Fix for dnssec lameness detection to use the key cache.
	- infra cache entries that are expired are wiped clean.  Previously
	  it was possible to not expire host data (if accessed often).

28 April 2010: Wouter
	- ldns tarball updated and GOST support is detected and then enabled. 
	- iana portlist updated.
	- Fix detection of gost support in ldns (reported by Chris Smith).

27 April 2010: Wouter
	- unbound-control get_option domain-insecure shows config file items.
	- fix retry sequence if prime hints are recursion-lame.
	- autotrust anchor file can be initialized with a ZSK key as well.
	- harden-referral-path does not result in failures due to max-depth.
	  You can increase the max-depth by adding numbers (' 0') after the
	  target-fetch-policy, this increases the depth to which is checked.

26 April 2010: Wouter
	- Compile fix using Sun Studio 12 compiler on Solaris 5.9, use
	  CPPFLAGS during configure process.
	- if libev is installed on the base system (not libevent), detect
	  it from the event.h header file and link with -lev.
	- configlexer.lex gets config.h, and configyyrename.h added by make,
	  no more double include.
	- More strict scrubber (Thanks to George Barwood for the idea):
	  NS set must be pertinent to the query (qname subdomain nsname).
	- Fix bug#307: In 0x20 backoff fix fallback so the number of 
	  outstanding queries does not become -1 and block the request.
	  Fixed handling of recursion-lame in combination with 0x20 fallback.
	  Fix so RRsets are compared canonicalized and sorted if the immediate
	  comparison fails, this makes it work around round-robin sites.

23 April 2010: Wouter
	- Squelch log message: sendto failed permission denied for
	  255.255.255.255, it is visible in VERB_DETAIL (verbosity 2).
	- Fix to fetch data as last resort more tenaciously.  When cycle
	  targets cause the server selection to believe there are more options
	  when they really are not there, the server selection is reinitiated.
	- Fix fetch from blacklisted dnssec lame servers as last resort.  The
	  server's IP address is then given in validator errors as well.
	- Fix local-zone type redirect that did not use the query name for
	  the answer rrset.

22 April 2010: Wouter
	- tag 1.4.4.
	- trunk contains 1.4.5 in development.
	- Fix validation failure for qtype ANY caused by a RRSIG parse failure.
	  The validator error message was 'no signatures from ...'.

16 April 2010: Wouter
	- more portability defines for CMSG_SPACE, CMSG_ALIGN, CMSG_LEN.
	- tag 1.4.4rc1.

15 April 2010: Wouter
	- ECC-GOST algorithm number 12 that is assigned by IANA.  New test
	  example key and signatures for GOST.  GOST requires openssl-1.0.0.
	  GOST is still disabled by default.

9 April 2010: Wouter
	- Fix bug#305: pkt_dname_tolower could read beyond end of buffer or
	  get into an endless loop, if 0x20 was enabled, and buffers are small
	  or particular broken packets are received.
	- Fix chain of trust with CNAME at an intermediate step, for the DS
	  processing proof.

8 April 2010: Wouter
	- Fix validation of queries with wildcard names (*.example).

6 April 2010: Wouter
	- Fix EDNS probe for .de DNSSEC testbed failure, where the infra
	  cache timeout coincided with a server update, the current EDNS 
	  backoff is less sensitive, and does not cache the backoff unless 
	  the backoff actually works and the domain is not expecting DNSSEC.
	- GOST support with correct algorithm numbers.

1 April 2010: Wouter
	- iana portlist updated.

24 March 2010: Wouter
	- unbound control flushed items are not counted when flushed again.

23 March 2010: Wouter
	- iana portlist updated.

22 March 2010: Wouter
	- unbound-host disables use-syslog from config file so that the
	  config file for the main server can be used more easily.
	- fix bug#301: unbound-checkconf could not parse interface
	  '0.0.0.0@5353', even though unbound itself worked fine.

19 March 2010: Wouter
	- fix fwd_ancil test to pass if the socket options are not supported.

18 March 2010: Wouter
	- Fixed random numbers for port, interface and server selection.
	  Removed very small bias.
	- Refer to the listing in unbound-control man page in the extended
	  statistics entry in the unbound.conf man page.

16 March 2010: Wouter
	- Fix interface-automatic for OpenBSD: msg.controllen was too small,
	  also assertions on ancillary data buffer.
	- check for IP_SENDSRCADDR for interface-automatic or IP_PKTINFO.
	- for NSEC3 check if signatures are cached.

15 March 2010: Wouter
	- unit test for util/regional.c.

12 March 2010: Wouter
	- Reordered configure checks so fork and -lnsl -lsocket checks are
	  earlier, and thus later checks benefit from and do not hinder them.
	- iana portlist updated.
	- ldns tarball updated.
	- Fix python use when multithreaded.
	- Fix solaris python compile.
	- Include less in config.h and include per code file for ldns, ssl.

11 March 2010: Wouter
	- another memory allocation option: --enable-alloc-nonregional.
	  exposes the regional allocations to other memory purifiers.
	- fix for memory alignment in struct sock_list allocation.
	- Fix for MacPorts ldns without ssl default, unbound checks if ldns
	  has dnssec functionality and uses the builtin if not.
	- Fix daemonize on Solaris 10, it did not detach from terminal.
	- tag 1.4.3 created.
	- trunk is 1.4.4 in development.
	- spelling fix in validation error involving cnames.

10 March 2010: Wouter
	- --enable-alloc-lite works with test set.
	- portability in the testset: printf format conversions, prototypes.

9 March 2010: Wouter
	- tag 1.4.2 created.
	- trunk is 1.4.3 in development.
	- --enable-alloc-lite debug option.

8 March 2010: Wouter
	- iana portlist updated.

4 March 2010: Wouter
	- Fix crash in control channel code.

3 March 2010: Wouter
	- better casts in pipe code, brackets placed wrongly.
	- iana portlist updated.

1 March 2010: Wouter
	- make install depends on make all.
	- Fix 5011 auto-trust-anchor-file initial read to skip RRSIGs.
	- --enable-checking: enables assertions but does not look nonproduction.
	- nicer VERB_DETAIL (verbosity 2, unbound-host -d) output, with
	  nxdomain and nodata distinguished.
	- ldns tarball updated.
	- --disable-rpath fixed for libtool not found errors.
	- new fedora specfile from Fedora13 in contrib from Paul Wouters.

26 February 2010: Wouter
	- Fixup prototype for lexer cleanup in daemon code.
	- unbound-control list_stubs, list_forwards, list_local_zones and
	  list_local_data.

24 February 2010: Wouter
	- Fix scrubber bug that potentially let NS records through.  Reported
	  by Amanda Constant.
	- Also delete potential poison references from additional.
	- Fix: no classification of a forwarder as lame, throw away instead.

23 February 2010: Wouter
	- libunbound ub_ctx_get_option() added.
	- unbound-control set_option and get_option commands.
	- iana portlist updated.

18 February 2010: Wouter
	- A little more strict DS scrubbing.
	- No more blacklisting of unresponsive servers, a 2 minute timeout
	  is backed off to.
	- RD flag not enabled for dnssec-blacklisted tries, unless necessary.
	- pickup ldns compile fix, libdl for libcrypto.
	- log 'tcp connect: connection timed out' only in high verbosity.
	- unbound-control log_reopen command.
	- moved get_option code from unbound-checkconf to util/config_file.c

17 February 2010: Wouter
	- Disregard DNSKEY from authority section for chain of trust.
	  DS records that are irrelevant to a referral scrubbed.  Anti-poison.
	- iana portlist updated.

16 February 2010: Wouter
	- Check for 'no space left on device' (or other errors) when 
	  writing updated autotrust anchors and print errno to log.

15 February 2010: Wouter
	- Fixed the requery protection, the TTL was 0, it is now 900 seconds,
	  hardcoded.  We made the choice to send out more conservatively,
	  protecting against an aggregate effect more than protecting a
	  single user (from their own folly, perhaps in case of misconfig).

12 February 2010: Wouter
	- Re-query pattern changed on validation failure.  To protect troubled
	  authority servers, unbound caches a failure for the DNSKEY or DS
	  records for the entire zone, and only retries that 900 seconds later.
	  This implies that only a handful of packets are sent extra to the
	  authority if the zone fails.

11 February 2010: Wouter
	- ldns tarball update for long label length syntax error fix.
	- iana portlist updated.

9 February 2010: Wouter
	- Fixup in compat snprintf routine, %f 1.02 and %g support.
	- include math.h for testbound test compile portability.

2 February 2010: Wouter
	- Updated url of IANA itar, interim trust anchor repository, in script.

1 February 2010: Wouter
	- iana portlist updated.
	- configure test for memcmp portability.

27 January 2010: Wouter
	- removed warning on format string in validator error log statement.
	- iana portlist updated.

22 January 2010: Wouter
	- libtool finish the install of unbound python dynamic library.

21 January 2010: Wouter
	- acx_nlnetlabs.m4 synchronised with nsd's version.

20 January 2010: Wouter
	- Fixup lookup trouble for parent-child domains on the first query.

14 January 2010: Wouter
	- Fixup ldns detection to also check for header files.

13 January 2010: Wouter
	- prefetch-key option that performs DNSKEY queries earlier in the
	  validation process, and that could halve the latency on DNSSEC
	  queries.  It takes some extra processing (CPU, a cache is needed).

12 January 2010: Wouter
	- Fix unbound-checkconf for auto-trust-anchor-file present checks.

8 January 2010: Wouter
	- Fix for parent-child disagreement code which could have trouble
	  when (a) ipv6 was disabled and (b) the TTL for parent and child
	  were different.  There were two bugs, the parent-side information
	  is fixed to no longer block lookup of child side information and
	  the iterator is fixed to no longer attempt to get ipv6 when it is
	  not enabled and then give up in failure.
	- test and fixes to make prefetch actually store the answer in the
	  cache.  Considers some rrsets 'already expired' but does not allow
	  overwriting of rrsets considered more secure.

7 January 2010: Wouter
	- Fixup python documentation (thanks Leo Vandewoestijne).
	- Work on cache prefetch feature.
	- Stats for prefetch, in log print stats, unbound-control stats
	  and in unbound_munin plugin.

6 January 2010: Wouter
	- iana portlist updated.
	- bug#291: DNS wireformat max is 255. dname_valid allowed 256 length.
	- verbose output includes parent-side-address notion for lameness.
	- documented val-log-level: 2 setting in example.conf and man page.
	- change unbound-control-setup from 1024(sha1) to 1536(sha256).

1 January 2010: Wouter
	- iana portlist updated.

22 December 2009: Wouter
	- configure with newer libtool 2.2.6b.

17 December 2009: Wouter
	- review comments.
	- tag 1.4.1.
	- trunk to version 1.4.2.
	
15 December 2009: Wouter
	- Answer to qclass=ANY queries, with class IN contents.
	  Test that validation also works.
	- updated ldns snapshot tarball with latest fixes (parsing records).

11 December 2009: Wouter
	- on IPv4 UDP turn off DF flag.

10 December 2009: Wouter
	- requirements.txt updated with design choice explanations.
	- Reading fixes: fix to set unlame when child confirms parent glue,
	  and fix to avoid duplicate addresses in delegation point.
	- verify_rrsig routine checks expiration last.

9 December 2009: Wouter
	- Fix Bug#287(reopened): update of ldns tarball with fix for parse
	  errors generated for domain names like '.example.com'.
	- Fix SOA excluded from negative DS responses.  Reported by Hauke
	  Lampe.  The negative cache did not include proper SOA records for
	  negative qtype DS responses which makes BIND barf on it, such
	  responses are now only used internally.
	- Fix negative cache lookup of closestencloser check of DS type bit.

8 December 2009: Wouter
	- Fix for lookup of parent-child disagreement domains, where the
	  parent-side glue works but it does not provide proper NS, A or AAAA
	  for itself, fixing domains such as motorcaravanners.eu.
	- Feature: you can specify a port number in the interface: line, so
	  you can bind the same interface multiple times at different ports.

7 December 2009: Wouter
	- Bug#287: Fix segfault when unbound-control remove nonexistent local
	  data.  Added check to tests.

1 December 2009: Wouter
	- Fix crash with module-config "iterator".
	- Added unit test that has "iterator" module-config.

30 November 2009: Wouter
	- bug#284: fix parse of # without end-of-line at end-of-file.

26 November 2009: Wouter
	- updated ldns with release candidate for version 1.6.3.
	- tag for 1.4.0 release.
	- 1.4.1 version in trunk.
	- Fixup major libtool version to 2 because of why_bogus change.
	  It was 1:5:0 but should have been 2:0:0.

23 November 2009: Wouter
	- Patch from David Hubbard for libunbound manual page.
	- Fixup endless spinning in unbound-control stats reported by
	  Attila Nagy.  Probably caused by clock reversal.

20 November 2009: Wouter
	- contrib/split-itar.sh contributed by Tom Hendrikx.

19 November 2009: Wouter
	- better argument help for unbound-control.
	- iana portlist updated.

17 November 2009: Wouter
	- noted multiple entries for multiple domain names in example.conf.
	- iana portlist updated.

16 November 2009: Wouter
	- Fixed signer detection of CNAME responses without signatures.
	- Fix#282 libunbound memleak on error condition by Eric Sesterhenn.
	- Tests for CNAMEs to deeper trust anchors, secure and bogus.
	- svn tag 1.4.0rc1 made.

13 November 2009: Wouter
	- Fixed validation failure for CNAME to optout NSEC3 nodata answer.
	- unbound-host does not fail on type ANY.
	- Fixed wireparse failure to put RRSIGs together with data in some
	  long ANY mix cases, which fixes validation failures.

12 November 2009: Wouter
	- iana portlist updated.
	- fix manpage errors reported by debian lintian.
	- review comments.
	- fixup very long vallog2 level error strings.
	
11 November 2009: Wouter
	- ldns tarball updated (to 1.6.2).
	- review comments.

10 November 2009: Wouter
	- Thanks to Surfnet found bug in new dnssec-retry code that failed
	  to combine well when combined with DLV and a particular failure. 
	- Fixed unbound-control -h output about argument optionality.
	- review comments.

5 November 2009: Wouter
	- lint fixes and portability tests.
	- better error text for multiple domain keys in one autotrust file.

2 November 2009: Wouter
	- Fix bug where autotrust does not work when started with a DS.
	- Updated GOST unit tests for unofficial algorithm number 249
	  and DNSKEY-format changes in draft version -01.

29 October 2009: Wouter
	- iana portlist updated.
	- edns-buffer-size option, default 4096.
	- fixed do-udp: no.

28 October 2009: Wouter
	- removed abort on prealloc failure, error still printed but softfail.
	- iana portlist updated.
	- RFC 5702: RSASHA256 and RSASHA512 support enabled by default.
	- ldns tarball updated (which also enables rsasha256 support).

27 October 2009: Wouter
	- iana portlist updated.

8 October 2009: Wouter
	- please doxygen
	- add val-log-level print to corner case (nameserver.epost.bg).
	- more detail to errors from insecure delegation checks.
	- Fix double time subtraction in negative cache reported by 
	  Amanda Constant and Hugh Mahon.
	- Made new validator error string available from libunbound for
	  applications.  It is in result->why_bogus, a zero-terminated string.
	  unbound-host prints it by default if a result is bogus.
	  Also the errinf is public in module_qstate (for other modules).

7 October 2009: Wouter
	- retry for validation failure in DS and prime results. Less mem use.
	  unit test.  Provisioning in other tests for requeries.
	- retry for validation failure in DNSKEY in middle of chain of trust.
	  unit test.
	- retry for empty non terminals in chain of trust and unit test.
	- Fixed security bug where the signatures for NSEC3 records were not
	  checked when checking for absence of DS records.  This could have
	  enabled the substitution of an insecure delegation.
	- moved version number to 1.4.0 because of 1.3.4 release with only
	  the NSEC3 patch from the entry above.
	- val-log-level: 2 shows extended error information for validation
	  failures, but still one (longish) line per failure.  For example:
	  validation failure <example.com. DNSKEY IN>: signature expired from
	  192.0.2.4 for trust anchor example.com. while building chain of trust
	  validation failure <www.example.com. A IN>: no signatures from
	  192.0.2.6 for key example.com. while building chain of trust

6 October 2009: Wouter
	- Test set updated to provide additional ns lookup result.
	  The retry would attempt to fetch the data from other nameservers
	  for bogus data, and this needed to be provisioned in the tests.

5 October 2009: Wouter
	- first validation failure retry code.  Retries for data failures.
	  And unit test.

2 October 2009: Wouter
	- improve 5011 modularization.
	- fix unbound-host so -d can be given before -C.
	- iana portlist updated.

28 September 2009: Wouter
	- autotrust-anchor-file can read multiline input and $ORIGIN.
	- prevent integer overflow in holddown calculation. review fixes.
	- fixed race condition in trust point revocation. review fix.
	- review fixes to comments, removed unused code.

25 September 2009: Wouter
	- so-rcvbuf: 4m option added.  Set this on large busy servers to not
	  drop the occasional packet in spikes due to full socket buffers.
	  netstat -su keeps a counter of UDP dropped due to full buffers.
	- review of validator/autotrust.c, small fixes and comments.

23 September 2009: Wouter
	- 5011 query failed counts verification failures, not lookup failures.
	- 5011 probe failure handling fixup.
	- test unbound reading of original autotrust data.
	  The metadata per-key, such as key state (PENDING, MISSING, VALID) is
	  picked up, otherwise performs initial probe like usual.

22 September 2009: Wouter
	- autotrust test with algorithm rollover, new ordering of checks
	  assists in orderly rollover.
	- autotrust test with algorithm rollover to unknown algorithm.
	  checks if new keys are supported before adding them.
	- autotrust test with trust point revocation, becomes unsigned.
	- fix DNSSEC-missing-signature detection for minimal responses
	  for qtype DNSKEY (assumes DNSKEY occurs at zone apex).

18 September 2009: Wouter
	- autotrust tests, fix trustpoint timer deletion code.
	  fix count of valid anchors during missing remove.
	- autotrust: pick up REVOKE even if not signed with known other keys.

17 September 2009: Wouter
	- fix compile of unbound-host when --enable-alloc-checks.
	- Fix lookup problem reported by Koh-ichi Ito and Jaap Akkerhuis.
	- Manual page fixes reported by Tony Finch.

16 September 2009: Wouter
	- Fix memory leak reported by Tao Ma.
	- Fix memstats test tool for log-time-ascii log format.

15 September 2009: Wouter
	- iana portlist updated.

10 September 2009: Wouter
	- increased MAXSYSLOGLEN so .bg key can be printed in debug output.
	- use linebuffering for log-file: output, this can be significantly
	  faster than the previous fflush method and enable some class of
	  resolvers to use high verbosity (for short periods).
	  Not on windows, because line buffering does not work there.

9 September 2009: Wouter
	- Fix bug where DNSSEC-bogus messages were marked with too high TTL.
	  The RRsets would still expire at the normal time, but this would
	  keep messages bogus in the cache for too long.
	- regression test for that bug.
	- documented that load_cache is meant for debugging.

8 September 2009: Wouter
	- fixup printing errors when load_cache, they were printed to the
	  SSL connection which broke, now to the log.
	- new ldns - with fixed parse of large SOA values.

7 September 2009: Wouter
	- autotrust testbound scenarios.
	- autotrust fix that failure count is written to file.
	- autotrust fix that keys may become valid after add holddown time
	  alone, before the probe returns.

4 September 2009: Wouter
	- Changes to make unbound work with libevent-2.0.3 alpha. (in
	  configure detection due to new ssl dependency in libevent)
	- do not call sphinx for documentation when python is disabled.
	- remove EV_PERSIST from libevent timeout code to make the code
	  compatible with the libevent-2.0.  Works with older libevent too.
	- fix memory leak in python code.

3 September 2009: Wouter
	- Got a patch from Luca Bruno for libunbound support on windows to
	  pick up the system resolvconf nameservers and hosts there.
	- included ldns updated (enum warning fixed).
	- makefile fix for parallel makes.
	- Patch from Zdenek Vasicek and Attila Nagy for using the source IP
	  from python scripts.  See pythonmod/examples/resip.py.
	- doxygen comment fixes.

2 September 2009: Wouter
	- TRAFFIC keyword for testbound. Simplifies test generation.
	  ${range lower val upper} to check probe timeout values.
	- test with 5011-prepublish rollover and revocation.
	- fix revocation of RR for autotrust, stray exclamation mark.

1 September 2009: Wouter
	- testbound variable arithmetic.
	- autotrust probe time is randomised.
	- autotrust: the probe is active and does not fetch from cache.

31 August 2009: Wouter
	- testbound variable processing.

28 August 2009: Wouter
	- fixup unbound-control lookup to print forward and stub servers.

27 August 2009: Wouter
	- autotrust: mesh answer callback is empty.

26 August 2009: Wouter
	- autotrust probing.
	- iana portlist updated.

25 August 2009: Wouter
	- fixup memleak in trust anchor unsupported algorithm check.
	- iana portlist updated.
	- autotrust options: add-holddown, del-holddown, keep-missing.
	- autotrust store revoked status of trust points.
	- ctime_r compat definition.
	- detect yylex_destroy() in configure.
	- detect SSL_get_compression_methods declaration in configure.
	- fixup DS lookup at anchor point with unsigned parent.
	- fixup DLV lookup for DS queries to unsigned domains.

24 August 2009: Wouter
	- cleaner memory allocation on exit. autotrust test routines.
	- free all memory on program exit, fix for ssl and flex.

21 August 2009: Wouter
	- autotrust: debug routines. Read,write and conversions work.

20 August 2009: Wouter
	- autotrust: save and read trustpoint variables.

19 August 2009: Wouter
	- autotrust: state table updates.
	- iana portlist updated.

17 August 2009: Wouter
	- autotrust: process events.

17 August 2009: Wouter
	- Fix so that servers are only blacklisted if they fail to reply 
	  to 16 queries in a row and the timeout gets above 2 minutes.
	- autotrust work, split up DS verification of DNSKEYs.

14 August 2009: Wouter
	- unbound-control lookup prints out infra cache information, like RTT.
	- Fix bug in DLV lookup reported by Amanda from Secure64.
	  It could sometimes wrongly classify a domain as unsigned, which
	  does not give the AD bit on replies.

13 August 2009: Wouter
	- autotrust read anchor files. locked trust anchors.

12 August 2009: Wouter
	- autotrust import work.

11 August 2009: Wouter
	- Check for openssl compatible with gost if enabled.
	- updated unit test for GOST=211 code.
	  Nicer naming of test files.
	- iana portlist updated.

7 August 2009: Wouter
	- call OPENSSL_config() in unbound and unit test so that the
	  operator can use openssl.cnf for configuration options.
	- removed small memory leak from config file reader.

6 August 2009: Wouter
	- configure --enable-gost for GOST support, experimental
	  implementation of draft-dolmatov-dnsext-dnssec-gost-01.
	- iana portlist updated.
	- ldns tarball updated (with GOST support).

5 August 2009: Wouter
	- trunk moved to 1.3.4.

4 August 2009: Wouter
	- Added test that the examples from draft rsasha256-14 verify.
	- iana portlist updated.
	- tagged 1.3.3

3 August 2009: Wouter
	- nicer warning when algorithm not supported, tells you to upgrade.
	- iana portlist updated.

27 July 2009: Wouter
	- Updated unbound-cacti contribution from Dmitriy Demidov, with
	  the queue statistics displayed in its own graph.
	- iana portlist updated.

22 July 2009: Wouter
	- Fix bug found by Michael Tokarev where unbound would try to
	  prime the root servers even though forwarders are configured for
	  the root.
	- tagged 1.3.3rc1

21 July 2009: Wouter
	- Fix server selection, so that it waits for open target queries when
	  faced with lameness.

20 July 2009: Wouter
	- Ignore transient sendto errors, no route to host, and host, net down.
	- contrib/update-anchor.sh has -r option for root-hints.
	- feature val-log-level: 1 prints validation failures so you can
	  keep track of them during dnssec deployment.

16 July 2009: Wouter
	- fix replacement malloc code.  Used in crosscompile.
	- makedist -w creates crosscompiled setup.exe on fedora11.

15 July 2009: Wouter
	- dependencies for compat items, for crosscompile.
	- mingw32 crosscompile changes, dependencies and zipfile creation.
	  and with System.dll from the windows NSIS you can make setup.exe.
	- package libgcc_s_sjlj exception handler for NSISdl.dll.

14 July 2009: Wouter
	- updated ldns tarball for solaris x64 compile assistance.
	- no need to define RAND_MAX from config.h.
	- iana portlist updated.
	- configure changes and ldns update for mingw32 crosscompile.

13 July 2009: Wouter
	- Fix for crash at start on windows.
	- tag for release 1.3.2.
	- trunk has version 1.3.3.
	- Fix for ID bits on windows to use all 16. RAND_MAX was not
	  defined like you'd expect on mingw. Reported by Mees de Roo.

9 July 2009: Wouter
	- tag for release 1.3.1.
	- trunk has version 1.3.2.

7 July 2009: Wouter
	- iana portlist updated.

6 July 2009: Wouter
	- prettier error handling in SSL setup.
	- makedist.sh uname fix (same as ldns).
	- updated fedora spec file.

3 July 2009: Wouter
	- fixup linking when ldnsdir is "".

30 June 2009: Wouter
	- more lenient truncation checks.

29 June 2009: Wouter
	- ldns trunk r2959 imported as tarball, because of solaris cc compile
	  support for c99.  r2960 for better configure.
	- better wrongly_truncated check.
	- On Linux, fragment IPv6 datagrams to the IPv6 minimum MTU, to
	  avoid dropped packets at routers.

26 June 2009: Wouter
	- Fix EDNS fallback when EDNS works for short answers but long answers
	  are dropped.

22 June 2009: Wouter
	- fixup iter priv strict aliasing while preserving size of sockaddr.
	- iana portlist updated.  (one less port allocated, one more fraction
	  of a bit for security!)
	- updated fedora specfile in contrib from Paul Wouters.
	
19 June 2009: Wouter
	- Fixup strict aliasing warning in iter priv code.
	  and config_file code.
	- iana portlist updated.
	- harden-referral-path: handle cases where NS is in answer section.

18 June 2009: Wouter
	- Fix of message parse bug where (specifically) an NSEC and RRSIG
	  in the wrong order would be parsed, but put wrongly into internal
	  structures so that later validation would fail.
	- Extreme lenience for wrongly truncated replies where a positive
	  reply has an NS in the authority but no signatures.  They are
	  turned into minimal responses with only the (secure) answer.
	- autoconf 2.63 for configure.
	- python warnings suppress.  Keep python API away from header files.

17 June 2009: Wouter
	- CREDITS entry for cz.nic, sponsoring a 'summer of code' that was
	  used for the python code in unbound. (http://www.nic.cz/vip/ in cz).

16 June 2009: Wouter
	- Fixup opportunistic target query generation to it does not
	  generate queries that are known to fail.
	- Touchup on munin total memory report.
	- messages picked out of the cache by the iterator are checked
	  if their cname chain is still correct and if validation status
	  has to be reexamined.

15 June 2009: Wouter
	- iana portlist updated.

14 June 2009: Wouter
	- Fixed bug where cached responses would lose their security
	  status on second validation, which especially impacted dlv
	  lookups.  Reported by Hauke Lampe.

13 June 2009: Wouter
	- bug #254. removed random whitespace from example.conf.

12 June 2009: Wouter
	- Fixup potential wrong NSEC picked out of the cache.
	- If unfulfilled callbacks are deleted they are called with an error.
	- fptr wlist checks for mesh callbacks.
	- fwd above stub in configuration works.

11 June 2009: Wouter
	- Fix queries for type DS when forward or stub zones are there.
	  They are performed to higherup domains, and thus treated as if
	  going to higher zones when looking up the right forward or stub
	  server.  This makes a stub pointing to a local server that has
	  a local view of example.com signed with the same keys as are
	  publicly used work.  Reported by Johan Ihren.
	- Added build-unbound-localzone-from-hosts.pl to contrib, from
	  Dennis DeDonatis.  It converts /etc/hosts into config statements.
	- same thing fixed for forward-zone and DS, chain of trust from
	  public internet into the forward-zone works now.  Added unit test.

9 June 2009: Wouter
	- openssl key files are opened apache-style, when user is root and
	  before chrooting.  This makes permissions on remote-control key 
	  files easier to set up.  Fixes bug #251.
	- flush_type and flush_name remove msg cache entries.
	- codereview - dp copy bogus setting fix.

8 June 2009: Wouter
	- Removed RFC5011 REVOKE flag support. Partial 5011 support may cause
	  inadvertant behaviour.
	- 1.3.0 tarball for release created.
	- 1.3.1 development in svn trunk.
	- iana portlist updated.
	- fix lint from complaining on ldns/sha.h.
	- help compiler figure out aliasing in priv_rrset_bad() routine.
	- fail to configure with python if swig is not found.
	- unbound_munin_ in contrib uses ps to show rss if sbrk does not work.

3 June 2009: Wouter
	- fixup bad free() when wrongly encoded DSA signature is seen.
	  Reported by Paul Wouters.
	- review comments from Matthijs.

2 June 2009: Wouter
	- --enable-sha2 option. The draft rsasha256 changed its algorithm
	  numbers too often.  Therefore it is more prudent to disable the
	  RSASHA256 and RSASHA512 support by default.
	- ldns trunk included as new tarball.
	- recreated the 1.3.0 tag in svn. rc1 tarball generated at this point.

29 May 2009: Wouter
	- fixup doc bug in README reported by Matthew Dempsky.

28 May 2009: Wouter
	- update iana port list
	- update ldns lib tarball

27 May 2009: Wouter
	- detect lack of IPv6 support on XP (with a different error code).
	- Fixup a crash-on-exit which was triggered by a very long queue.
	  Unbound would try to re-use ports that came free, but this is
	  of course not really possible because everything is deleted.
	  Most easily triggered on XP (not Vista), maybe because of the
	  network stack encouraging large messages backlogs.
	- change in debug statements.
	- Fixed bug that could cause a crash if root prime failed when there
	  were message backlogs.

26 May 2009: Wouter
	- Thanks again to Brett Carr, found an assertion that was not true.
	  Assertion checked if recursion parent query still existed.

29 April 2009: Wouter
	- Thanks to Brett Carr, caught windows resource leak, use 
	  closesocket() and not close() on sockets or else the network stack
	  starts to leak handles.
	- Removed usage of windows Mutex because windows cannot handle enough
	  mutexes open.  Provide own mutex implementation using primitives.

28 April 2009: Wouter
	- created svn tag for 1.3.0.

27 April 2009: Wouter
	- optimised cname from cache.
	- ifdef windows functions in testbound.

23 April 2009: Wouter
	- fix for threadsafety in solaris thr_key_create() in tests.
	- iana portlist updated.
	- fix pylib test for Darwin.
	- fix pymod test for Darwin and a python threading bug in pymod init.
	- check python >= 2.4 in configure.
	- -ldl check for libcrypto 1.0.0beta.

21 April 2009: Wouter
	- fix for build outside sourcedir.
	- fix for configure script swig detection.

17 April 2009: Wouter
	- Fix reentrant in minievent handler for unix. Could have resulted
	  in spurious event callbacks.
	- timers do not take up a fd slot for winsock handler.
	- faster fix for winsock reentrant check.
	- fix rsasha512 unit test for new (interim) algorithm number.
	- fix test:ldns doesn't like DOS line endings in keyfiles on unix.
	- fix compile warning on ubuntu (configlexer fwrite return value).
	- move python include directives into CPPFLAGS instead of CFLAGS.

16 April 2009: Wouter
	- winsock event handler exit very quickly on signal, even if
	  under heavy load.
	- iana portlist updated.
	- fixup windows winsock handler reentrant problem.

14 April 2009: Wouter
	- bug #245: fix munin plugin, perform cleanup of stale lockfiles.
	- makedist.sh; better help text.
	- cache-min-ttl option and tests.
	- mingw detect error condition on TCP sockets (NOTCONN).

9 April 2009: Wouter
	- Fix for removal of RSASHA256_NSEC3 protonumber from ldns.
	- ldns tarball updated.
	- iana portlist update.
	- detect GOST support in openssl-1.0.0-beta1, and fix compile problem
	  because that openssl defines the name STRING for itself.

6 April 2009: Wouter
	- windows compile fix.
	- Detect FreeBSD jail without ipv6 addresses assigned.
	- python libunbound wrapper unit test.
	- installs the following files. Default is to not build them.
	  	from configure --with-pythonmodule:
	  /usr/lib/python2.x/site-packages/unboundmodule.py
	  	from configure --with-pyunbound:
	  /usr/lib/python2.x/site-packages/unbound.py
	  /usr/lib/python2.x/site-packages/_unbound.so*
	  The example python scripts (pythonmod/examples and
	  libunbound/python/examples) are not installed.
	- python invalidate routine respects packed rrset ids and locks.
	- clock skew checks in unbound, config statements.
	- nxdomain ttl considerations in requirements.txt

3 April 2009: Wouter
	- Fixed a bug that caused messages to be stored in the cache too 
	  long.  Hard to trigger, but NXDOMAINs for nameservers or CNAME
	  targets have been more vulnerable to the TTL miscalculation bug. 
	- documentation test fixed for python addition.

2 April 2009: Wouter
	- pyunbound (libunbound python plugin) compiles using libtool.
	- documentation for pythonmod and pyunbound is generated in doc/html.
	- iana portlist updated.
	- fixed bug in unbound-control flush_zone where it would not flush
	  every message in the target domain.  This especially impacted 
	  NXDOMAIN messages which could remain in the cache regardless.
	- python module test package.

1 April 2009: Wouter
	- suppress errors when trying to contact authority servers that gave
	  ipv6 AAAA records for their nameservers with ipv4 mapped contents.
	  Still tries to do so, could work when deployed in intranet.
	  Higher verbosity shows the error.
	- new libunbound calls documented.
	- pyunbound in libunbound/python. Removed compile warnings.
	  Makefile to make it.

30 March 2009: Wouter
	- Fixup LDFLAGS from libevent sourcedir compile configure restore.
	- Fixup so no non-absolute rpaths are added.
	- Fixup validation of RRSIG queries, they are let through.
	- read /dev/random before chroot
	- checkconf fix no python checks when no python module enabled.
	- fix configure, pthread first, so other libs do not change outcome.

27 March 2009: Wouter
	- nicer -h output. report linked libraries and modules.
	- prints modules in intuitive order (config file friendly).
	- python compiles easily on BSD.

26 March 2009: Wouter
	- ignore swig varargs warnings with gcc.
	- remove duplicate example.conf text from python example configs.
	- outofdir compile fix for python.
	- pyunbound works.
	- print modules compiled in on -h. manpage.

25 March 2009: Wouter
	- initial import of the python contribution from Zdenek Vasicek and
	  Marek Vavrusa.
	- pythonmod in Makefile; changes to remove warnings/errors for 1.3.0.

24 March 2009: Wouter
	- more neat configure.ac. Removed duplicate config.h includes.
	- neater config.h.in.
	- iana portlist updated.
	- fix util/configlexer.c and solaris -std=c99 flag.
	- fix postcommit aclocal errors.
	- spaces stripped. Makefile cleaner, /usr omitted from -I, -L, -R.
	- swap order of host detect and libtool generation.

23 March 2009: Wouter
	- added launchd plist example file for MacOSX to contrib.
	- deprecation test for daemon(3).
	- moved common configure actions to m4 include, prettier Makefile.

20 March 2009: Wouter
	- bug #239: module-config entries order is important. Documented.
	- build fix for test asynclook.

19 March 2009: Wouter
	- winrc/README.txt dos-format text file.
	- iana portlist updated.
	- use _beginthreadex() when available (performs stack alignment).
	- defaults for windows baked into configure.ac (used if on mingw).

18 March 2009: Wouter
	- Added tests, unknown algorithms become insecure. fallback works.
	- Fix for and test for unknown algorithms in a trust anchor
	  definition.  Trust anchors with no supported algos are ignored.
	  This means a (higher)DS or DLV entry for them could succeed, and
	  otherwise they are treated as insecure.
	- domain-insecure: "example.com" statement added. Sets domain
	  insecure regardless of chain of trust DSs or DLVs. The inverse
	  of a trust-anchor.

17 March 2009: Wouter
	- unit test for unsupported algorithm in anchor warning.
	- fixed so queries do not fail on opportunistic target queries.

16 March 2009: Wouter
	- fixup diff error printout in contrib/update-itar.sh.
	- added contrib/unbound_cacti for statistics support in cacti,
	  contributed by Dmitriy Demidov.

13 March 2009: Wouter
	- doxygen and lex/yacc on linux.
	- strip update-anchor on makedist -w.
	- fix testbound on windows.
	- default log to syslog for windows.
	- uninstaller can stop unbound - changed text on it to reflect that.
	- remove debugging from windows 'cron' actions.

12 March 2009: Wouter
	- log to App.logs on windows prints executable identity.
	- fixup tests.
	- munin plugin fix benign locking error printout.
	- anchor-update for windows, called every 24 hours; unbound reloads.

11 March 2009: Wouter
	- winsock event handler resets WSAevents after signalled.
	- winsock event handler tests if signals are really signalled.
	- install and service with log to file works on XP and Vista on 
	  default install location.
	- on windows logging to the Application logbook works (as a service).
	- fix RUN_DIR on windows compile setting in makedist.
	- windows registry has Software\Unbound\ConfigFile element.
	  If does not exist, the default is used. The -c switch overrides it.
	- fix makedist version cleanup function.

10 March 2009: Wouter
	- makedist -w strips out old rc.. and snapshot info from version.
	- setup.exe starts and stops unbound after install, before uninstall.
	- unbound-checkconf recognizes absolute pathnames on windows (C:...).

9 March 2009: Wouter
	- Nullsoft NSIS installer creation script.

5 March 2009: Wouter
	- fixup memory leak introduced on 18feb in mesh reentrant fix.

3 March 2009: Wouter
	- combined icon with 16x16(4) 32x32(4) 48x48(8) 64x64(8).
	- service works on xp/vista, no config necessary (using defaults).
	- windows registry settings.

2 March 2009: Wouter
	- fixup --export-symbols to be -export-symbls for libtool.
	  This should fix extraneous symbols exported from libunbound.
	  Thanks to Ondrej Sury and Robert Edmonds for finding it.
	- iana portlist updated.
	- document FAQ entry on stub/forward zones and default blocking.
	- fix asynclook test app for libunbound not exporting symbols.
	- service install and remove utils that work with vista UAC.
		
27 February 2009: Wouter
	- Fixup lexer, to not give warnings about fwrite. Appeared in
	  new lexer features.
	- makedistro functionality for mingw. Has RC support.
	- support spaces and backslashes in configured defaults paths.
	- register, deregister in service control manager.

25 February 2009: Wouter
	- windres usage for application resources.

24 February 2009: Wouter
	- isc moved their dlv key download location.
	- fixup warning on vista/mingw.
	- makedist -w for window zip distribution first version.

20 February 2009: Wouter
	- Fixup contrib/update-itar.sh, the exit codes 1 and 0 were swapped.
	  Nicer script layout.  Added url to site in -h output.

19 February 2009: Wouter
	- unbound-checkconf and unbound print warnings when trust anchors
	  have unsupported algorithms.
	- added contrib/update-itar.sh  This script is similar to
	  update-anchor.sh, and updates from the IANA ITAR repository.
	  You can provide your own PGP key and trust repo, or can use the
	  builtin.  The program uses wget and gpg to work.
	- iana portlist updated.
	- update-itar.sh: using ftp:// urls because https godaddy certificate
	  is not available everywhere and then gives fatal errors.  The 
	  security is provided by pgp signature.

18 February 2009: Wouter
	- more cycle detection. Also for target queries.
	- fixup bug where during deletion of the mesh queries the callbacks
	  that were reentrant caused assertion failures. Keep the mesh in 
	  a reentrant safe state.  Affects libunbound, reload of server,
	  on quit and flush_requestlist.
	- iana portlist updated.

13 February 2009: Wouter
	- forwarder information now per-thread duplicated.
	  This keeps it read only for speed, with no locking necessary.
	- forward command for unbound control to change forwarders to use
	  on the fly.
	- document that unbound-host reads no config file by default.
	- updated iana portlist.

12 February 2009: Wouter
	- call setusercontext if available (on BSD).
	- small refactor of stats clearing.
	- #227: flush_stats feature for unbound-control.
	- stats_noreset feature for unbound-control.
	- flush_requestlist feature for unbound-control.
	- libunbound version upped API (was changed 5 feb).
	- unbound-control status shows if root forwarding is in use.
	- slightly nicer memory management in iter-fwd code.

10 February 2009: Wouter
	- keys with rfc5011 REVOKE flag are skipped and not considered when
	  validating data.
	- iana portlist updated
	- #226: dump_requestlist feature for unbound-control.

6 February 2009: Wouter
	- contrib contains specfile for fedora 1.2.1 (from Paul Wouters).
	- iana portlist updated.
	- fixup EOL in include directive (reported by Paul Wouters).
	  You can no longer specify newlines in the names of included files.
	- config parser changed. Gives some syntax errors closer to where they 
	  occurred. Does not enforce a space after keyword anymore.
	  Does not allow literal newlines inside quoted strings anymore.
	- verbosity level 5 logs customer IP for new requestlist entries.
	- test fix, lexer and cancel test.
	- new option log-time-ascii: yes  if you enable it prints timestamps
	  in the log file as Feb 06 13:45:26 (like syslog does).
	- detect event_base_new in libevent-1.4.1 and later and use it.
	- #231 unbound-checkconf -o option prints that value from config file.
	  Useful for scripting in management scripts and the like.

5 February 2009: Wouter
	- ldns 1.5.0 rc as tarball included.
	- 1.3.0 development continues:
	  change in libunbound API: ub_cancel can return an error, that
	  the async_id did not exist, or that it was already delivered.
	  The result could have been delivered just before the cancel 
	  routine managed to acquire the lock, so a caller may get the
	  result at the same time they call cancel.  For this case, 
	  ub_cancel tries to return an error code.
	  Fixes race condition in ub_cancel() libunbound function.
	- MacOSX Leopard cleaner text output from configure.
	- initgroups(3) is called to drop secondary group permissions, if
	  applicable.
	- configure option --with-ldns-builtin forces the use of the 
	  inluded ldns package with the unbound source.  The -I include
	  is put before the others, so it avoids bad include files from
	  an older ldns install.
	- daemon(3) posix call is used when available.
	- testbound test for older fix added.

4 February 2009: Wouter
	- tag for release 1.2.1.
	- trunk setup for 1.3.0 development.

3 February 2009: Wouter
	- noted feature requests in doc/TODO.
	- printout more detailed errors on ssl certificate loading failures.
	- updated IANA portlist.

16 January 2009: Wouter
	- more quiet about ipv6 network failures, i.e. when ipv6 is not
	  available (network unreachable). Debug still printed on high
	  verbosity.
	- unbound-host -4 and -6 options. Stops annoying ipv6 errors when
	  debugging with unbound-host -4 -d ... 
	- more cycle detection for NS-check, addr-check, root-prime and
	  stub-prime queries in the iterator.  Avoids possible deadlock
	  when priming fails.

15 January 2009: Wouter
	- bug #229: fixup configure checks for compilation with Solaris 
	  Sun cc compiler, ./configure CC=/opt/SUNWspro/bin/cc
	- fixup suncc warnings.
	- fix bug where unbound could crash using libevent 1.3 and older.
	- update testset for recent retry change.

14 January 2009: Wouter
	- 1.2.1 feature: negative caching for failed queries.
	  Queries that failed are cached for 5 seconds (NORR_TTL).
	  If the failure is local, like out of memory, it is not cached.
	- the TTL comparison for the cache used different comparisons,
	  causing many cache responses that used the iterator and validator
	  state machines unnecessarily.
	- retry from 4 to 5 so that EDNS drop retry is part of the first
	  query resolve attempt, and cached error does not stop EDNS fallback.
	- remove debug prints that protect against bad referrals.
	- honor QUIET=no on make commandline (or QUIET=yes ).

13 January 2009: Wouter
	- fixed bug in lameness marking, removed printouts.
	- find NS rrset more cleanly for qtype NS.
	- Moved changes to 1.2.0 for release. Thanks to Mark Zealey for
	  reporting and logs.
	- 1.2.1 feature: stops resolving AAAAs promiscuously when they
	  are in the negative cache.

12 January 2009: Wouter
	- fixed bug in infrastructure lameness cache, did not lowercase
	  name of zone to hash when setting lame.
	- lameness debugging printouts.

9 January 2009: Wouter
	- created svn tag for 1.2.0 release.
	- svn trunk contains 1.2.1 version number.
	- iana portlist updated for todays list.
	- removed debug print.

8 January 2009: Wouter
	- new version of ldns-trunk (today) included as tarball, fixed 
	  bug #224, building with -j race condition.
	- remove possible race condition in the test for race conditions.

7 January 2009: Wouter
	- version 1.2.0 in preparation.
	- feature to allow wildcards (*, ?, [], {}. ~) in trusted-keys-file
	  statements. (Adapted from patch by Paul Wouters).
	- typo fix and iana portlist updated.
	- porting testsuite; unused var warning, and type fixup.

6 January 2009: Wouter
	- fixup packet-of-death when compiled with --enable-debug.
	  A malformed packet could cause an internal assertion failure.
	- added test for HINFO canonicalisation behaviour.
	- fixup reported problem with transparent local-zone data where
	  queries with different type could get nxdomain. Now queries
	  with a different name get resolved normally, with different type
	  get a correct NOERROR/NODATA answer.
	- HINFO no longer downcased for validation, making unbound compatible
	  with bind and ldns.
	- fix reading included config files when chrooted.
	  Give full path names for include files.
	  Relative path names work if the start dir equals the working dir.
	- fix libunbound message transport when no packet buffer is available.

5 January 2009: Wouter
	- fixup getaddrinfo failure handling for remote control port.
	- added L.ROOT-SERVERS.NET. AAAA 2001:500:3::42 to builtin root hints.
	- fixup so it works with libev-3.51 from http://dist.schmorp.de/libev/
	- comm_timer_set performs base_set operation after event_add.

18 December 2008: Wouter
	- fixed bug reported by Duane Wessels: error in DLV lookup, would make
	  some zones that had correct DLV keys as insecure.
	- follows -rc makedist from ldns changes (no _rc).
	- ldns tarball updated with 1.4.1rc for DLV unit test.
	- verbose prints about recursion lame detection and server selection.
	- fixup BSD port for infra host storage. It hashed wrongly.
	- fixup makedist snapshot name generation.
	- do not reopen syslog to avoid dev/log dependency.

17 December 2008: Wouter
	- follows ldns makedist.sh. -rc option. autom4te dir removed.
	- unbound-control status command.
	- extended statistics has a number of ipv6 queries counter.
	  contrib/unbound_munin_ was updated to draw ipv6 in the hits graph.

16 December 2008: Wouter
	- follow makedist improvements from ldns, for maintainers prereleases.
	- snapshot version uses _ not - to help rpm distinguish the
	  version number.

11 December 2008: Wouter
	- better fix for bug #219: use LOG_NDELAY with openlog() call.
	  Thanks to Tamas Tevesz.

9 December 2008: Wouter
	- bug #221 fixed: unbound checkconf checks if key files exist if
	  remote control is enabled. Also fixed NULL printf when not chrooted.
	- iana portlist updated.

3 December 2008: Wouter
	- Fix problem reported by Jaco Engelbrecht where unbound-control stats
	  freezes up unbound if this was compiled without threading, and
	  was using multiple processes.
	- iana portlist updated.
	- test for remote control with interprocess communication.
	- created command distribution mechanism so that remote control
	  commands other than 'stats' work on all processes in a nonthreaded
	  compiled version. dump/load cache work, on the first process.
	- fixup remote control local_data addition memory corruption bug.

1 December 2008: Wouter
	- SElinux policy files in contrib/selinux for the unbound daemon,
	  by Paul Wouters and Adam Tkac.

25 November 2008: Wouter
	- configure complains when --without-ssl is given (bug #220).
	- skip unsupported feature tests on vista/mingw.
	- fixup testcode/streamtcp to work on vista/mingw.
	- root-hints test checks version of dig required.
	- blacklisted servers are polled at a low rate (1%) to see if they
	  come back up. But not if there is some other working server.

24 November 2008: Wouter
	- document that the user of the server daemon needs read privileges
	  on the keys and certificates generated by unbound-control-setup.
	  This is different per system or distribution, usually, running the
	  script under the same username as the server uses suffices.
	  i.e.  sudo -u unbound unbound-control-setup
	- testset port to vista/mingw.
	- tcp_sigpipe to freebsd port.

21 November 2008: Wouter
	- fixed tcp accept, errors were printed when they should not.
	- unbound-control-setup.sh removes read/write permissions other
	  from the keys it creates (as suggested by Dmitriy Demidov).

20 November 2008: Wouter
	- fixup fatal error due to faulty error checking after tcp accept.
	- add check in rlimit to avoid integer underflow.
	- rlimit check with new formula; better estimate for number interfaces
	- nicer comments in rlimit check.
	- tag 1.1.1 created in svn.
	- trunk label is 1.1.2

19 November 2008: Wouter
	- bug #219: fixed so that syslog which delays opening until the first
	  log line is written, gets a log line while not chroot'ed yet.

18 November 2008: Wouter
	- iana portlist updated.
	- removed cast in unit test debug print that was not 64bit safe.
	- trunk back to 1.1.0; copied to tags 1.1.0 release.
	- trunk to has version number 1.1.1 again.
	- in 1.1.1; make clean nicer. grammar in manpage.

17 November 2008: Wouter
	- theoretical fix for problems reported on mailing list.
	  If a delegation point has no A but only AAAA and do-ip6 is no,
	  resolution would fail. Fixed to ask for the A and AAAA records.
	  It has to ask for both always, so that it can fail quietly, from
	  TLD perspective, when a zone is only reachable on one transport.
	- test for above, only AAAA and doip6 is no. Fix causes A record
	  for nameserver to be fetched.
	- fixup address duplication on cache fillup for delegation points.
	- testset updated for new query answer requirements.

14 November 2008: Wouter
	- created 1.1.0 release tag in svn.
	- trunk moved to 1.1.1
	- fixup unittest-neg for locking.

13 November 2008: Wouter
	- added fedora init and specfile to contrib (by Paul Wouters).
	- added configure check for ldns 1.4.0 (using its compat funcs).
	- neater comments in worker.h.
	- removed doc/plan and updated doc/TODO.
	- silenced EHOSTDOWN (verbosity 2 or higher to see it).
	- review comments from Jelte, Matthijs. Neater code.

12 November 2008: Wouter
	- add unbound-control manpage to makedist replace list.

11 November 2008: Wouter
	- unit test for negative cache, stress tests the refcounting.
	- fix for refcounting error that could cause fptr_wlist fatal exit
	  in the negative cache rbtree (upcoming 1.1 feature). (Thanks to 
	  Attila Nagy for testing).
	- nicer comments in cachedump about failed RR to string conversion.
	- fix 32bit wrap around when printing large (4G and more) mem usage
	  for extended statistics.

10 November 2008: Wouter
	- fixup the getaddrinfo compat code rename.

8 November 2008: Wouter
	- added configure check for eee build warning.

7 November 2008: Wouter
	- fix bug 217: fixed, setreuid and setregid do not work on MacOSX10.4.
	- detect nonblocking problems in network stack in configure script.

6 November 2008: Wouter
	- dname_priv must decompress the name before comparison.
	- iana portlist updated.

5 November 2008: Wouter
	- fixed possible memory leak in key_entry_key deletion.
	  Would leak a couple bytes when trust anchors were replaced.
	- if query and reply qname overlap, the bytes are skipped not copied.
	- fixed file descriptor leak when messages were jostled out that
	  had outstanding (TCP) replies.
	- DNAMEs used from cache have their synthesized CNAMEs initialized
	  properly.
	- fixed file descriptor leak for localzone type deny (for TCP).
	- fixed memleak at exit for nsec3 negative cached zones.
	- fixed memleak for the keyword 'nodefault' when reading config.
	- made verbosity of 'edns incapable peer' warning higher, so you
	  do not get spammed by it.
	- caught elusive Bad file descriptor error bug, that would print the
	  error while unnecessarily try to listen to a closed fd. Fixed.

4 November 2008: Wouter
	- fixed -Wwrite-strings warnings that result in better code.

3 November 2008: Wouter
	- fixup build process for Mac OSX linker, use ldns b32 compat funcs.
	- generated configure with autoconf-2.61.
	- iana portlist updated.
	- detect if libssl needs libdl.  For static linking with libssl.
	- changed to use new algorithm identifiers for sha256/sha512
	  from ldns 1.4.0 (need very latest version).
	- updated the included ldns tarball.
	- proper detection of SHA256 and SHA512 functions (not just sizes).

23 October 2008: Wouter
	- a little more debug info for failure on signer names. prints names.

22 October 2008: Wouter
	- CFLAGS are picked up by configure from the environment.
	- iana portlist updated.
	- updated ldns to use 1.4.0-pre20081022 so it picks up CFLAGS too.
	- new stub-prime: yesno option. Default is off, so it does not prime.
	  can be turned on to get same behaviour as previous unbound release.
	- made automated test that checks if builtin root hints are uptodate.
	- finished draft-wijngaards-dnsext-resolver-side-mitigation
	  implementation. The unwanted-reply-threshold can be set.
	- fixup so fptr_whitelist test in alloc.c works.

21 October 2008: Wouter
	- fix update-anchors.sh, so it does not report different RR order
	  as an update.  Sorts the keys in the file.  Updated copyright.
	- fixup testbound on windows, the command control pipe doesn't exist.
	- skip 08hostlib test on windows, no fork() available.
	- made unbound-remote work on windows.

20 October 2008: Wouter
	- quench a log message that is debug only.
	- iana portlist updated.
	- do not query bogus nameservers.  It is like nameservers that have 
	  the NS or A or AAAA record bogus are listed as donotquery.
	- if server selection is faced with only bad choices, it will
	  attempt to get more options to be fetched.
	- changed bogus-ttl default value from 900 to 60 seconds.
	  In anticipation that operator caused failures are more likely than
	  actual attacks at this time.  And thus repeated validation helps
	  the operators get the problem fixed sooner.  It makes validation
	  failures go away sooner (60 seconds after the zone is fixed).
	  Also it is likely to try different nameserver targets every minute,
	  so that if a zone is bad on one server but not another, it is 
	  likely to pick up the 'correct' one after a couple minutes,
	  and if the TTL is big enough that solves validation for the zone.
	- fixup unbound-control compilation on windows.

17 October 2008: Wouter
	- port Leopard/G5: fixup type conversion size_t/uint32.
	  please ranlib, stop file without symbols warning.
	- harden referral path now also validates the root after priming.
	  It looks up the root NS authoritatively as well as the root servers
	  and attemps to validate the entries.

16 October 2008: Wouter
	- Fixup negative TTL values appearing (reported by Attila Nagy).

15 October 2008: Wouter
	- better documentation for 0x20; remove fallback TODO, it is done.
	- harden-referral-path feature includes A, AAAA queries for glue,
	  as well as very careful NS caching (only when doing NS query).
	  A, AAAA use the delegation from the NS-query.

14 October 2008: Wouter
	- fwd_three.tpkg test was flaky.  If the three requests hit the
	  wrong threads by chance (or bad OS) then the test would fail.
	  Made less flaky by increasing number of retries.
	- stub_udp.tpkg changed to work, give root hints. fixed ldns_dname_abs.
	- ldns tarball is snapshot of ldns r2759 (1.4.0-pre-20081014).
	  Which includes the ldns_dname_absolute fix.
	- fwd_three test remains flaky now that unbound does not stop
	  listening when full.  Thus, removed timeout problem.
	  It may be serviced by three threads, or maybe by one.
	  Mostly only useful for lock-check testing now.

13 October 2008: Wouter
	- fixed recursion servers deployed as authoritative detection, so
	  that as a last resort, a +RD query is sent there to get the 
	  correct answer.
	- iana port list update.
	- ldns tarball is snapshot of ldns r2759 (1.4.0-pre-20081013).

10 October 2008: Wouter
	- fixup tests - the negative cache contained the correct NSEC3s for
	  two tests that are supposed to fail to validate.

9 October 2008: Wouter
	- negative cache caps max iterations of NSEC3 done.
	- NSEC3 negative cache for qtype DS works.

8 October 2008: Wouter
	- NSEC negative cache for DS.

6 October 2008: Wouter
	- jostle-timeout option, so you can config for slow links.
	- 0x20 fallback code.  Tries 3xnumber of nameserver addresses
	  queries that must all be the same.  Sent to random nameservers.
	- documented choices for DoS, EDNS, 0x20.

2 October 2008: Wouter
	- fixup unlink of pidfile.
	- fixup SHA256 algorithm collation code.
	- contrib/update-anchor.sh does not overwrite anchors if not needed.
	  exits 0 when a restart is needed, other values if not.
	  so,  update-anchor.sh -d mydir && /etc/rc.d/unbound restart
	  can restart unbound exactly when needed.

30 September 2008: Wouter
	- fixup SHA256 DS downgrade, no longer possible to downgrade to SHA1.
	- tests for sha256 support and downgrade resistance.
	- RSASHA256 and RSASHA512 support (using the draft in dnsext),
	  using the drafted protocol numbers.
	- when using stub on localhost (127.0.0.1@10053) unbound works.
	  Like when running NSD to host a local zone, on the same machine.
	  The noprime feature. manpages more explanation. Added a test for it.
	- shorthand for reverse PTR,  local-data-ptr: "1.2.3.4 www.ex.com"

29 September 2008: Wouter
	- EDNS lameness detection, if EDNS packets are dropped this is
	  detected, eventually.
	- multiple query timeout rtt backoff does not backoff too much.

26 September 2008: Wouter
	- tests for remote-control.
	- small memory leak in exception during remote control fixed.
	- fixup for lock checking but not unchecking in remote control.
	- iana portlist updated.

23 September 2008: Wouter
	- Msg cache is loaded. A cache load enables cache responses.
	- unbound-control flush [name], flush_type and flush_zone.

22 September 2008: Wouter
	- dump_cache and load_cache statements in unbound-control.
	  RRsets are dumped and loaded correctly.
	  Msg cache is dumped.

19 September 2008: Wouter
	- locking on the localdata structure.
	- add and remove local zone and data with unbound-control.
	- ldns trunk snapshot updated, make tests work again.

18 September 2008: Wouter
	- fixup error in time calculation.
	- munin plugin improvements.
	- nicer abbreviations for high query types values (ixfr, axfr, any...)
	- documented the statistics output in unbound-control man page.
	- extended statistics prints out histogram, over unbound-control.

17 September 2008: Wouter
	- locking for threadsafe bogus rrset counter.
	- ldns trunk no longer exports b32 functions, provide compat.
	- ldns tarball updated.
	- testcode/ldns-testpkts.c const fixups.
	- fixed rcode stat printout.
	- munin plugin in contrib.
	- stats always printout uptime, because stats plugins need it.

16 September 2008: Wouter
	- extended-statistics: yesno config option.
	- unwanted replies spoof nearmiss detector.
	- iana portlist updated.

15 September 2008: Wouter
	- working start, stop, reload commands for unbound-control.
	- test for unbound-control working; better exit value for control.
	- verbosity control via unbound-control.
	- unbound-control stats.

12 September 2008: Wouter
	- removed browser control mentions. Proto speccy.

11 September 2008: Wouter
	- set nonblocking on new TCP streams, because linux does not inherit
	  the socket options to the accepted socket.
	- fix TCP timeouts.
	- SSL protected connection between server and unbound-control.

10 September 2008: Wouter
	- remove memleak in privacy addresses on reloads and quits.
	- remote control work.

9 September 2008: Wouter
	- smallapp/unbound-control-setup.sh script to set up certificates.

4 September 2008: Wouter
	- scrubber scrubs away private addresses.
	- test for private addresses. man page entry.
	- code refactored for name and address tree lookups.

3 September 2008: Wouter
	- options for 'DNS Rebinding' protection: private-address and
	  private-domain.
	- dnstree for reuse of routines that help with domain, addr lookups.
	- private-address and private-domain config option read, stored.

2 September 2008: Wouter
	- DoS protection features. Queries are jostled out to make room.
	- testbound can pass time, increasing the internal timer.
	- do not mark unsigned additionals bogus, leave unchecked, which
	  is removed too.

1 September 2008: Wouter
	- disallow nonrecursive queries for cache snooping by default.
	  You can allow is using access-control: <subnet> allow_snoop.
	  The defaults do allow access no authoritative data without RD bit.
	- two tests for it and fixups of tests for nonrec refused.

29 August 2008: Wouter
	- version 1.1 number in trunk.
	- harden-referral-path option for query for NS records.
	  Default turns off expensive, experimental option.

28 August 2008: Wouter
	- fixup logfile handling; it is created with correct permissions
	  again. (from bugfix#199).
	  Some errors are not written to logfile (pidfile writing, forking),
	  and these are only visible by using the -d commandline flag.

27 August 2008: Wouter
	- daemon(3) is causing problems for people. Reverting the patch.
	  bug#200, and 199 and 203 contain sideline discussion on it.
	- bug#199 fixed: pidfile can be outside chroot. openlog is done before
	  chroot and drop permissions.
	- config option to set size of aggressive negative cache,
	  neg-cache-size.
	- bug#203 fixed: dlv has been implemented.

26 August 2008: Wouter
	- test for insecure zone when DLV is in use, also does negative cache.
	- test for trustanchor when DLV is in use (the anchor works).
	- test for DLV used for a zone below a trustanchor.
	- added scrub filter for overreaching NSEC records and unit test.
	- iana portlist update
	- use of setresuid or setreuid when available.
	- use daemon(3) if available.

25 August 2008: Wouter
	- realclean patch from Robert Edmonds.

22 August 2008: Wouter
	- nicer debuglogging of DLV.
	- test with secure delegation inside the DLV repository.

21 August 2008: Wouter
	- negative cache code linked into validator, for DLV use.
	  negative cache works for DLV.
	- iana portlist update.
	- dlv-anchor option for unit tests.
	- fixup NSEC_AT_APEX classification for short typemaps.
	- ldns-testns has subdomain checks, for unit tests.

20 August 2008: Wouter
	- negative cache code, reviewed.

18 August 2008: Wouter
	- changes info: in logfile to notice: info: or debug: depending on 
	  the verbosity of the statements.  Better logfile message
	  classification.
	- bug #208: extra rc.d unbound flexibility for freebsd/nanobsd.

15 August 2008: Wouter
	- DLV nsec code fixed for better detection of closest existing 
	  enclosers from NSEC responses.
	- DLV works, straight to the dlv repository, so not for production.
	- Iana port update.

14 August 2008: Wouter
	- synthesize DLV messages from the rrset cache, like done for DS.

13 August 2008: Wouter
	- bug #203: nicer do-auto log message when user sets incompatible
	  options.
	- bug #204: variable name ameliorated in log.c.
	- bug #206: in iana_update, no egrep, but awk use.
	- ldns snapshot r2699 taken (includes DLV type).
	- DLV work, config file element, trust anchor read in.

12 August 2008: Wouter
	- finished adjusting testset to provide qtype NS answers.

11 August 2008: Wouter
	- Fixup rrset security updates overwriting 2181 trust status.
	  This makes validated to be insecure data just as worthless as
	  nonvalidated data, and 2181 rules prevent cache overwrites to them.
	- Fix assertion fail on bogus key handling.
	- dnssec lameness detection works on first query at trust apex.
	- NS queries get proper cache and dnssec lameness treatment.
	- fixup compilation without pthreads on linux.

8 August 2008: Wouter
	- NS queries are done after every referral.
	  validator is used on those NS records (if anchors enabled).

7 August 2008: Wouter
	- Scrubber more strict. CNAME chains, DNAMEs from cache, other 
	  irrelevant rrsets removed.
	- 1.0.2 released from 1.0 support branch.
	- fixup update-anchor.sh to work both in BSD shell and bash.

5 August 2008: Wouter
	- fixup DS test so apex nodata works again.

4 August 2008: Wouter
	- iana port update. 
	- TODO update.
	- fix bug 201: null ptr deref on cleanup while udp pkts wait for port.
	- added explanatory text for outgoing-port-permit in manpage.

30 July 2008: Wouter
	- fixup bug qtype DS for unsigned zone and signed parent validation.

25 July 2008: Wouter
	- added original copyright statement of OpenBSD arc4random code.
	- created tube signaling solution on windows, as a pipe replacement.
	  this makes background asynchronous resolution work on windows.
	- removed very insecure socketpair compat code. It also did not
	  work with event_waiting. Solved by pipe replacement.
	- unbound -h prints openssl version number as well.

22 July 2008: Wouter
	- moved pipe actions to util/tube.c. easier porting and shared code.
	- check _raw() commpoint callbacks with fptr_wlist.
	- iana port update.

21 July 2008: Wouter
	- #198: nicer entropy warning message. manpage OS hints.

19 July 2008: Wouter
	- #198: fixup man page to suggest chroot entropy fix.

18 July 2008: Wouter
	- branch for 1.0 support.
	- trunk work on tube.c.

17 July 2008: Wouter
	- fix bug #196, compile outside source tree.
	- fix bug #195, add --with-username=user configure option.
	- print error and exit if started with config that requires more
	  fds than the builtin minievent can handle.

16 July 2008: Wouter
	- made svn tag 1.0.1, trunk now 1.0.2
	- sha256 checksums enabled in makedist.sh

15 July 2008: Wouter
	- Follow draft-ietf-dnsop-default-local-zones-06 added reverse
	  IPv6 example prefix to AS112 default blocklist.
	- fixup lookup of DS records by client with trustanchor for same.
	- libunbound ub_resolve, fix handling of error condition during setup.
	- lowered log_hex blocksize to fit through BSD syslog linesize.
	- no useless initialisation if getpwnam not available.
	- iana, ldns snapshot updated.

3 July 2008: Wouter
	- Matthijs fixed memory leaks in root hints file reading.

26 June 2008: Wouter
	- fixup streamtcp bounds setting for udp mode, in the test framework.
	- contrib item for updating trust anchors.

25 June 2008: Wouter
	- fixup fwd_ancil test typos.
	- Fix for newegg lameness : ok for qtype=A, but lame for others.
	- fixup unit test for infra cache, test lame merging.
	- porting to mingw, bind, listen, getsockopt and setsockopt error
	  handling.

24 June 2008: Wouter
	- removed testcode/checklocks from production code compilation path.
	- streamtcp can use UDP mode (connected UDP socket), for testing IPv6
	  on windows.
	- fwd_ancil test fails if platform support is lacking.

23 June 2008: Wouter
	- fixup minitpkg to cleanup on windows with its file locking troubles.
	- minitpkg shows skipped tests in report.
	- skip ipv6 tests on ipv4 only hosts (requires only ipv6 localhost not
	  ipv6 connectivity).
	- winsock event handler keeps track of sticky TCP events, that have
	  not been fully handled yet. when interest in the event(s) resumes,
	  they are sent again. When WOULDBLOCK is returned events are cleared.
	- skip tests that need signals when testing on mingw.

18 June 2008: Wouter
	- open testbound replay files in binary mode, because fseek/ftell
	  do not work in ascii-mode on windows. The b does nothing on unix.
	  unittest and testbound tests work on windows (xp too).
	- ioctlsocket prints nicer error message.
	- fixed up some TCP porting for winsock.
	- lack of IPv6 gives a warning, no fatal error.
	- use WSAGetLastError() on windows instead of errno for some errors.

17 June 2008: Wouter
	- outgoing num fds 32 by default on windows ; it supports less
	  fds for waiting on than unixes.
	- winsock_event minievent handler for windows. (you could also
	  attempt to link with libevent/libev ports for windows).
	- neater crypto check and gdi32 detection.
	- unbound.exe works to resolve and validate www.nlnetlabs.nl on vista.

16 June 2008: Wouter
	- on windows, use windows threads, mutex and thread-local-storage(Tls).
	- detect if openssl needs gdi32.
	- if no threading, THREADS_DISABLED is defined for use in the code.
	- sets USE_WINSOCK if using ws2_32 on windows.
	- wsa_strerror() function for more readable errors.
	- WSA Startup and Cleanup called in unbound.exe.

13 June 2008: Wouter
	- port mingw32, more signal ifdefs, detect sleep, usleep, 
	  random, srandom (used inside the tests).
	- signed or unsigned FD_SET is cast.

10 June 2008: Wouter
	- fixup warnings compiling on eeepc xandros linux.

9 June 2008: Wouter
	- in iteration response type code
	  * first check for SOA record (negative answer) before NS record
	    and lameness.
	  * check if no AA bit for non-forwarder, and thus lame zone.
	    In response to error report by Richard Doty for mail.opusnet.com.
	- fixup unput warning from lexer on freeBSD.
	- bug#183. pidfile, rundir, and chroot configure options. Also the
	  example.conf and manual pages get the configured defaults.
	  You can use: (or accept the defaults to /usr/local/etc/unbound/)
	  --with-conf-file=filename
	  --with-pidfile=filename
	  --with-run-dir=path
	  --with-chroot-dir=path

8 June 2008: Wouter
	- if multiple CNAMEs, use the first one. Fixup akamai CNAME bug.
	  Reported by Robert Edmonds.
	- iana port updated.

4 June 2008: Wouter
	- updated libtool files with newer version.
	- iana portlist updated.

3 June 2008: Wouter
	- fixup local-zone: "30.172.in-addr.arpa." nodefault, so that the
	  trailing dot is not used during comparison.

2 June 2008: Wouter
	- Jelte fixed bugs in my absence
	  - bug 178: fixed unportable shell usage in configure (relied on 
	    bash shell).
	  - bug 180: fixed buffer overflow in unbound-checkconf use of strncat.
	  - bug 181: fixed buffer overflow in ldns (called by unbound to parse
	    config file parts).
	- fixes by Wouter
	  - bug 177: fixed compilation failure on opensuse, the 
	    --disable-static configure flag caused problems.  (Patch from 
	    Klaus Singvogel)
	  - bug 179: same fix as 177.
	  - bug 185: --disable-shared not passed along to ldns included with 
	    unbound. Fixed so that configure parameters are passed to the
	    subdir configure script.
	    fixed that ./libtool is used always, you can still override
	    manually with ./configure libtool=mylibtool or set $libtool in
	    the environment.
	- update of the ldns tarball to current ldns svn version (fix 181).
	- bug 184: -r option for unbound-host, read resolv.conf for 
	  forwarder. (Note that forwarder must support DNSSEC for validation
	  to succeed).

23 May 2008: Wouter
	- mingw32 porting.
	  - test for sys/wait.h
	  - WSAEWOULDBLOCK test after nonblocking TCP connect.
	  - write_iov_buffer removed: unused and no struct iov on windows.
	  - signed/unsigned warning fixup mini_event.
	  - use ioctlsocket to set nonblocking I/O if fnctl is unavailable.
	  - skip signals that are not defined
	  - detect pwd.h.
	  - detect getpwnam, getrlimit, setsid, sbrk, chroot.
	  - default config has no chroot if chroot() unavailable.
	  - if no kill() then no pidfile is read or written.
	  - gmtime_r is replaced by nonthreadsafe alternative if unavail.
	    used in rrsig time validation errors.

22 May 2008: Wouter
	- contrib unbound.spec from Patrick Vande Walle.
	- fixup bug#175: call tzset before chroot to have correct timestamps
	  in system log.
	- do not generate lex input and lex unput functions.
	- mingw port. replacement functions labelled _unbound.
	- fix bug 174 - check for tcp_sigpipe that ldns-testns is installed.

19 May 2008: Wouter
	- fedora 9, check in6_pktinfo define in configure.
	- CREDITS fixup of history.
	- ignore ldns-1.2.2 if installed, use builtin 1.3.0-pre alternative.

16 May 2008: Wouter
	- fixup for MacOSX hosts file reading (reported by John Dickinson).
	- created 1.0.0 svn tag.
	- trunk version 1.0.1.

14 May 2008: Wouter
	- accepted patch from Ondrej Sury for library version libtool option.
	- configure --disable-rpath fixes up libtool for rpath trouble.
	  Adapted from debian package patch file.

13 May 2008: Wouter
	- Added root ipv6 addresses to builtin root hints.
	- TODO modified for post 1.0 plans.
	- trunk version set to 1.0.0.
	- no unnecessary linking with librt (only when libevent/libev used).

7 May 2008: Wouter
	- fixup no-ip4 problem with error callback in outside network.

25 April 2008: Wouter
	- DESTDIR is honored by the Makefile for rpms.
	- contrib files unbound.spec and unbound.init, builds working RPM
	  on FC7 Linux, a chrooted caching resolver, and libunbound.
	- iana ports update.

24 April 2008: Wouter
	- chroot checks improved. working directory relative to chroot.
	  checks if config file path is inside chroot. Documentation on it.
	- nicer example.conf text.
	- created 0.11 tag.

23 April 2008: Wouter
	- parseunbound.pl contrib update from Kai Storbeck for threads.
	- iana ports update

22 April 2008: Wouter
	- ignore SIGPIPE.
	- unit test for SIGPIPE ignore.

21 April 2008: Wouter
	- FEATURES document.
	- fixup reread of config file if it was given as a full path
	  and chroot was used.

16 April 2008: Wouter
	- requirements doc, updated clean query returns.
	- parseunbound.pl update from Kai Storbeck.
	- sunos4 porting changes.

15 April 2008: Wouter
	- fixup default rc.d pidfile location to /usr/local/etc.
	- iana ports updated.
	- copyright updated in ldns-testpkts to keep same as in ldns.
	- fixup checkconf chroot tests a bit more, chdir must be inside
	  chroot dir.
	- documented 'gcc: unrecognized -KPIC option' errors on Solaris.
	- example.conf values changed to /usr/local/etc/unbound
	- DSA test work.
	- DSA signatures: unbound is compatible with both encodings found.
	  It will detect and convert when necessary.

14 April 2008: Wouter
	- got update for parseunbound.pl statistics script from Kai Storbeck.
	- tpkg tests for udp wait list.
	- documented 0x20 status.
	- fixup chroot and checkconf, it is much smarter now.
	- fixup DSA EVP signature decoding. Solution that Jelte found copied.
	- and check first sig byte for the encoding type.

11 April 2008: Wouter
	- random port selection out of the configged ports.
	- fixup threadsafety for libevent-1.4.3+ (event_base_get_method).
	- removed base_port.
	- created 256-port ephemeral space for the OS, 59802 available.
	- fixup consistency of port_if out array during heavy use.

10 April 2008: Wouter
	- --with-libevent works with latest libevent 1.4.99-trunk.
	- added log file statistics perl script to contrib.
	- automatic iana ports update from makefile. 60058 available.

9 April 2008: Wouter
	- configure can detect libev(from its build directory) when passed
	  --with-libevent=/home/wouter/libev-3.2
	  libev-3.2 is a little faster than libevent-1.4.3-stable (about 5%).
	- unused commpoints not listed in epoll list.
	- statistics-cumulative option so that the values are not reset.
	- config creates array of available ports, 61841 available,
	  it excludes <1024 and iana assigned numbers.
	  config statements to modify the available port numbers.

8 April 2008: Wouter
	- unbound tries to set the ulimit fds when started as server.
	  if that does not work, it will scale back its requirements.

27 March 2008: Wouter
	- documented /dev/random symlink from chrootdir as FAQ entry.

26 March 2008: Wouter
	- implemented AD bit signaling. If a query sets AD bit (but not DO)
	  then the AD bit is set in the reply if the answer validated.
	  Without including DNSSEC signatures. Useful if you have a trusted
	  path from the client to the resolver. Follows dnssec-updates draft.

25 March 2008: Wouter
	- implemented check that for NXDOMAIN and NOERROR answers a query
	  section must be present in the reply (by the scrubber). And it must
	  be equal to the question sent, at least lowercase folded.
	  Previously this feature happened because the cache code refused
	  to store such messages. However blocking by the scrubber makes 
	  sure nothing gets into the RRset cache. Also, this looks like a
	  timeout (instead of an allocation failure) and this retries are
	  done (which is useful in a spoofing situation).
	- RTT banding. Band size 400 msec, this makes band around zero (fast)
	  include unknown servers. This makes unbound explore unknown servers.

7 March 2008: Wouter
	- -C config feature for harvest program. 
	- harvest handles CNAMEs too.

5 March 2008: Wouter
	- patch from Hugo Koji Kobayashi for iterator logs spelling.

4 March 2008: Wouter
	- From report by Jinmei Tatuya, rfc2181 trust value for remainder
	  of a cname trust chain is lower; not full answer_AA. 
	- test for this fix.
	- default config file location is /usr/local/etc/unbound.
	  Thus prefix is used to determine the location. This is also the
	  chroot and pidfile default location.

3 March 2008: Wouter
	- Create 0.10 svn tag.
	- 0.11 version in trunk.
	- indentation nicer.

29 February 2008: Wouter
	- documentation update.
	- fixup port to Solaris of perf test tool.
	- updated ldns-tarball with decl-after-statement fixes.

28 February 2008: Wouter
	- fixed memory leaks in libunbound (during cancellation and wait).
	- libunbound returns the answer packet in full.
	- snprintf compat update.
	- harvest performs lookup.
	- ldns-tarball update with fix for ldns_dname_label.
	- installs to sbin by default.
	- install all manual pages (unbound-host and libunbound too).

27 February 2008: Wouter
	- option to use caps for id randomness.
	- config file option use-caps-for-id: yes
	- harvest debug tool

26 February 2008: Wouter
	- delay utility delays TCP as well. If the server that is forwarded 
	  to has a TCP error, the delay utility closes the connection.
	- delay does REUSE_ADDR, and can handle a server that closes its end.
	- answers use casing from query.

25 February 2008: Wouter
	- delay utility works. Gets decent thoughput too (>20000).

22 February 2008: Wouter
	- +2% for recursions, if identical queries (except for destination
	  and query ID) in the reply list, avoid re-encoding the answer.
	- removed TODO items for optimizations that do not show up in
	  profile reports.
	- default is now minievent - not libevent. As its faster and
	  not needed for regular installs, only for very large port ranges.
	- loop check different speedup pkt-dname-reading, 1% faster for
	  nocache-recursion check.
	- less hashing during msg parse, 4% for recursion.
	- small speed fix for dname_count_size_labels, +1 or +2% recursion.
	- some speed results noted:
	  optimization resulted in +40% for recursion (cache miss) and
	  +70 to +80 for cache hits, and +96% for version.bind.
	  zone nsec3 example, 100 NXDOMAIN queries, NSD 35182.8 Ub 36048.4
	  www.nlnetlabs.nl from cache: BIND 8987.99 Ub 31218.3
	  www with DO bit set : BIND 8269.31 Ub 28735.6 qps.
	  So, unbound can be about equal qps to NSD in cache hits.
	  And about 3.4x faster than BIND in cache performance.
	- delay utility for testing.

21 February 2008: Wouter
	- speedup of root-delegation message encoding by 15%.
	- minor speedup of compress tree_lookup, maybe 1%.
	- speedup of dname_lab_cmp and memlowercmp - the top functions in 
	  profiler output, maybe a couple percent when it matters.

20 February 2008: Wouter
	- setup speec_cache for need-ldns-testns in dotests.
	- check number of queued replies on incoming queries to avoid overload
	  on that account.
	- fptr whitelist checks are not disabled in optimize mode.
	- do-daemonize config file option.
	- minievent time share initializes time at start.
	- updated testdata for nsec3 new algorithm numbers (6, 7).
	- small performance test of packet encoding (root delegation).

19 February 2008: Wouter
	- applied patch to unbound-host man page from Jan-Piet Mens.
	- fix donotquery-localhost: yes default (it erroneously was switched
	  to default 'no').
	- time is only gotten once and the value is shared across unbound.
	- unittest cleans up crypto, so that it has no memory leaks.
	- mini_event shares the time value with unbound this results in 
	  +3% speed for cache responses and +9% for recursions.
	- ldns tarball update with new NSEC3 sign code numbers.
	- perform several reads per UDP operation. This improves performance
	  in DoS conditions, and costs very little in normal conditions.
	  improves cache response +50%, and recursions +10%.
	- modified asynclook test. because the callback from async is not
	  in any sort of lock (and thus can use all library functions freely),
	  this causes a tiny race condition window when the last lock is 
	  released for a callback and a new cancel() for that callback.
	  The only way to remove this is by putting callbacks into some 
	  lock window. I'd rather have the small possibility of a callback
	  for a cancelled function then no use of library functions in 
	  callbacks. Could be possible to only outlaw process(), wait(),
	  cancel() from callbacks, by adding another lock, but I'd rather not.

18 February 2008: Wouter
	- patch to unbound-host from Jan-Piet Mens.
	- unbound host prints errors if fails to configure context.
	- fixup perf to resend faster, so that long waiting requests do
	  not hold up the queue, they become lost packets or SERVFAILs,
	  or can be sent a little while later (i.e. processing time may 
	  take long, but throughput has to be high).
	- fixup iterator operating in no cache conditions (RD flag unset
	  after a CNAME).
	- streamlined code for RD flag setting.
	- profiled code and changed dname compares to be faster. 
	  The speedup is about +3% to +8% (depending on the test).
	- minievent tests for eintr and eagain.

15 February 2008: Wouter
	- added FreeBSD rc.d script to contrib.
	- --prefix option for configure also changes directory: pidfile:
	  and chroot: defaults in config file.
	- added cache speed test, for cache size OK and cache too small.

14 February 2008: Wouter
	- start without a config file (will complain, but start with
	  defaults).
	- perf test program works.

13 February 2008: Wouter
	- 0.9 released.
	- 1.0 development. Printout ldns version on unbound -h.
	- start of perf tool.
	- bugfix to read empty lines from /etc/hosts.

12 February 2008: Wouter
	- fixup problem with configure calling itself if ldns-src tarball
	  is not present.

11 February 2008: Wouter
	- changed library to use ub_ instead of ub_val_ as prefix.
	- statistics output text nice.
	- etc/hosts handling.
	- library function to put logging to a stream.
	- set any option interface.

8 February 2008: Wouter
	- test program for multiple queries over a TCP channel.
	- tpkg test for stream tcp queries.
	- unbound replies to multiple TCP queries on a TCP channel.
	- fixup misclassification of root referral with NS in answer
	  when validating a nonrec query.
	- tag 0.9
	- layout of manpages, spelling fix in header, manpages process by
	  makedist, list asynclook and tcpstream tests as ldns-testns
	  required.

7 February 2008: Wouter
	- moved up all current level 2 to be level 3. And 3 to 4.
	  to make room for new debug level 2 for detailed information 
	  for operators.
	- verbosity level 2. Describes recursion and validation.
	- cleaner configure script and fixes for libevent solaris.
	- signedness for log output memory sizes in high verbosity.

6 February 2008: Wouter
	- clearer explanation of threading configure options.
	- fixup asynclook test for nothreading (it creates only one process
	  to do the extended test).
	- changed name of ub_val_result_free to ub_val_resolve_free.
	- removes warning message during library linking, renamed
	  libunbound/unbound.c -> libunbound.c and worker to libworker.
	- fallback without EDNS if result is NOTIMPL as well as on FORMERR.

5 February 2008: Wouter
	- statistics-interval: seconds option added.
	- test for statistics option
	- ignore errors making directories, these can occur in parallel builds
	- fixup Makefile strip command and libunbound docs typo.

31 January 2008: Wouter
	- bg thread/process reads and writes the pipe nonblocking all the time
	  so that even if the pipe is buffered or so, the bg thread does not
	  block, and services both pipes and queries.

30 January 2008: Wouter
	- check trailing / on chrootdir in checkconf.
	- check if root hints and anchor files are in chrootdir.
	- no route to host tcp error is verbosity level 2. 
	- removed unused send_reply_iov. and its configure check.
	- added prints of 'remote address is 1.2.3.4 port 53' to errors
	  from netevent; the basic socket errors.

28 January 2008: Wouter
	- fixup uninit use of buffer by libunbound (query id, flags) for
	  local_zone answers.
	- fixup uninit warning from random.c; also seems to fix sporadic
	  sigFPE coming out of openssl.
	- made openssl entropy warning more silent for library use. Needs
	  verbosity 1 now.
	- fixup forgotten locks for rbtree_searches on ctx->query tree.
	- random generator cleanup - RND_STATE_SIZE removed, and instead
	  a super-rnd can be passed at init to chain init random states.
	- test also does lock checks if available.
	- protect config access in libworker_setup().
	- libevent doesn't like comm_base_exit outside of runloop.
	- close fds after removing commpoints only (for epoll, kqueue).

25 January 2008: Wouter
	- added tpkg for asynclook and library use. 
	- allows localhost to be queried when as a library.
	- fixup race condition between cancel and answer (in case of
	  really fast answers that beat the cancel).
	- please doxygen, put doxygen comment in one place.
	- asynclook -b blocking mode and test.
	- refactor asynclook, nicer code.
	- fixup race problems from opensll in rand init from library, with
	  a mutex around the rand init.
	- fix pass async_id=NULL to _async resolve().
	- rewrote _wait() routine, so that it is threadsafe.
	- cancelation is threadsafe.
	- asynclook extended test in tpkg.
	- fixed two races where forked bg process waits for (somehow shared?)
	  locks, so does not service the query pipe on the bg side.
	  Now those locks are only held for fg_threads and for bg_as_a_thread.

24 January 2008: Wouter
	- tested the cancel() function.
	- asynclook -c (cancel) feature.
	- fix fail to allocate context actions.
	- make pipe nonblocking at start.
	- update plane for retry mode with caution to limit bandwidth.
	- fix Makefile for concurrent make of unbound-host.
	- renamed ub_val_ctx_wait/poll/process/fd to ub_val*.
	- new calls to set forwarding added to header and docs.

23 January 2008: Wouter
	- removed debug prints from if-auto, verb-algo enables some.
	- libunbound QUIT setup, remove memory leaks, when using threads
	  will share memory for passing results instead of writing it over
	  the pipe, only writes ID number over the pipe (towards the handler
	  thread that does process() ).

22 January 2008: Wouter
	- library code for async in libunbound/unbound.c.
	- fix link testbound.
	- fixup exit bug in mini_event.
	- background worker query enter and result functions.
	- bg query test application asynclook, it looks up multiple
	  hostaddresses (A records) at the same time.

21 January 2008: Wouter
	- libworker work, netevent raw commpoints, write_msg, serialize.

18 January 2008: Wouter
	- touch up of manpage for libunbound.
	- support for IP_RECVDSTADDR (for *BSD ip4).
	- fix for BSD, do not use ip4to6 mapping, make two sockets, once
	  ip6 and once ip4, uses socket options.
	- goodbye ip4to6 mapping.
	- update ldns-testpkts with latest version from ldns-trunk.
	- updated makedist for relative ldns pathnames.
	- library API with more information inside the result structure.
	- work on background resolves.

17 January 2008: Wouter
	- fixup configure in case -lldns is installed.
	- fixup a couple of doxygen warnings, about enum variables.
	- interface-automatic now copies the interface address from the
	  PKT_INFO structure as well.
	- manual page with library API, all on one page 'man libunbound'.
	- rewrite of PKTINFO structure, it also captures IP4 PKTINFO.

16 January 2008: Wouter
	- incoming queries to the server with TC bit on are replied FORMERR.
	- interface-automatic replied the wrong source address on localhost
	  queries. Seems to be due to ifnum=0 in recvmsg PKTINFO. Trying
	  to use ifnum=-1 to mean 'no interface, use kernel route'.

15 January 2008: Wouter
	- interface-automatic feature. experimental. Nice for anycast.
	- tpkg test for ip6 ancillary data.
	- removed debug prints.
	- porting experience, define for Solaris, test refined for BSD
	  compatibility. The feature probably will not work on OpenBSD.
	- makedist fixup for ldns-src in build-dir.

14 January 2008: Wouter
	- in no debug sets NDEBUG to remove asserts.
	- configure --enable-debug is needed for dependency generation
	  for assertions and for compiler warnings.
	- ldns.tgz updated with ldns-trunk (where buffer.h is updated).
	- fix lint, unit test in optimize mode.
	- default access control allows ::ffff:127.0.0.1 v6mapped localhost.
	
11 January 2008: Wouter
	- man page, warning removed.
	- added text describing the use of stub zones for private zones.
	- checkconf tests for bad hostnames (IP address), and for doubled
	  interface lines.
	- memory sizes can be given with 'k', 'Kb', or M or G appended.

10 January 2008: Wouter
	- typo in example.conf.
	- made using ldns-src that is included the package more portable
	  by linking with .lo instead of .o files in the ldns package.
	- nicer do-ip6: yes/no documentation.
	- nicer linking of libevent .o files.
	- man pages render correctly on solaris.

9 January 2008: Wouter
	- fixup openssl RAND problem, when the system is not configured to
	  give entropy, and the rng needs to be seeded.

8 January 2008: Wouter
	- print median and quartiles with extensive logging.

4 January 2008: Wouter
	- document misconfiguration in private network.

2 January 2008: Wouter
	- fixup typo in requirements.
	- document that 'refused' is a better choice than 'drop' for 
	  the access control list, as refused will stop retries.

7 December 2007: Wouter
	- unbound-host has a -d option to show what happens. This can help
	  with debugging (why do I get this answer).
	- fixup CNAME handling, on nodata, sets and display canonname.
	- dot removed from CNAME display.
	- respect -v for NXDOMAINs.
	- updated ldns-src.tar.gz with ldns-trunk today (1.2.2 fixes).
	- size_t to int for portability of the header file.
	- fixup bogus handling.
	- dependencies and lint for unbound-host.

6 December 2007: Wouter
	- library resolution works in foreground mode, unbound-host app
	  receives data.
	- unbound-host prints rdata using ldns.
	- unbound-host accepts trust anchors, and prints validation
	  information when you give -v.

5 December 2007: Wouter
	- locking in context_new() inside the function.
	- setup of libworker.

4 December 2007: Wouter
	- minor Makefile fixup.
	- moved module-stack code out of daemon/daemon into services/modstack,
	  preparing for code-reuse.
	- move context into own header file.
	- context query structure.
	- removed unused variable pwd from checkconf.
	- removed unused assignment from outside netw.
	- check timeval length of string.
	- fixup error in val_utils getsigner.
	- fixup same (*var) error in netblocktostr.
	- fixup memleak on parse error in localzone.
	- fixup memleak on packet parse error.
	- put ; after union in parser.y.
	- small hardening in iter_operate against iq==NULL.
	- hardening, if error reply with rcode=0 (noerror) send servfail.
	- fixup same (*var) error in find_rrset in msgparse, was harmless.
	- check return value of evtimer_add().
	- fixup lockorder in lruhash_reclaim(), building up a list of locked
	  entries one at a time. Instead they are removed and unlocked.
	- fptr_wlist for markdelfunc.
	- removed is_locked param from lruhash delkeyfunc.
	- moved bin_unlock during bin_split purely to please.

3 December 2007: Wouter
	- changed checkconf/ to smallapp/ to make room for more support tools.
	  (such as unbound-host).
	- install dirs created with -m 755 because they need to be accessible.
	- library extensive featurelist added to TODO.
	- please doxygen, lint.
	- library test application, with basic functionality.
	- fix for building in a subdirectory. 
	- link lib fix for Leopard.

30 November 2007: Wouter
	- makefile that creates libunbound.la, basic file or libunbound.a
	  when creating static executables (no libtool).
	- more API setup.

29 November 2007: Wouter
	- 0.9 public API start.

28 November 2007: Wouter
	- Changeup plan for 0.8 - no complication needed, a simple solution
	  has been chosen for authoritative features.
	- you can use single quotes in the config file, so it is possible
	  to specify TXT records in local data.
	- fixup small memory problem in implicit transparent zone creation.
	- test for implicit zone creation and multiple RR RRsets local data.
	- local-zone nodefault test.
	- show testbound testlist on commit.
	- iterator normalizer changes CNAME chains ending in NXDOMAIN where
	  the packet got rcode NXDOMAIN into rcode NOERROR. (since the initial
	  domain exists).
	- nicer verbosity: 0 and 1 levels.
	- lower nonRDquery chance of eliciting wrongly typed validation
	  requiring message from the cache.
	- fix for nonRDquery validation typing; nodata is detected when
	  SOA record in auth section (all validation-requiring nodata messages
	  have a SOA record in authority, so this is OK for the validator),
	  and NS record is needed to be a referral.
	- duplicate checking when adding NSECs for a CNAME, and test.
	- created svn tag 0.8, after completing testbed tests.

27 November 2007: Wouter
	- per suggestion in rfc2308, replaced default max-ttl value with 1 day.
	- set size of msgparse lookup table to 32, from 1024, so that its size
	  is below the 2048 regional large size threshold, and does not cause
	  a call to malloc when a message is parsed.
	- update of memstats tool to print number of allocation calls.
	  This is what is taking time (not space) and indicates the avg size
	  of the allocations as well. region_alloc stat is removed.

22 November 2007: Wouter
	- noted EDNS in-the-middle dropping trouble as a TODO.
	  At this point theoretical, no user trouble has been reported.
	- added all default AS112 zones.
	- answers from local zone content.
		* positive answer, the rrset in question
		* nodata answer (exist, but not that type).
		* nxdomain answer (domain does not exist).
		* empty-nonterminal answer.
		* But not: wildcard, nsec, referral, rrsig, cname/dname,
			or additional section processing, NS put in auth.
	- test for correct working of static and transparent and couple
	  of important defaults (localhost, as112, reverses). 
	  Also checks deny and refuse settings.
	- fixup implicit zone generation and AA bit for NXDOMAIN on localdata.

21 November 2007: Wouter
	- local zone internal data setup.

20 November 2007: Wouter
	- 0.8 - str2list config support for double string config options.
	- local-zone and local-data options, config storage and documentation.

19 November 2007: Wouter
	- do not downcase NSEC and RRSIG for verification. Follows 
	  draft-ietf-dnsext-dnssec-bis-updates-06.txt.
	- fixup leaking unbound daemons at end of tests.
	- README file updated.
	- nice libevent not found error.
	- README talks about gnu make.
	- 0.8: unit test for addr_mask and fixups for it.
	  and unit test for addr_in_common().
	- 0.8: access-control config file element.
	  and unit test rpl replay file.
	- 0.8: fixup address reporting from netevent.

16 November 2007: Wouter
	- privilege separation is not needed in unbound at this time.
	  TODO item marked as such.
	- created beta-0.7 branch for support.
	- tagged 0.7 for beta release.
	- moved trunk to 0.8 for 0.8(auth features) development.
	- 0.8: access control list setup.

15 November 2007: Wouter
	- review fixups from Jelte.

14 November 2007: Wouter
	- testbed script does not recreate configure, since its in svn now.
	- fixup checkconf test so that it does not test 
	  /etc/unbound/unbound.conf.
	- tag 0.6.

13 November 2007: Wouter
	- remove debug print.
	- fixup testbound exit when LIBEVENT_SIGNAL_PROBLEM exists.

12 November 2007: Wouter
	- fixup signal handling where SIGTERM could be ignored if a SIGHUP
	  arrives later on.
	- bugreports to unbound-bugs@nlnetlabs.nl
	- fixup testbound so it exits cleanly.
	- cleanup the caches on a reload, so that rrsetID numbers won't clash.

9 November 2007: Wouter
	- took ldns snapshot in repo.
	- default config file is /etc/unbound/unbound.conf.
	  If it doesn't exist, it is installed with the doc/example.conf file.
	  The file is not deleted on uninstall.
	- default listening is not all, but localhost interfaces.
	
8 November 2007: Wouter
	- Fixup chroot and drop user privileges.
	- new L root ip address in default hints.

1 November 2007: Wouter
	- Fixup of crash on reload, due to anchors in env not NULLed after
	  dealloc during deinit.
	- Fixup of chroot call. Happens after privileges are dropped, so
	  that checking the passwd entry still works.
	- minor touch up of clear() hashtable function.
	- VERB_DETAIL prints out what chdir, username, chroot is being done.
	- when id numbers run out, caches are cleared, as in design notes.
	  Tested with a mock setup with very few bits in id, it worked.
	- harden-dnssec-stripped: yes is now default. It insists on dnssec
	  data for trust anchors. Included tests for the feature.

31 October 2007: Wouter
	- cache-max-ttl config option.
	- building outside sourcedir works again.
	- defaults more secure:
		username: "unbound"
		chroot: "/etc/unbound"
	  The operator can override them to be less secure ("") if necessary.
	- fix horrible oversight in sorting rrset references in a message,
	  sort per reference key pointer, not on referencepointer itself.
	- pidfile: "/etc/unbound/unbound.pid" is now the default.
	- tests changed to reflect the updated default.
	- created hashtable clear() function that respects locks.

30 October 2007: Wouter
	- fixup assertion failure that relied on compressed names to be
	  smaller than uncompressed names. A packet from comrite.com was seen
	  to be compressed to a larger size. Added it as unit test.
	- quieter logging at low verbosity level for common tcp messages.
	- no greedy TTL update.

23 October 2007: Wouter
	- fixup (grand-)parent problem for dnssec-lameness detection.
	- fixup tests to do additional section processing for lame replies,
	  since the detection needs that.
	- no longer trust in query section in reply during dnssec lame detect.
	- dnssec lameness does not make the server never ever queried, but
	  non-preferred. If no other servers exist or answer, the dnssec lame
	  server is used; the fastest dnssec lame server is chosen.
	- added test then when trust anchor cannot be primed (nodata), the
	  insecure mode from unbound works.
	- Fixup max queries per thread, any more are dropped.

22 October 2007: Wouter
	- added donotquerylocalhost config option. Can be turned off for
	  out test cases.
	- ISO C compat changes.
	- detect RA-no-AA lameness, as LAME.
	- DNSSEC-lameness detection, as LAME.
	  See notes in requirements.txt for choices made.
	- tests for lameness detection.
	- added all to make test target; need unbound for fwd tests.
	- testbound does not pollute /etc/unbound.

19 October 2007: Wouter
	- added configure (and its files) to svn, so that the trunk is easier
	  to use. ./configure, config.guess, config.sub, ltmain.sh,
	  and config.h.in.
	- added yacc/lex generated files, util/configlexer.c, 
	  util/configparser.c util/configparser.h, to svn. 
	- without lex no attempt to use it.
	- unsecure response validation collated into one block.
	- remove warning about const cast of cfgfile name.
	- outgoing-interfaces can be different from service interfaces.
	- ldns-src configure is done during unbound configure and
	  ldns-src make is done during unbound make, and so inherits the
	  make arguments from the unbound make invocation.
	- nicer error when libevent problem causes instant exit on signal.
	- read root hints from a root hint file (like BIND does).
	  
18 October 2007: Wouter
	- addresses are logged with errors.
	- fixup testcode fake event to remove pending before callback
	  since the callback may create new pending items.
	- tests updated because retries are now in iterator module.
	- ldns-testpkts code is checked for differences between unbound
	  and ldns by makedist.sh.
	- ldns trunk from today added in svn repo for fallback in case
	  no ldns is installed on the system.
	  make download_ldns refreshes the tarball with ldns svn trunk.
	- ldns-src.tar.gz is used if no ldns is found on the system, and
	  statically linked into unbound.
	- start of regional allocator code.
	- regional uses less memory and variables, simplified code.
	- remove of region-allocator.
	- alloc cache keeps a cache of recently released regional blocks,
	  up to a maximum.
	- make unit test cleanly free memory.

17 October 2007: Wouter
	- fixup another cycle detect and ns-addr timeout resolution bug.
	  This time by refusing delegations from the cache without addresses
	  when resolving a mandatory-glue nameserver-address for that zone.
	  We're going to have to ask a TLD server anyway; might as well be
	  the TLD server for this name. And this resolves a lot of cases where
	  the other nameserver names lead to cycles or are not available.
	- changed random generator from random(3) clone to arc4random wrapped
	  for thread safety. The random generator is initialised with
	  entropy from the system.
	- fix crash where failure to prime DNSKEY tried to print null pointer
	  in the log message.
	- removed some debug prints, only verb_algo (4) enables them.
	- fixup test; new random generator took new paths; such as one 
	  where no scripted answer was available.
	- mark insecure RRs as insecure.
	- fixup removal of nonsecure items from the additional.
	- reduced timeout values to more realistic, 376 msec (262 msec has
	  90% of roundtrip times, 512 msec has 99% of roundtrip times.)
	- server selection failover to next server after timeout (376 msec).

16 October 2007: Wouter
	- no malloc in log_hex.
	- assertions around system calls.
	- protect against gethostname without ending zero.
	- ntop output is null terminated by unbound.
	- pidfile content null termination
	- various snprintf use sizeof(stringbuf) instead of fixed constant.
	- changed loopdetect % 8 with & 0x7 since % can become negative for
	  weird negative input and particular interpretation of integer math.
	- dname_pkt_copy checks length of result, to protect result buffers.
	  prints an error, this should not happen. Bad strings should have
	  been rejected earlier in the program.
	- remove a size_t underflow from msgreply size func.

15 October 2007: Wouter
	- nicer warning.
	- fix IP6 TCP, wrong definition check. With test package.
	- fixup the fact that the query section was not compressed to,
	  the code was there but was called by value instead of by reference.
	  And test for the case, uses xxd and nc.
	- more portable ip6 check for sockaddr types.

8 October 2007: Wouter
	- --disable-rpath option in configure for 64bit systems with
	  several dynamic lib dirs.

7 October 2007: Wouter
	- fixup tests for no AD bit in non-DO queries.
	- test that makes sure AD bit is not set on non-DO query.

6 October 2007: Wouter
	- removed logfile open early. It did not have the proper permissions;
	  it was opened as root instead of the user. And we cannot change user
	  id yet, since chroot and bind ports need to be done.
	- callback checks for event callbacks done from mini_event. Because
	  of deletions cannot do this from netevent. This means when using
	  libevent the protection does not work on event-callbacks.
	- fixup too small reply (did not zero counts).
	- fixup reply no longer AD bit when query without DO bit.

5 October 2007: Wouter
	- function pointer whitelist.

4 October 2007: Wouter
	- overwrite sensitive random seed value after use.
	- switch to logfile very soon if not -d (console attached).
	- error messages do not reveal the trustanchor contents.
	- start work on function pointer whitelists.

3 October 2007: Wouter
	- fix for multiple empty nonterminals, after multiple DSes in the
	  chain of trust.
	- mesh checks if modules are looping, and stops them.
	- refetch with CNAMEd nameserver address regression test added.
	- fixup line count bug in testcode, so testbound prints correct line
	  number with parse errors.
	- unit test for multiple ENT case.
	- fix for cname out of validated unsec zone.
	- fixup nasty id=0 reuse. Also added assertions to detect its
	  return (the assertion catches in the existing test cases).

1 October 2007: Wouter
	- skip F77, CXX, objC tests in configure step.
	- fixup crash in refetch glue after a CNAME.
	  and protection against similar failures (with error print).

28 September 2007: Wouter
	- test case for unbound-checkconf, fixed so it also checks the
	  interface: statements.

26 September 2007: Wouter
	- SIGHUP will reopen the log file.
	- Option to log to syslog.
	- please lint, fixup tests (that went to syslog on open, oops).
	- config check program.

25 September 2007: Wouter
	- tests for NSEC3. Fixup bitmap checks for NSEC3.
	- positive ANY response needs to check if wildcard expansion, and
	  check that original data did not exist.
	- tests for NSEC3 that wrong use of OPTOUT is bad. For insecure
	  delegation, for abuse of child zone apex nsec3.
	- create 0.5 release tag.

24 September 2007: Wouter
	- do not make test programs by default.
	- But 'make test' will perform all of the tests.
	- Advertise builtin select libevent alternative when no libevent
	  is found.
	- signit can generate NSEC3 hashes, for generating tests.
	- multiple nsec3 parameters in message test.
	- too high nsec3 iterations becomes insecure test.

21 September 2007: Wouter
	- fixup empty_DS_name allocated in wrong region (port DEC Alpha).
	- fixup testcode lock safety (port FreeBSD).
	- removes subscript has type char warnings (port Solaris 9).
	- fixup of field with format type to int (port MacOS/X intel).
	- added test for infinite loop case in nonRD answer validation.
	  It was a more general problem, but hard to reproduce. When an
	  unsigned rrset is being validated and the key fetched, the DS
	  sequence is followed, but if the final name has no DS, then no
	  proof is possible - the signature has been stripped off.

20 September 2007: Wouter
	- fixup and test for NSEC wildcard with empty nonterminals. 
	- makedist.sh fixup for svn info.
	- acl features request in plan.
	- improved DS empty nonterminal handling.
	- compat with ANS nxdomain for empty nonterminals. Attempts the nodata
	  proof anyway, which succeeds in ANS failure case.
	- striplab protection in case it becomes -1.
	- plans for static and blacklist config.

19 September 2007: Wouter
	- comments about non-packed usage.
	- plan for overload support in 0.6.
	- added testbound tests for a failed resolution from the logs
	  and for failed prime when missing glue.
	- fixup so useless delegation points are not returned from the
	  cache. Also the safety belt is used if priming fails to complete.
	- fixup NSEC rdata not to be lowercased, bind compat.

18 September 2007: Wouter
	- wildcard nsec3 testcases, and fixup to get correct wildcard name.
	- validator prints subtype classification for debug.

17 September 2007: Wouter
	- NSEC3 hash cache unit test.
	- validator nsec3 nameerror test.

14 September 2007: Wouter
	- nsec3 nodata proof, nods proof, wildcard proof.
	- nsec3 support for cname chain ending in noerror or nodata.
	- validator calls nsec3 proof routines if no NSECs prove anything.
	- fixup iterator bug where it stored the answer to a cname under
	  the wrong qname into the cache. When prepending the cnames, the
	  qname has to be reset to the original qname.

13 September 2007: Wouter
	- nsec3 find matching and covering, ce proof, prove namerror msg.

12 September 2007: Wouter
	- fixup of manual page warnings, like for NSD bugreport.
	- nsec3 work, config, max iterations, filter, and hash cache. 

6 September 2007: Wouter
	- fixup to find libevent on mac port install.
	- fixup size_t vs unsigned portability in validator/sigcrypt.
	- please compiler on different platforms, for unreachable code.
	- val_nsec3 file.
	- pthread_rwlock type is optional, in case of old pthread libs.

5 September 2007: Wouter
	- cname, name error validator tests.
	- logging of qtype ANY works.
	- ANY type answers get RRSIG in answer section of replies (but not
	  in other sections, unless DO bit is on).
	- testbound can replay a TCP query (set MATCH TCP in the QUERY).
	- DS and noDS referral validation test.
	- if you configure many trust anchors, parent trust anchors can
	  securely deny existence of child trust anchors, if validated.
	- not all *.name NSECs are present because a wildcard was matched,
	  and *.name NSECs can prove nodata for empty nonterminals.
	  Also, for wildcard name NSECs, check they are not from the parent
	  zone (for wildcarded zone cuts), and check absence of CNAME bit,
	  for a nodata proof.
	- configure option for memory allocation debugging.
	- port configure option for memory allocation to solaris10.

4 September 2007: Wouter
	- fixup of Leakage warning when serviced queries processed multiple
	  callbacks for the same query from the same server.
	- testbound removes config file from /tmp on failed exit.
	- fixup for referral cleanup of the additional section.
	- tests for cname, referral validation.
	- neater testbound tpkg output.
	- DNAMEs no longer match their apex when synthesized from the cache.
	- find correct signer name for DNAME responses.
	- wildcarded DNAME test and fixup code to detect.
	- prepend NSEC and NSEC3 rrsets in the iterator while chasing CNAMEs.
	  So that wildcarded CNAMEs get their NSEC with them to the answer.
	- test for a CNAME to a DNAME to a CNAME to an answer, all from
	  different domains, for key fetching and signature checking of
	  CNAME'd messages.

3 September 2007: Wouter
	- Fixed error in iterator that would cause assertion failure in 
	  validator. CNAME to a NXDOMAIN response was collated into a response
	  with both a CNAME and the NXDOMAIN rcode. Added a test that the
	  rcode is changed to NOERROR (because of the CNAME).
	- timeout on tcp does not lead to spurious leakage detect.
	- account memory for name of lame zones, so that memory leakages does
	  not show lame cache growth as a leakage growth.
	- config setting for lameness cache expressed in bytes, instead of
	  number of entries.
	- tool too summarize allocations per code line.

31 August 2007: Wouter
	- can read bind trusted-keys { ... }; files, in a compatibility mode. 
	- iterator should not detach target queries that it still could need.
	  the protection against multiple outstanding queries is moved to a
	  current_query num check.
	- validator nodata, positive, referral tests.
	- dname print can print '*' wildcard.

30 August 2007: Wouter
	- fixup override date config option.
	- config options to control memory usage.
	- caught bad free of un-alloced data in worker_send error case.
	- memory accounting for key cache (trust anchors and temporary cache).
	- memory accounting fixup for outside network tcp pending waits.
	- memory accounting fixup for outside network tcp callbacks.
	- memory accounting for iterator fixed storage.
	- key cache size and slabs config options.
	- lib crypto cleanups at exit. 

29 August 2007: Wouter
	- test tool to sign rrsets for testing validator with.
	- added RSA and DSA test keys, public and private pairs, 512 bits.
	- default configuration is with validation enabled.
	  Only a trust-anchor needs to be configured for DNSSEC to work.
	- do not convert to DER for DSA signature verification.
	- validator replay test file, for a DS to DNSKEY DSA key prime and
	  positive response.

28 August 2007: Wouter
	- removed double use for udp buffers, that could fail,
	  instead performs a malloc to do the backup.
	- validator validates referral messages, by validating all the rrsets
	  and stores the rrsets in the cache. Further referral (nonRD queries)
	  replies are made from the rrset cache directly. Unless unchecked
	  rrsets are encountered, there are then validated.
	- enforce that signing is done by a parent domain (or same domain).
	- adjust TTL downwards if rrset TTL bigger than signature allows.
	- permissive mode feature, sets AD bit for secure, but bogus does
	  not give servfail (bogus is changed into indeterminate).
	- optimization of rrset verification. rr canonical sorting is reused,
	  for the same rrset. canonical rrset image in buffer is reused for
	  the same signature.
	- if the rrset is too big (64k exactly + large owner name) the
	  canonicalization routine will fail if it does not fit in buffer.
	- faster verification for large sigsets.
	- verb_detail mode reports validation failures, but not the entire
	  algorithm for validation. Key prime failures are reported as 
	  verb_ops level.

27 August 2007: Wouter
	- do not garble the edns if a cache answer fails.
	- answer norecursive from cache if possible.
	- honor clean_additional setting when returning secure non-recursive
	  referrals.
	- do not store referral in msg cache for nonRD queries.
	- store verification status in the rrset cache to speed up future
	  verification.
	- mark rrsets indeterminate and insecure if they are found to be so.
	  and store this in the cache.

24 August 2007: Wouter
	- message is bogus if unsecure authority rrsets are present.
	- val-clean-additional option, so you can turn it off.
	- move rrset verification out of the specific proof types into one
	  routine. This makes the proof routines prettier.
	- fixup cname handling in validator, cname-to-positive and cname-to-
	  nodata work.
	- Do not synthesize DNSKEY and DS responses from the rrset cache if
	  the rrset is from the additional section. Signatures may have
	  fallen off the packet, and cause validation failure.
	- more verbose signature date errors (with the date attached).
	- increased default infrastructure cache size. It is important for
	  performance, and 1000 entries are only 212k (or a 400 k total cache
	  size). To 10000 entries (for 2M entries, 4M cache size).

23 August 2007: Wouter
	- CNAME handling - move needs_validation to before val_new().
	  val_new() setups the chase-reply to be an edited copy of the msg.
	  new classification, and find signer can find for it. 
	  removal of unsigned crap from additional, and query restart for
	  cname.
	- refuse to follow wildcarded DNAMEs when validating.
	  But you can query for qtype ANY, or qtype DNAME and validate that.

22 August 2007: Wouter
	- bogus TTL.
	- review - use val_error().

21 August 2007: Wouter
	- ANY response validation.
	- store security status in cache.
	- check cache security status and either send the query to be
	  validated, return the query to client, or send servfail to client.
	  Sets AD bit on validated replies.
	- do not examine security status on an error reply in mesh_done.
	- construct DS, DNSKEY messages from rrset cache.
	- manual page entry for override-date.

20 August 2007: Wouter
	- validate and positive validation, positive wildcard NSEC validation.
	- nodata validation, nxdomain validation.

18 August 2007: Wouter
	- process DNSKEY response in FINDKEY state.

17 August 2007: Wouter
	- work on DS2KE routine.
	- val_nsec.c for validator NSEC proofs.
	- unit test for NSEC bitmap reading.
	- dname iswild and canonical_compare with unit tests.

16 August 2007: Wouter
	- DS sig unit test.
	- latest release libevent 1.3c and 1.3d have threading fixed.
	- key entry fixup data pointer and ttl absolute.
	- This makes a key-prime succeed in validator, with DS or DNSKEY as
	  trust-anchor.
	- fixup canonical compare byfield routine, fix bug and also neater.
	- fixed iterator response type classification for queries of type
	  ANY and NS.
	  dig ANY gives sometimes NS rrset in AN and NS section, and parser
	  removes the NS section duplicate. dig NS gives sometimes the NS
	  in the answer section, as referral.
	- validator FINDKEY state.

15 August 2007: Wouter
	- crypto calls to verify signatures.
	- unit test for rrsig verification.

14 August 2007: Wouter
	- default outgoing ports changed to avoid port 2049 by default.
	  This port is widely blocked by firewalls.
	- count infra lameness cache in memory size.
	- accounting of memory improved
	- outbound entries are allocated in the query region they are for.
	- extensive debugging for memory allocations.
	- --enable-lock-checks can be used to enable lock checking.
	- protect undefs in config.h from autoheaders ministrations.
	- print all received udp packets. log hex will print on multiple
	  lines if needed.
	- fixed error in parser with backwards rrsig references.
	- mark cycle targets for iterator did not have CD flag so failed
	  its task.

13 August 2007: Wouter
	- fixup makefile, if lexer is missing give nice error and do not
	  mess up the dependencies.
	- canonical compare routine updated.
	- canonical hinfo compare.
	- printout list of the queries that the mesh is working on.

10 August 2007: Wouter
	- malloc and free overrides that track total allocation and frees.
	  for memory debugging.
	- work on canonical sort.

9 August 2007: Wouter
	- canonicalization, signature checks
	- dname signature label count and unit test.
	- added debug heap size print to memory printout.
	- typo fixup in worker.c
	- -R needed on solaris.
	- validator override option for date check testing.

8 August 2007: Wouter
	- ldns _raw routines created (in ldns trunk).
	- sigcrypt DS digest routines
	- val_utils uses sigcrypt to perform signature cryptography.
	- sigcrypt keyset processing

7 August 2007: Wouter
	- security status type.
	- security status is copied when rdata is equal for rrsets.
	- rrset id is updated to invalidate all the message cache entries
	  that refer to NSEC, NSEC3, DNAME rrsets that have changed.
	- val_util work
	- val_sigcrypt file for validator signature checks.

6 August 2007: Wouter
	- key cache for validator.
	- moved isroot and dellabel to own dname routines, with unit test.

3 August 2007: Wouter
	- replanning.
	- scrubber check section of lame NS set.
	- trust anchors can be in config file or read from zone file,
	  DS and DNSKEY entries.
	- unit test trust anchor storage.
	- trust anchors converted to packed rrsets.
	- key entry definition.

2 August 2007: Wouter
	- configure change for latest libevent trunk version (needs -lrt).
	- query_done and walk_supers are moved out of module interface.
	- fixup delegation point duplicates.
	- fixup iterator scrubber; lame NS set is let through the scrubber
	  so that the classification is lame.
	- validator module exists, and does nothing but pass through,
	  with calling of next module and return.
	- validator work.

1 August 2007: Wouter
	- set version to 0.5
	- module work for module to module interconnections.
	- config of modules.
	- detect cycle takes flags.

31 July 2007: Wouter
	- updated plan
	- release 0.4 tag.

30 July 2007: Wouter
	- changed random state init, so that sequential process IDs are not
	  cancelled out by sequential thread-ids in the random number seed.
	- the fwd_three test, which sends three queries to unbound, and 
	  unbound is kept waiting by ldns-testns for 3 seconds, failed
	  because the retry timeout for default by unbound is 3 seconds too,
	  it would hit that timeout and fail the test. Changed so that unbound
	  is kept waiting for 2 seconds instead.

27 July 2007: Wouter
	- removed useless -C debug option. It did not work.
	- text edit of documentation.
	- added doc/CREDITS file, referred to by the manpages.
	- updated planning.

26 July 2007: Wouter
	- cycle detection, for query state dependencies. Will attempt to
	  circumvent the cycle, but if no other targets available fails.
	- unit test for AXFR, IXFR response.
	- test for cycle detection.

25 July 2007: Wouter
	- testbound read ADDRESS and check it.
	- test for version.bind and friends.
	- test for iterator chaining through several referrals.
	- test and fixup for refetch for glue. Refetch fails if glue
	  is still not provided.

24 July 2007: Wouter
	- Example section in config manual.
	- Addr stored for range and moment in replay.

20 July 2007: Wouter
	- Check CNAME chain before returning cache entry with CNAMEs.
	- Option harden-glue, default is on. It will discard out of zone
	  data. If disabled, performance is faster, but spoofing attempts
	  become a possibility. Note that still normalize scrubbing is done,
	  and that the potentially spoofed data is used for infrastructure
	  and not returned to the client.
	- if glue times out, refetch by asking parent of delegation again.
	  Much like asking for DS at the parent side.
	- TODO items from forgery-resilience draft.
	  and on memory handling improvements.
	- renamed module_event_timeout to module_event_noreply.
	- memory reporting code; reports on memory usage after handling
	  a network packet (not on cache replies).

19 July 2007: Wouter
	- shuffle NS selection when getting nameserver target addresses.
	- fixup of deadlock warnings, yield cpu in checklock code so that
	  freebsd scheduler selects correct process to run.
	- added identity and version config options and replies.
	- store cname messages complete answers.

18 July 2007: Wouter
	- do not query addresses, 127.0.0.1, and ::1 by default.

17 July 2007: Wouter
	- forward zone options in config file.
	- forward per zone in iterator. takes precedence over stubs.
	- fixup commithooks.
	- removed forward-to and forward-to-port features, subsumed by
	  new forward zones.
	- fix parser to handle absent server: clause.
	- change untrusted rrset test to account for scrubber that is now
	  applied during the test (which removes the poison, by the way).
	- feature, addresses can be specified with @portnumber, like nsd.conf.
	- test config files changed over to new forwarder syntax.

27 June 2007: Wouter
	- delete of mesh does a postorder traverse of the tree.
	- found and fixed a memory leak. For TTL=0 messages, that would
	  not be cached, instead the msg-replyinfo structure was leaked.
	- changed server selection so it will filter out hosts that are
	  unresponsive. This is defined as a host with the maximum rto value.
	  This means that unbound tried the host for retries up to 120 secs.
	  The rto value will time out after host-ttl seconds from the cache.
	  This keeps such unresolvable queries from taking up resources.
	- utility for keeping histogram.

26 June 2007: Wouter
	- mesh is called by worker, and iterator uses it.
	  This removes the hierarchical code.
	  QueryTargets state and Finished state are merged for iterator.
	- forwarder mode no longer sets AA bit on first reply.
	- rcode in walk_supers is not needed.

25 June 2007: Wouter
	- more mesh work.
	- error encode routine for ease.

22 June 2007: Wouter
	- removed unused _node iterator value from rbtree_t. Takes up space.
	- iterator can handle querytargets state without a delegation point
	  set, so that a priming(stub) subquery error can be handled.
	- iterator stores if it is priming or not.
	- log_query_info() neater logging.
	- changed iterator so that it does not alter module_qstate.qinfo
	  but keeps a chase query info. Also query_flags are not altered,
	  the iterator uses chase_flags.
	- fixup crash in case no ports for the family exist.

21 June 2007: Wouter
	- Fixup secondary buffer in case of error callback.
	- cleanup slumber list of runnable states.
	- module_subreq_depth fails to work in slumber list.
	- fixup query release for cached results to sub targets.
	- neater error for tcp connection failure, shows addr in verbose.
	- rbtree_init so that it can be used with preallocated memory.

20 June 2007: Wouter
	- new -C option to enable coredumps after forking away.
	- doc update.
	- fixup CNAME generation by scrubber, and memory allocation of it.
	- fixup deletion of serviced queries when all callbacks delete too.
	- set num target queries to 0 when you move them to slumber list.
	- typo in check caused subquery errors to be ignored, fixed.
	- make lint happy about rlim_t.
	- freeup of modules after freeup of module-states.
	- duplicate replies work, this uses secondary udp buffer in outnet.

19 June 2007: Wouter
	- nicer layout in stats.c, review 0.3 change.
	- spelling improvement, review 0.3 change.
	- uncapped timeout for server selection, so that very fast or slow
	  servers will stand out from the rest.
	- target-fetch-policy: "3 2 1 0 0" config setting.
	- fixup queries answered without RD bit (for root prime results).
	- refuse AXFR and IXFR requests.
	- fixup RD flag in error reply from iterator. fixup RA flag from
	  worker error reply.
	- fixup encoding of very short edns buffer sizes, now sets TC bit.
	- config options harden-short-bufsize and harden-large-queries.

18 June 2007: Wouter
	- same, move subqueries to slumber list when first has resolved.
	- fixup last fix for duplicate callbacks.
	- another offbyone in targetcounter. Also in Java prototype by the way.

15 June 2007: Wouter
	- if a query asks to be notified of the same serviced query result
	  multiple times, this will succeed. Only one callback will happen;
	  multiple outbound-list entries result (but the double cleanup of it
	  will not matter).
	- when iterator moves on due to CNAME or referral, it will remove
	  the subqueries (for other targets). These are put on the slumber
	  list.
	- state module wait subq is OK with no new subqs, an old one may have
	  stopped, with an error, and it is still waiting for other ones.
	- if a query loops, halt entire query (easy way to clean up properly).

14 June 2007: Wouter
	- num query targets was > 0 , not >= 0 compared, so that fetch
	  policy of 0 did nothing.

13 June 2007: Wouter
	- debug option: configure --enable-static-exe for compile where
	  ldns and libevent are linked statically. Default is off.
	- make install and make uninstall. Works with static-exe and without.
	  installation of unbound binary and manual pages.
	- alignment problem fix on solaris 64.
	- fixup address in case of TCP error.

12 June 2007: Wouter
	- num target queries was set to 0 at a bad time. Default it to 0 and
	  increase as target queries are done.
	- synthesize CNAME and DNAME responses from the cache.
	- Updated doxygen config for doxygen 1.5.
	- aclocal newer version.
	- doxygen 1.5 fixes for comments (for the strict check on docs).

11 June 2007: Wouter
	- replies on TCP queries have the address field set in replyinfo,
	  for serviced queries, because the initiator does not know that
	  a TCP fallback has occured.
	- omit DNSSEC types from nonDO replies, except if qtype is ANY or
	  if qtype directly queries for the type (and then only show that
	  'unknown type' in the answer section).
	- fixed message parsing where rrsigs on their own would be put
	  in the signature list over the rrsig type.

7 June 2007: Wouter
	- fixup error in double linked list insertion for subqueries and
	  for outbound list of serviced queries for iterator module.
	- nicer printout of outgoing port selection. 
	- fixup cname target readout.
	- nicer debug output.
	- fixup rrset counts when prepending CNAMEs to the answer.
	- fixup rrset TTL for prepended CNAMEs.
	- process better check for looping modules, and which submodule to
	  run next.
	- subreq insertion code fixup for slumber list.
	- VERB_DETAIL, verbosity: 2 level gives short but readable output.
	  VERB_ALGO, verbosity: 3 gives extensive output.
	- fixup RA bit in cached replies.
	- fixup CNAME responses from the cache no longer partial response.
	- error in network send handled without leakage.
	- enable ip6 from config, and try ip6 addresses if available,
	  if ip6 is not connected, skips to next server.

5 June 2007: Wouter
	- iterator state finished.
	- subrequests without parent store in cache and stop.
	- worker slumber list for ongoing promiscuous queries.
	- subrequest error handling.
	- priming failure returns SERVFAIL.
	- priming gives LAME result, returns SERVFAIL.
	- debug routine to print dns_msg as handled by iterator.
	- memleak in config file stubs fixup.
	- more small bugs, in scrubber, query compare no ID for lookup,
	  in dname validation for NS targets.
	- sets entry.key for new special allocs.
	- lognametypeclass can display unknown types and classes.

4 June 2007: Wouter
	- random selection of equally preferred nameserver targets.
	- reply info copy routine. Reuses existing code.
	- cache lameness in response handling.
	- do not touch qstate after worker_process_query because it may have
	  been deleted by that routine.
	- Prime response state.
	- Process target response state.
	- some memcmp changed to dname_compare for case preservation.

1 June 2007: Wouter
	- normalize incoming messages. Like unbound-java, with CNAME chain
	  checked, DNAME checked, CNAME's synthesized, glue checked.
	- sanitize incoming messages.
	- split msgreply encode functions into own file msgencode.c.
	- msg_parse to queryinfo/replyinfo conversion more versatile.
	- process_response, classify response, delegpt_from_message. 

31 May 2007: Wouter
	- querytargets state.
	- dname_subdomain_c() routine.
	- server selection, based on RTT. ip6 is filtered out if not available,
	  and lameness is checked too.
	- delegation point copy routine.

30 May 2007: Wouter
	- removed FLAG_CD from message and rrset caches. This was useful for
	  an agnostic forwarder, but not for a sophisticated (trust value per
	  rrset enabled) cache.
	- iterator response typing.
	- iterator cname handle.
	- iterator prime start.
	- subquery work.
	- processInitRequest and processInitRequest2.
	- cache synthesizes referral messages, with DS and NSEC.
	- processInitRequest3.
	- if a request creates multiple subrequests these are all activated.

29 May 2007: Wouter
	- routines to lock and unlock array of rrsets moved to cache/rrset.
	- lookup message from msg cache (and copy to region).
	- fixed cast error in dns msg lookup.
	- message with duplicate rrset does not increase its TTLs twice.
	- 'qnamesize' changed to 'qname_len' for similar naming scheme.

25 May 2007: Wouter
	- Acknowledge use of unbound-java code in iterator. Nicer readme.
	- services/cache/dns.c DNS Cache. Hybrid cache uses msgcache and
	  rrset cache from module environment.
	- packed rrset key has type and class as easily accessible struct
	  members. They are still kept in network format for fast msg encode.
	- dns cache find_delegation routine.
	- iterator main functions setup.
	- dns cache lookup setup.

24 May 2007: Wouter
	- small changes to prepare for subqueries.
	- iterator forwarder feature separated out.
	- iterator hints stub code, config file stub code, so that first
	  testing can proceed locally.
	- replay tests now have config option to enable forwarding mode.

23 May 2007: Wouter
	- outside network does precise timers for roundtrip estimates for rtt
	  and for setting timeout for UDP. Pending_udp takes milliseconds.
	- cleaner iterator sockaddr conversion of forwarder address.
	- iterator/iter_utils and iter_delegpt setup.
	- root hints.

22 May 2007: Wouter
	- outbound query list for modules and support to callback with the
	  outbound entry to the module.
	- testbound support for new serviced queries.
	- test for retry to TCP cannot use testbound any longer.
	- testns test for EDNS fallback, test for TCP fallback already exists.
	- fixes for no-locking compile.
	- mini_event timer precision and fix for change in timeouts during
	  timeout callback. Fix for fwd_three tests, performed nonexit query.

21 May 2007: Wouter
	- small comment on hash table locking.
	- outside network serviced queries, contain edns and tcp fallback,
	  and udp retries and rtt timing.

16 May 2007: Wouter
	- lruhash_touch() would cause locking order problems. Fixup in 
	  lock-verify in case locking cycle is found.
	- services/cache/rrset.c for rrset cache code.
	- special rrset_cache LRU updating function that uses the rrset id.
	- no dependencies calculation when make clean is called.
	- config settings for infra cache.
	- daemon code slightly cleaner, only creates caches once.

15 May 2007: Wouter
	- host cache code.
	- unit test for host cache.

14 May 2007: Wouter
	- Port to OS/X and Dec Alpha. Printf format and alignment fixes.
	- extensive lock debug report on join timeout.
	- proper RTT calculation, in utility code.
	- setup of services/cache/infra, host cache.

11 May 2007: Wouter
	- iterator/iterator.c module.
	- fixup to pass reply_info in testcode and in netevent.

10 May 2007: Wouter
	- created release-0.3 svn tag.
	- util/module.h
	- fixed compression - no longer compresses root name.

9 May 2007: Wouter
	- outside network cleans up waiting tcp queries on exit.
	- fallback to TCP.
	- testbound replay with retry in TCP mode.
	- tpkg test for retry in TCP mode, against ldns-testns server.
	- daemon checks max number of open files and complains if not enough.
	- test where data expires in the cache.
	- compiletests: fixed empty body ifstatements in alloc.c, in case
	  locks are disabled.

8 May 2007: Wouter
	- outgoing network keeps list of available tcp buffers for outgoing 
	  tcp queries.
	- outgoing-num-tcp config option.
	- outgoing network keeps waiting list of queries waiting for buffer.
	- netevent supports outgoing tcp commpoints, nonblocking connects.

7 May 2007: Wouter
	- EDNS read from query, used to make reply smaller.
	- advertised edns value constants.
	- EDNS BADVERS response, if asked for too high edns version.
	- EDNS extended error responses once the EDNS record from the query
	  has successfully been parsed.

4 May 2007: Wouter
	- msgreply sizefunc is more accurate.
	- config settings for rrset cache size and slabs.
	- hashtable insert takes argument so that a thread can use its own
	  alloc cache to store released keys.
	- alloc cache special_release() locks if necessary.
	- rrset trustworthiness type added.
	- thread keeps a scratchpad region for handling messages.
	- writev used in netevent to write tcp length and data after another.
	  This saves a roundtrip on tcp replies.
	- test for one rrset updated in the cache.
	- test for one rrset which is not updated, as it is not deemed
	  trustworthy enough.
	- test for TTL refreshed in rrset.

3 May 2007: Wouter
	- fill refs. Use new parse and encode to answer queries.
	- stores rrsets in cache.
	- uses new msgreply format in cache.

2 May 2007: Wouter
	- dname unit tests in own file and spread out neatly in functions.
	- more dname unit tests.
	- message encoding creates truncated TC flagged messages if they do 
	  not fit, and will leave out (whole)rrsets from additional if needed.

1 May 2007: Wouter
	- decompress query section, extremely lenient acceptance.
	  But only for answers from other servers, not for plain queries.
	- compression and decompression test cases.
	- some stats added.
	- example.conf interface: line is changed from 127.0.0.1 which leads
	  to problems if used (restricting communication to the localhost),
	  to a documentation and test address.

27 April 2007: Wouter
	- removed iov usage, it is not good for dns message encoding.
	- owner name compression more optimal.
	- rrsig owner name compression.
	- rdata domain name compression.

26 April 2007: Wouter
	- floating point exception fix in lock-verify.
	- lint uses make dependency
	- fixup lint in dname owner domain name compression code.
	- define for offset range that can be compressed to.

25 April 2007: Wouter
	- prettier code; parse_rrset->type kept in host byte order.
	- datatype used for hashvalue of converted rrsig structure.
	- unit test compares edns section data too.

24 April 2007: Wouter
	- ttl per RR, for RRSIG rrsets and others.
	- dname_print debug function.
	- if type is not known, size calc will skip DNAME decompression.
	- RRSIG parsing and storing and putting in messages.
	- dnssec enabled unit tests (from nlnetlabs.nl and se queries).
	- EDNS extraction routine.

20 April 2007: Wouter
	- code comes through all of the unit tests now.
	- disabled warning about spurious extra data.
	- documented the RRSIG parse plan in msgparse.h.
	- rrsig reading and outputting.

19 April 2007: Wouter
	- fix unit test to actually to tests.
	- fix write iov helper, and fakevent code.
	- extra builtin testcase (small packet).
	- ttl converted to network format in packets.
	- flags converted correctly
	- rdatalen off by 2 error fixup.
	- uses less iov space for header.

18 April 2007: Wouter
	- review of msgparse code.
	- smaller test cases.

17 April 2007: Wouter
	- copy and decompress dnames.
	- store calculated hash value too.
	- routine to create message out of stored information.
	- util/data/msgparse.c for message parsing code.
	- unit test, and first fixes because of test.
		* forgot rrset_count addition.
		* did & of ptr on stack for memory position calculation.
		* dname_pkt_copy forgot to read next label length.
	- test from file and fixes
		* double frees fixed in error conditions.
		* types with less than full rdata allowed by parser.
		  Some dynamic update packets seem to use it.

16 April 2007: Wouter
	- following a small change in LDNS, parsing code calculates the
	  memory size to allocate for rrs.
	- code to handle ID creation.

13 April 2007: Wouter
	- parse routines. Code that parses rrsets, rrs.

12 April 2007: Wouter
	- dname compare routine that preserves case, with unit tests.
	
11 April 2007: Wouter
	- parse work - dname packet parse, msgparse, querysection parse,
	  start of sectionparse.

10 April 2007: Wouter
	- Improved alignment of reply_info packet, nice for 32 and 64 bit.
	- Put RRset counts in reply_info, because the number of RRs can change
	  due to RRset updates.
	- import of region-allocator code from nsd.
	- set alloc special type to ub_packed_rrset_key.
	  Uses lruhash entry overflow chain next pointer in alloc cache.
	- doxygen documentation for region-allocator.
	- setup for parse scratch data.

5 April 2007: Wouter
	- discussed packed rrset with Jelte.

4 April 2007: Wouter
	- moved to version 0.3.
	- added util/data/dname.c
	- layout of memory for rrsets.

3 April 2007: Wouter
	- detect sign of msghdr.msg_iovlen so that the cast to that type
	  in netevent (which is there to please lint) can be correct.
	  The type on several OSes ranges from int, int32, uint32, size_t.
	  Detects unsigned or signed using math trick.
	- constants for DNS flags. 
	- compilation without locks fixup.
	- removed include of unportable header from lookup3.c.
	- more portable use of struct msghdr.
	- casts for printf warning portability.
	- tweaks to tests to port them to the testbed.
	- 0.2 tag created.

2 April 2007: Wouter
	- check sizes of udp received messages, not too short.
	- review changes. Some memmoves can be memcpys: 4byte aligned.
	  set id correctly on cached answers. 
	- review changes msgreply.c, memleak on error condition. AA flag
	  clear on cached reply. Lowercase queries on hashing.
	  unit test on lowercasing. Test AA bit not set on cached reply.
	  Note that no TTLs are managed.

29 March 2007: Wouter
	- writev or sendmsg used when answering from cache.
	  This avoids a copy of the data.
	- do not do useless byteswap on query id. Store reply flags in uint16
	  for easier access (and no repeated byteswapping).
	- reviewed code.
	- configure detects and config.h includes sys/uio.h for writev decl.

28 March 2007: Wouter
	- new config option: num-queries-per-thread.
	- added tpkg test for answering three queries at the same time
	  using one thread (from the query service list).

27 March 2007: Wouter
	- added test for cache and not cached answers, in testbound replays.
	- testbound can give config file and commandline options from the
	  replay file to unbound.
	- created test that checks if items drop out of the cache.
	- added word 'partitioned hash table' to documentation on slab hash.
	  A slab hash is a partitioned hash table.
	- worker can handle multiple queries at a time.

26 March 2007: Wouter
	- config settings for slab hash message cache.
	- test for cached answer.
	- Fixup deleting fake answer from testbound list.

23 March 2007: Wouter
	- review of yesterday's commits.
	- covered up memory leak of the entry locks.
	- answers from the cache correctly. Copies flags correctly.
	- sanity check for incoming query replies.
	- slabbed hash table. Much nicer contention, need dual cpu to see.

22 March 2007: Wouter
	- AIX configure check.
	- lock-verify can handle references to locks that are created
	  in files it has not yet read in.
	- threaded hash table test. 
	- unit test runs lock-verify afterwards and checks result.
	- need writelock to update data on hash_insert.
	- message cache code, msgreply code.

21 March 2007: Wouter
	- unit test of hash table, fixup locking problem in table_grow().
	- fixup accounting of sizes for removing items from hashtable.
	- unit test for hash table, single threaded test of integrity.
	- lock-verify reports errors nicely. More quiet in operation.

16 March 2007: Wouter
	- lock-verifier, checks consistent order of locking.

14 March 2007: Wouter
	- hash table insert (and subroutines) and lookup implemented.
	- hash table remove.
	- unit tests for hash internal bin, lru functions.

13 March 2007: Wouter
	- lock_unprotect in checklocks.
	- util/storage/lruhash.h for LRU hash table structure.

12 March 2007: Wouter
	- configure.ac moved to 0.2.
	- query_info and replymsg util/data structure.

9 March 2007: Wouter
	- added rwlock writelock checking.
	  So it will keep track of the writelock, and readlocks are enforced
	  to not change protected memory areas.
	- log_hex function to dump hex strings to the logfile.
	- checklocks zeroes its destroyed lock after checking memory areas.
	- unit test for alloc.
	- identifier for union in checklocks to please older compilers.
	- created 0.1 tag.

8 March 2007: Wouter
	- Reviewed checklock code.

7 March 2007: Wouter
	- created a wrapper around thread calls that performs some basic
	  checking for data race and deadlock, and basic performance 
	  contention measurement.

6 March 2007: Wouter
	- Testbed works with threading (different machines, different options).
	- alloc work, does the special type.

2 March 2007: Wouter
	- do not compile fork funcs unless needed. Otherwise will give
	  type errors as their typedefs have not been enabled.
	- log shows thread numbers much more nicely (and portably).
	- even on systems with nonthreadsafe libevent signal handling,
	  unbound will exit if given a signal.
	  Reloads will not work, and exit is not graceful.
	- start of alloc framework layout.

1 March 2007: Wouter
	- Signals, libevent and threads work well, with libevent patch and
	  changes to code (close after event_del).
	- set ipc pipes nonblocking.

27 February 2007: Wouter
	- ub_thread_join portable definition.
	- forking is used if no threading is available.
	  Tested, it works, since pipes work across processes as well.
	  Thread_join is replaced with waitpid. 
	- During reloads the daemon will temporarily handle signals,
	  so that they do not result in problems.
	- Also randomize the outgoing port range for tests.
	- If query list is full, will stop selecting listening ports for read.
	  This makes all threads service incoming requests, instead of one.
	  No memory is leaking during reloads, service of queries, etc.
	- test that uses ldns-testns -f to test threading. Have to answer
	  three queries at the same time.
	- with verbose=0 operates quietly.

26 February 2007: Wouter
	- ub_random code used to select ID and port.
	- log code prints thread id.
	- unbound can thread itself, with reload(HUP) and quit working
	  correctly.
	- don't open pipes for #0, doesn't need it.
	- listens to SIGTERM, SIGQUIT, SIGINT (all quit) and SIGHUP (reload).

23 February 2007: Wouter
	- Can do reloads on sigHUP. Everything is stopped, and freed,
	  except the listening ports. Then the config file is reread.
	  And everything is started again (and listening ports if needed).
	- Ports for queries are shared.
	- config file added interface:, chroot: and username:.
	- config file: directory, logfile, pidfile. And they work too.
	- will daemonize by default now. Use -d to stay in the foreground.
	- got BSD random[256 state] code, made it threadsafe. util/random.

22 February 2007: Wouter
	- Have a config file. Removed commandline options, moved to config.
	- tests use config file.

21 February 2007: Wouter
	- put -c option in man page.
	- minievent fd array capped by FD_SETSIZE.

20 February 2007: Wouter
	- Added locks code and pthread spinlock detection.
	- can use no locks, or solaris native thread library.
	- added yacc and lex configure, and config file parsing code.
	  also makedist.sh, and manpage.
	- put include errno.h in config.h

19 February 2007: Wouter
	- Created 0.0 svn tag.
	- added acx_pthread.m4 autoconf check for pthreads from 
	  the autoconf archive. It is GPL-with-autoconf-exception Licensed.
	  You can specify --with-pthreads, or --without-pthreads to configure.

16 February 2007: Wouter
	- Updated testbed script, works better by using make on remote end.
	- removed check decls, we can compile without them.
	- makefile supports LIBOBJ replacements.
	- docs checks ignore compat code.
	- added util/mini-event.c and .h, a select based alternative used with
	  ./configure --with-libevent=no
	  It is limited to 1024 file descriptors, and has less features.
	- will not create ip6 sockets if ip6 not on the machine.

15 February 2007: Wouter
	- port to FreeBSD 4.11 Dec Alpha. Also works on Solaris 10 sparc64,
	  Solaris 9, FreeBSD 6, Linux i386 and OSX powerpc.
	- malloc rndstate, so that it is aligned for access.
	- fixed rbtree cleanup with postorder traverse.
	- fixed pending messages are deleted when handled.
	- You can control verbosity; default is not verbose, every -v
	  adds more verbosity.

14 February 2007: Wouter
	- Included configure.ac changes from ldns.
	- detect (some) headers before the standards check.
	- do not use isblank to test c99, since its not available on solaris9.
	- review of testcode.
		* entries in a RANGE are no longer reversed.
		* print name of file with replay entry parse errors.
	- port to OSX: cast to int for some prints of sizet.
	- Makefile copies ldnstestpkts.c before doing dependencies on it.

13 February 2007: Wouter
	- work on fake events, first fwd replay works.
	- events can do timeouts and errors on queries to servers.
	- test package that runs replay scenarios.

12 February 2007: Wouter
	- work on fake events.

9 February 2007: Wouter
	- replay file reading.
	- fake event setup, it creates fake structures, and teardowns,
	  added signal callbacks to reply to be able to fake those,
	  and main structure of event replay routines.

8 February 2007: Wouter
	- added tcp test.
	- replay storage.
	- testcode/fake_event work.

7 February 2007: Wouter
	- return answer with the same ID as query was sent with.
	- created udp forwarder test. I've done some effort to make it perform
	  quickly. After servers are created, no big sleep statements but
	  it checks the logfiles to see if servers have come up. Takes 0.14s.
	- set addrlen value when calling recvfrom.
	- comparison of addrs more portable.
	- LIBEVENT option for testbed to set libevent directory.
	- work on tcp input.

6 February 2007: Wouter
	- reviewed code and improved in places.

5 February 2007: Wouter
	- Picked up stdc99 and other define tests from ldns. Improved
	  POSIX define test to include getaddrinfo.
	- defined constants for netevent callback error code.
	- unit test for strisip6.

2 February 2007: Wouter
	- Created udp4 and udp6 port arrays to provide service for both
	  address families.
	- uses IPV6_USE_MIN_MTU for udp6 ,IPV6_V6ONLY to make ip6 sockets.
	- listens on both ip4 and ip6 ports to provide correct return address.
	- worker fwder address filled correctly.
	- fixup timer code.
	- forwards udp queries and sends answer.

1 February 2007: Wouter
	- outside network more UDP work.
	- moved * closer to type.
	- comm_timer object and events.

31 January 2007: Wouter
	- Added makedist.sh script to make release tarball.
	- Removed listen callback layer, did not add anything.
	- Added UDP recv to netevent, worker callback for udp.
	- netevent communication reply storage structure.
	- minimal query header sanity checking for worker.
	- copied over rbtree implementation from NSD (BSD licensed too).
	- outgoing network query service work.

30 January 2007: Wouter
	- links in example/ldns-testpkts.c and .h for premade packet support.
	- added callback argument to listen_dnsport and daemon/worker.

29 January 2007: Wouter
	- unbound.8 a short manpage.

26 January 2007: Wouter
	- fixed memleak.
	- make lint works on BSD and Linux (openssl defines).
	- make tags works.
	- testbound program start.

25 January 2007: Wouter
	- fixed lint so it may work on BSD.
	- put license into header of every file.
	- created verbosity flag.
	- fixed libevent configure flag.
	- detects event_base_free() in new libevent 1.2 version.
	- getopt in daemon. fatal_exit() and verbose() logging funcs.
	- created log_assert, that throws assertions to the logfile.
	- listen_dnsport service. Binds ports.

24  January 2007: Wouter
	- cleaned up configure.ac.

23  January 2007: Wouter
	- added libevent to configure to link with.
	- util/netevent setup work.
	- configure searches for libevent.
	- search for libs at end of configure (when other headers and types
	  have been found).
	- doxygen works with ATTR_UNUSED().
	- util/netevent implementation.

22  January 2007: Wouter
	- Designed header file for network communication.

16  January 2007: Wouter
	- added readme.svn and readme.tests.

4 January 2007: Wouter
	- Testbed script (run on multiple platforms the test set).
	  Works on Sunos9, Sunos10, FreeBSD 6.1, Fedora core 5.
	- added unit test tpkg.

3 January 2007: Wouter
	- committed first set of files into subversion repository.
	  svn co svn+ssh://unbound.net/svn/unbound
	  You need a ssh login.  There is no https access yet.
	- Added LICENSE, the BSD license.
	- Added doc/README with compile help.
	- main program stub and quiet makefile.
	- minimal logging service (to stderr).
	- added postcommit hook that serves emails.
	- added first test 00-lint. postcommit also checks if build succeeds.
	- 01-doc: doxygen doc target added for html docs. And stringent test
	  on documented files, functions and parameters.

15 December 2006: Wouter
	- Created Makefile.in and configure.ac.<|MERGE_RESOLUTION|>--- conflicted
+++ resolved
@@ -1,11 +1,9 @@
-<<<<<<< HEAD
 23 September 2020: Wouter
 	- Fix #305: dnstap logging significantly affects unbound performance
 	  (regression in 1.11).
-=======
+
 23 September 2020: Ralph
 	- Fix edns-client-tags get_option typo
->>>>>>> 9e9810ab
 
 21 September 2020: Ralph
 	- Fix #304: dnstap logging not recovering after dnstap process restarts
