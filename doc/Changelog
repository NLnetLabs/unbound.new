<<<<<<< HEAD
5 February 2020: George
	- Added serve-stale functionality as described in
	  draft-ietf-dnsop-serve-stale-10. `serve-expired-*` options can be used
	  to configure the behavior.
	- Updated cachedb to honor `serve-expired-ttl`; Fixes #107.
	- Renamed statistic `num.zero_ttl` to `num.expired` as expired replies
	  come with a configurable TTL value (`serve-expired-reply-ttl`).
	- Fixed stats when replying with cached, cname-aliased records.
	- Added missing default values for redis cachedb backend.
=======
-3 February 2020: Ralph
	- Add assertion to please static analyzer
>>>>>>> 5980d9c3

31 January 2020: Wouter
	- Fix fclose on error in TLS session ticket code.

30 January 2020: Ralph
	- Fix memory leak in error condition remote.c
	- Fix double free in error condition view.c
	- Fix memory leak in do_auth_zone_transfer on success
	- Merge RPZ support into master. Only QNAME and Response IP triggers are
	  supported.
	- Stop working on socket when socket() call returns an error.
	- Check malloc return values in TLS session ticket code

30 January 2020: Wouter
	- Fix subnet tests for disabled DSA algorithm by default.
	- Update contrib/fastrpz.patch for clean diff with current code.
	- Merge PR#151: Fixes for systemd units, by Maryse47, Edmonds
	  and Frzk.  Updates the unbound.service systemd file and adds
	  a portable systemd service file.
	- updated .gitignore for added contrib file.
	- Add build rule for ipset to Makefile
	- Add getentropy_freebsd.o to Makefile dependencies.

29 January 2020: Ralph
	- Merge PR#156 from Alexander Berkes; Added unbound-control
	  view_local_datas_remove command.

29 January 2020: Wouter
	- Fix #157: undefined reference to `htobe64'.

28 January 2020: Ralph
	- Merge PR#147; change rfc reference for reserved top level dns names.

28 January 2020: Wouter
	- iana portlist updated.
	- Fix to silence the tls handshake errors for broken pipe and reset
	  by peer, unless verbosity is set to 2 or higher.

27 January 2020: Ralph
	- Merge PR#154; Allow use of libbsd functions with configure option
	  --with-libbsd. By Robert Edmonds and Steven Chamberlain.
	- Merge PR#148; Add some TLS stats to unbound_munin_. By Fredrik Pettai.

27 January 2020: Wouter
	- Merge PR#155 from Robert Edmonds: contrib/libunbound.pc.in: Fixes
	  to Libs/Requires for crypto library dependencies.
	- Fix #153: Disable validation for DSA algorithms.  RFC 8624
	  compliance.

23 January 2020: Wouter
	- Merge PR#150 from Frzk: Systemd unit without chroot.  It add
	  contrib/unbound_nochroot.service.in, a systemd file for use with
	  chroot: "", see comments in the file, it uses systemd protections
	  instead.

14 January 2020: Wouter
	- Removed the dnscrypt_queries and dnscrypt_queries_chacha tests,
	  because dnscrypt-proxy (2.0.36) does not support the test setup
	  any more, and also the config file format does not seem to have
	  the appropriate keys to recreate that setup.
	- Fix crash after reload where a stats lookup could reference old key
	  cache and neg cache structures.
	- Fix for memory leak when edns subnet config options are read when
	  compiled without edns subnet support.
	- Fix auth zone support for NSEC3 records without salt.

10 January 2020: Wouter
	- Fix the relationship between serve-expired and prefetch options,
	  patch from Saksham Manchanda from Secure64.
	- Fix unreachable code in ssl set options code.

8 January 2020: Ralph
	- Fix #138: stop binding pidfile inside chroot dir in systemd service
	  file.

8 January 2020: Wouter
	- Fix 'make test' to work for --disable-sha1 configure option.
	- Fix out-of-bounds null-byte write in sldns_bget_token_par while
	  parsing type WKS, reported by Luis Merino from X41 D-Sec.
	- Updated sldns_bget_token_par fix for also space for the zero
	  delimiter after the character.  And update for more spare space.

6 January 2020: George
	- Downgrade compat/getentropy_solaris.c to version 1.4 from OpenBSD.
	  The dl_iterate_phdr() function introduced in newer versions raises
	  compilation errors on solaris 10.
	- Changes to compat/getentropy_solaris.c for,
	  ifdef stdint.h inclusion for older systems.
	  ifdef sha2.h inclusion for older systems.

6 January 2020: Wouter
	- Merge #135 from Florian Obser: Use passed in neg and key cache
	  if non-NULL.
	- Fix #140: Document slave not downloading new zonefile upon update.

16 December 2019: George
	- Update mailing list URL.

12 December 2019: Ralph
	- Master is 1.9.7 in development.
	- Fix typo to let serve-expired-ttl work with ub_ctx_set_option(), by
	  Florian Obser

10 December 2019: Wouter
	- Fix to make auth zone IXFR to fallback to AXFR if a single
	  response RR is received over TCP with the SOA in it.

6 December 2019: Wouter
	- Fix ipsecmod compile.
	- Fix Makefile.in for ipset module compile, from Adi Prasaja.
	- release-1.9.6 tag, which became the 1.9.6 release

5 December 2019: Wouter
	- unbound-fuzzers.tar.bz2: three programs for fuzzing, that are 1:1
	  replacements for unbound-fuzzme.c that gets created after applying
	  the contrib/unbound-fuzzme.patch.  They are contributed by
	  Eric Sesterhenn from X41 D-Sec.
	- tag for 1.9.6rc1.

4 December 2019: Wouter
	- Fix lock type for memory purify log lock deletion.
	- Fix testbound for alloccheck runs, memory purify and lock checks.
	- update contrib/fastrpz.patch to apply more cleanly.
	- Fix Make Test Fails when Configured With --enable-alloc-nonregional,
	  reported by X41 D-Sec.

3 December 2019: Wouter
	- Merge pull request #124 from rmetrich: Changed log lock
	  from 'quick' to 'basic' because this is an I/O lock.
	- Fix text around serial arithmatic used for RRSIG times to refer
	  to correct RFC number.
	- Fix Assert Causing DoS in synth_cname(),
	  reported by X41 D-Sec.
	- Fix similar code in auth_zone synth cname to add the extra checks.
	- Fix Assert Causing DoS in dname_pkt_copy(),
	  reported by X41 D-Sec.
	- Fix OOB Read in sldns_wire2str_dname_scan(),
	  reported by X41 D-Sec.
	- Fix Out of Bounds Write in sldns_str2wire_str_buf(),
	  reported by X41 D-Sec.
	- Fix Out of Bounds Write in sldns_b64_pton(),
	  fixed by check in sldns_str2wire_int16_data_buf(),
	  reported by X41 D-Sec.
	- Fix Insufficient Handling of Compressed Names in dname_pkt_copy(),
	  reported by X41 D-Sec.
	- Fix Out of Bound Write Compressed Names in rdata_copy(),
	  reported by X41 D-Sec.
	- Fix Hang in sldns_wire2str_pkt_scan(),
	  reported by X41 D-Sec.
	  This further lowers the max to 256.
	- Fix snprintf() supports the n-specifier,
	  reported by X41 D-Sec.
	- Fix Bad Indentation, in dnscrypt.c,
	  reported by X41 D-Sec.
	- Fix Client NONCE Generation used for Server NONCE,
	  reported by X41 D-Sec.
	- Fix compile error in dnscrypt.
	- Fix _vfixed not Used, removed from sbuffer code,
	  reported by X41 D-Sec.
	- Fix Hardcoded Constant, reported by X41 D-Sec.
	- make depend

2 December 2019: Wouter
	- Merge pull request #122 from he32: In tcp_callback_writer(),
	  don't disable time-out when changing to read.

22 November 2019: George
	- Fix compiler warnings.

22 November 2019: Wouter
	- Fix dname loop maximum, reported by Eric Sesterhenn from X41 D-Sec.
	- Add make distclean that removes everything configure produced,
	  and make maintainer-clean that removes bison and flex output.

20 November 2019: Wouter
	- Fix Out of Bounds Read in rrinternal_get_owner(),
	  reported by X41 D-Sec.
	- Fix Race Condition in autr_tp_create(),
	  reported by X41 D-Sec.
	- Fix Shared Memory World Writeable,
	  reported by X41 D-Sec.
	- Adjust unbound-control to make stats_shm a read only operation.
	- Fix Weak Entropy Used For Nettle,
	  reported by X41 D-Sec.
	- Fix Randomness Error not Handled Properly,
	  reported by X41 D-Sec.
	- Fix Out-of-Bounds Read in dname_valid(),
	  reported by X41 D-Sec.
	- Fix Config Injection in create_unbound_ad_servers.sh,
	  reported by X41 D-Sec.
	- Fix Local Memory Leak in cachedb_init(),
	  reported by X41 D-Sec.
	- Fix Integer Underflow in Regional Allocator,
	  reported by X41 D-Sec.
	- Upgrade compat/getentropy_linux.c to version 1.46 from OpenBSD.
	- Synchronize compat/getentropy_win.c with version 1.5 from
	  OpenBSD, no changes but makes the file, comments, identical.
	- Upgrade compat/getentropy_solaris.c to version 1.13 from OpenBSD.
	- Upgrade compat/getentropy_osx.c to version 1.12 from OpenBSD.
	- Changes to compat/getentropy files for,
	  no link to openssl if using nettle, and hence config.h for
	  HAVE_NETTLE variable.
	  compat definition of MAP_ANON, for older systems.
	  ifdef stdint.h inclusion for older systems.
	  ifdef sha2.h inclusion for older systems.
	- Fixed Compat Code Diverging from Upstream, reported by X41 D-Sec.
	- Fix compile with --enable-alloc-checks, reported by X41 D-Sec.
	- Fix Terminating Quotes not Written, reported by X41 D-Sec.
	- Fix Useless memset() in validator, reported by X41 D-Sec.
	- Fix Unrequired Checks, reported by X41 D-Sec.
	- Fix Enum Name not Used, reported by X41 D-Sec.
	- Fix NULL Pointer Dereference via Control Port,
	  reported by X41 D-Sec.
	- Fix Bad Randomness in Seed, reported by X41 D-Sec.
	- Fix python examples/calc.py for eval, reported by X41 D-Sec.
	- Fix comments for doxygen in dns64.

19 November 2019: Wouter
	- Fix CVE-2019-18934, shell execution in ipsecmod.
	- 1.9.5 is 1.9.4 with bugfix, trunk is 1.9.6 in development.
	- Fix authzone printout buffer length check.
	- Fixes to please lint checks.
	- Fix Integer Overflow in Regional Allocator,
	  reported by X41 D-Sec.
	- Fix Unchecked NULL Pointer in dns64_inform_super()
	  and ipsecmod_new(), reported by X41 D-Sec.
	- Fix Out-of-bounds Read in rr_comment_dnskey(),
	  reported by X41 D-Sec.
	- Fix Integer Overflows in Size Calculations,
	  reported by X41 D-Sec.
	- Fix Integer Overflow to Buffer Overflow in
	  sldns_str2wire_dname_buf_origin(), reported by X41 D-Sec.
	- Fix Out of Bounds Read in sldns_str2wire_dname(),
	  reported by X41 D-Sec.
	- Fix Out of Bounds Write in sldns_bget_token_par(),
	  reported by X41 D-Sec.

18 November 2019: Wouter
	- In unbound-host use separate variable for get_option to please
	  code checkers.
	- update to bison output of 3.4.1 in code repository.
	- Provide a prototype for compat malloc to remove compile warning.
	- Portable grep usage for reuseport configure test.
	- Check return type of HMAC_Init_ex for openssl 0.9.8.
	- gitignore .source tempfile used for compatible make.

13 November 2019: Wouter
	- iana portlist updated.
	- contrib/fastrpz.patch updated to apply for current code.
	- fixes for splint cleanliness, long vs int in SSL set_mode.

11 November 2019: Wouter
	- Fix #109: check number of arguments for stdin-pipes in
	  unbound-control and fail if too many arguments.
	- Merge #102 from jrtc27: Add getentropy emulation for FreeBSD.

24 October 2019: Wouter
	- Fix #99: Memory leak in ub_ctx (event_base will never be freed).

23 October 2019: George
	- Add new configure option `--enable-fully-static` to enable full static
	  build if requested; in relation to #91.

23 October 2019: Wouter
	- Merge #97: manpage: Add missing word on unbound.conf,
	  from Erethon.

22 October 2019: Wouter
	- drop-tld.diff: adds option drop-tld: yesno that drops 2 label
	  queries, to stop random floods.  Apply with
	  patch -p1 < contrib/drop-tld.diff and compile.
	  From Saksham Manchanda (Secure64).  Please note that we think this
	  will drop DNSKEY and DS lookups for tlds and hence break DNSSEC
	  lookups for downstream clients.

7 October 2019: Wouter
	- Add doxygen comments to unbound-anchor source address code, in #86.

3 October 2019: Wouter
	- Merge #90 from vcunat: fix build with nettle-3.5.
	- Merge 1.9.4 release with fix for vulnerability CVE-2019-16866.
	- Continue with development of 1.9.5.
	- Merge #86 from psquarejho: Added -b source address option to
	  smallapp/unbound-anchor.c, from Lukas Wunner.

26 September 2019: Wouter
	- Merge #87 from hardfalcon: Fix contrib/unbound.service.in,
	  Drop CAP_KILL, use + prefix for ExecReload= instead.

25 September 2019: Wouter
	- The unbound.conf includes are sorted ascending, for include
	  statements with a '*' from glob.

23 September 2019: Wouter
	- Merge #85 for #84 from sam-lunt: Add kill capability to systemd
	  service file to fix that systemctl reload fails.

20 September 2019: Wouter
	- Merge #82 from hardfalcon: Downgrade CAP_NET_ADMIN to CAP_NET_RAW
	  in unbound.service.
	- Merge #81 from Maryse47: Consistently use /dev/urandom instead
	  of /dev/random in scripts and docs.
	- Merge #83 from Maryse47: contrib/unbound.service.in: do not fork
	  into the background.

19 September 2019: Wouter
	- Fix #78: Memory leak in outside_network.c.
	- Merge pull request #76 from Maryse47: Improvements and fixes for
	  systemd unbound.service.
	- oss-fuzz badge on README.md.
	- Fix fix for #78 to also free service callback struct.
	- Fix for oss-fuzz build warning.
	- Fix wrong response ttl for prepended short CNAME ttls, this would
	  create a wrong zero_ttl response count with serve-expired enabled.
	- Merge #80 from stasic: Improve wording in man page.

11 September 2019: Wouter
	- Use explicit bzero for wiping clear buffer of hash in cachedb,
	  reported by Eric Sesterhenn from X41 D-Sec.

9 September 2019: Wouter
	- Fix #72: configure --with-syslog-facility=LOCAL0-7 with default
	  LOG_DAEMON (as before) can set the syslog facility that the server
	  uses to log messages.

4 September 2019: Wouter
	- Fix #71: fix openssl error squelch commit compilation error.

3 September 2019: Wouter
	- squelch DNS over TLS errors 'ssl handshake failed crypto error'
	  on low verbosity, they show on verbosity 3 (query details), because
	  there is a high volume and the operator cannot do anything for the
	  remote failure.  Specifically filters the high volume errors.

2 September 2019: Wouter
	- ipset module #28: log that an address is added, when verbosity high.
	- ipset: refactor long routine into three smaller ones.
	- updated Makefile dependencies.

23 August 2019: Wouter
	- Fix contrib/fastrpz.patch asprintf return value checks.

22 August 2019: Wouter
	- Fix that pkg-config is setup before --enable-systemd needs it.
	- 1.9.3rc2 release candidate tag.  And this became the 1.9.3 release.
	  Master is 1.9.4 in development.

21 August 2019: Wouter
	- Fix log_dns_msg to log irrespective of minimal responses config.

19 August 2019: Ralph
	- Document limitation of pidfile removal outside of chroot directory.

16 August 2019: Wouter
	- Fix unittest valgrind false positive uninitialised value report,
	  where if gcc 9.1.1 uses -O2 (but not -O1) then valgrind 3.15.0
	  issues an uninitialised value for the token buffer at the str2wire.c
	  rrinternal_get_owner() strcmp with the '@' value.  Rewritten to use
	  straight character comparisons removes the false positive.  Also
	  valgrinds --expensive-definedness-checks=yes can stop this false
	  positive.
	- Please doxygen's parser for "@" occurrence in doxygen comment.
	- Fixup contrib/fastrpz.patch
	- Remove warning about unknown cast-function-type warning pragma.

15 August 2019: Wouter
	- iana portlist updated.
	- Fix autotrust temp file uniqueness windows compile.
	- avoid warning about upcast on 32bit systems for autotrust.
	- escape commandline contents for -V.
	- Fix character buffer size in ub_ctx_hosts.
	- 1.9.3rc1 release candidate tag.
	- Option -V prints if TCP fastopen is available.

14 August 2019: George
	- Fix #59, when compiled with systemd support check that we can properly
	  communicate with systemd through the `NOTIFY_SOCKET`.

14 August 2019: Wouter
	- Generate configlexer with newer flex.
	- Fix warning for unused variable for compilation without systemd.

12 August 2019: George
	- Introduce `-V` option to print the version number and build options.
	  Previously reported build options like linked libs and linked modules
	  are now moved from `-h` to `-V` as well for consistency.
	- PACKAGE_BUGREPORT now also includes link to GitHub issues.

1 August 2019: Wouter
	- For #52 #53, second context does not close logfile override.
	- Fix #52 #53, fix for example fail program.
	- Fix to return after failed auth zone http chunk write.
	- Fix to remove unused test for task_probe existance.
	- Fix to timeval_add for remaining second in microseconds.
	- Check repinfo in worker_handle_request, if null, drop it.

29 July 2019: Wouter
	- Add verbose log message when auth zone file is written, at level 4.
	- Add hex print of trust anchor pointer to trust anchor file temp
	  name to make it unique, for libunbound created multiple contexts.

23 July 2019: Wouter
	- Fix question section mismatch in local zone redirect.

19 July 2019: Wouter
	- Fix #49: Set no renegotiation on the SSL context to stop client
	  session renegotiation.

12 July 2019: Wouter
	- Fix #48: Unbound returns additional records on NODATA response,
	  if minimal-responses is enabled, also the additional for negative
	  responses is removed.

9 July 2019: Ralph
	- Fix in respip addrtree selection. Absence of addr_tree_init_parents()
	  call made it impossible to go up the tree when the matching netmask is
	  too specific.

5 July 2019: Ralph
	- Fix for possible assertion failure when answering respip CNAME from
	  cache.

25 June 2019: Wouter
	- For #45, check that 127.0.0.1 and ::1 are not used in unbound.conf
	  when do-not-query-localhost is turned on, or at default on,
	  unbound-checkconf prints a warning if it is found in forward-addr or
	  stub-addr statements.

24 June 2019: Wouter
	- Fix memleak in unit test, reported from the clang 8.0 static analyzer.

18 June 2019: Wouter
	- PR #28: IPSet module, by Kevin Chou.  Created a module to support
	  the ipset that could add the domain's ip to a list easily.
	  Needs libmnl, and --enable-ipset and config it, doc/README.ipset.md.
	- Fix to omit RRSIGs from addition to the ipset.
	- Fix to make unbound-control with ipset, remove unused variable,
	  use unsigned type because of comparison, and assign null instead
	  of compare with it.  Remade lex and yacc output.
	- make depend
	- Added documentation to the ipset files (for doxygen output).
	- Merge PR #6: Python module: support multiple instances
	- Merge PR #5: Python module: define constant MODULE_RESTART_NEXT
	- Merge PR #4: Python module: assign something useful to the
	  per-query data store 'qdata'
	- Fix python dict reference and double free in config.

17 June 2019: Wouter
	- Master contains version 1.9.3 in development.
	- Fix #39: In libunbound, leftover logfile is close()d unpredictably.
	- Fix for #24: Fix abort due to scan of auth zone masters using old
	  address from previous scan.

12 June 2019: Wouter
	- Fix another spoolbuf storage code point, in prefetch.
	- 1.9.2rc3 release candidate tag.  Which became the 1.9.2 release
	  on 17 June 2019.

11 June 2019: Wouter
	- Fix that fixes the Fix that spoolbuf is not used to store tcp
	  pipelined response between mesh send and callback end, this fixes
	  error cases that did not use the correct spoolbuf.
	- 1.9.2rc2 release candidate tag.

6 June 2019: Wouter
	- 1.9.2rc1 release candidate tag.

4 June 2019: Wouter
	- iana portlist updated.

29 May 2019: Wouter
	- Fix to guard _OPENBSD_SOURCE from redefinition.

28 May 2019: Wouter
	- Fix to define _OPENBSD_SOURCE to get reallocarray on NetBSD.
	- gitignore config.h.in~.

27 May 2019: Wouter
	- Fix double file close in tcp pipelined response code.

24 May 2019: Wouter
	- Fix that spoolbuf is not used to store tcp pipelined response
	  between mesh send and callback end.

20 May 2019: Wouter
	- Note that so-reuseport at extreme load is better turned off,
	  otherwise queries are not distributed evenly, on Linux 4.4.x.

16 May 2019: Wouter
	- Fix #31: swig 4.0 and python module.

13 May 2019: Wouter
	- Squelch log messages from tcp send about connection reset by peer.
	  They can be enabled with verbosity at higher values for diagnosing
	  network connectivity issues.
	- Attempt to fix malformed tcp response.

9 May 2019: Wouter
	- Revert fix for oss-fuzz, error is in that build script that
	  unconditionally includes .o files detected by configure, also
	  when the machine architecture uses different LIBOBJS files.

8 May 2019: Wouter
	- Attempt to fix build failure in oss-fuzz because of reallocarray.
	  https://bugs.chromium.org/p/oss-fuzz/issues/detail?id=14648.
	  Does not omit compile flags from commandline.

7 May 2019: Wouter
	- Fix edns-subnet locks, in error cases the lock was not unlocked.
	- Fix doxygen output error on readme markdown vignettes.

6 May 2019: Wouter
	- Fix #29: Solaris 11.3 and missing symbols be64toh, htobe64.
	- Fix #30: AddressSanitizer finding in lookup3.c.  This sets the
	  hash function to use a slower but better auditable code that does
	  not read beyond array boundaries.  This makes code better security
	  checkable, and is better for security.  It is fixed to be slower,
	  but not read outside of the array.

2 May 2019: Wouter
	- contrib/fastrpz.patch updated for code changes, and with git diff.
	- Fix .gitignore, add pythonmod and dnstap generated files.
	  And unit test generated files, and generated doc files.

1 May 2019: Wouter
	- Update makedist for git.
	- Nicer travis output for clang analysis.
	- PR #16: XoT support, AXFR over TLS, turn it on with
	  master: <ip>#<authname> in unbound.conf.  This uses TLS to
	  download the AXFR (or IXFR).

25 April 2019: Wouter
	- Fix wrong query name in local zone redirect answers with a CNAME,
	  the copy of the local alias is in unpacked form.

18 April 2019: Ralph
	- Scrub RRs from answer section when reusing NXDOMAIN message for
	  subdomain answers.
	- For harden-below-nxdomain: do not consider a name to be non-exitent
	  when message contains a CNAME record.

18 April 2019: Wouter
	- travis build file.

16 April 2019: Wouter
	- Better braces in if statement in TCP fastopen code.
	- iana portlist updated.

15 April 2019: Wouter
	- Fix tls write event for read state change to re-call SSL_write and
	  not resume the TLS handshake.

11 April 2019: George
	- Update python documentation for init_standard().
	- Typos.

11 April 2019: Wouter
	- Fix that auth zone uses correct network type for sockets for
	  SOA serial probes.  This fixes that probes fail because earlier
	  probe addresses are unreachable.
	- Fix that auth zone fails over to next master for timeout in tcp.
	- Squelch SSL read and write connection reset by peer and broken pipe 
	  messages.  Verbosity 2 and higher enables them.

8 April 2019: Wouter
	- Fix to use event_assign with libevent for thread-safety.
	- verbose information about auth zone lookup process, also lookup
	  start, timeout and fail.
	- Fix #17: Add python module example from Jan Janak, that is a
	  plugin for the Unbound DNS resolver to resolve DNS records in
	  multicast DNS [RFC 6762] via Avahi.  The plugin communicates
	  with Avahi via DBus. The comment section at the beginning of
	  the file contains detailed documentation.
	- Fix to wipe ssl ticket keys from memory with explicit_bzero,
	  if available.

5 April 2019: Wouter
	- Fix to reinit event structure for accepted TCP (and TLS) sockets.

4 April 2019: Wouter
	- Fix spelling error in log output for event method.

3 April 2019: Wouter
	- Move goto label in answer_from_cache to the end of the function
	  where it is more visible.
	- Fix auth-zone NSEC3 response for wildcard nodata answers,
	  include the closest encloser in the answer.

2 April 2019: Wouter
	- Fix auth-zone NSEC3 response for empty nonterminals with exact
	  match nsec3 records.
	- Fix for out of bounds integers, thanks to OSTIF audit.  It is in
	  allocation debug code.
	- Fix for auth zone nsec3 ent fix for wildcard nodata.

25 March 2019: Wouter
	- Fix that tls-session-ticket-keys: "" on its own in unbound.conf
	  disables the tls session ticker key calls into the OpenSSL API.
	- Fix crash if tls-servic-pem not filled in when necessary.

21 March 2019: Wouter
	- Fix #4240: Fix whitespace cleanup in example.conf.

19 March 2019: Wouter
	- add type CAA to libpyunbound (accessing libunbound from python).

18 March 2019: Wouter
	- Add log message, at verbosity 4, that says the query is encrypted
	  with TLS, if that is enabled for the query.
	- Fix #4239: set NOTIMPL when deny-any is enabled, for RFC8482.

7 March 2019: Wouter
	- Fix for #4233: guard use of NDEBUG, so that it can be passed in
	  CFLAGS into configure.

5 March 2019: Wouter
	- Tag release 1.9.1rc1.  Which became 1.9.1 on 12 March 2019.  Trunk
	  has 1.9.2 in development.

1 March 2019: Wouter
	- output forwarder log in ssl_req_order test.

28 February 2019: Wouter
	- Remove memory leak on pythonmod python2 script file init.
	- Remove swig gcc8 python function cast warnings, they are ignored.
	- Print correct module that failed when module-config is wrong.

27 February 2019: Wouter
	- Fix #4229: Unbound man pages lack information, about access-control
	  order and local zone tags, and elements in views.
	- Fix #14: contrib/unbound.init: Fix wrong comparison judgment
	  before copying.
	- Fix for python module on Windows, fix fopen.

25 February 2019: Wouter
	- Fix #4227: pair event del and add for libevent for tcp_req_info.

21 February 2019: Wouter
	- Fix the error for unknown module in module-config is understandable,
	  and explains it was not compiled in and where to see the list.
	- In example.conf explain where to put cachedb module in module-config.
	- In man page and example config explain that most modules have to
	  be listed at the start of module-config.

20 February 2019: Wouter
	- Fix pythonmod include and sockaddr_un ifdefs for compile on
	  Windows, and for libunbound.

18 February 2019: Wouter
	- Print query name with ip_ratelimit exceeded log lines.
	- Spaces instead of tabs in that log message.
	- Print query name and IP address when domain rate limit exceeded.

14 February 2019: Wouter
	- Fix capsforid canonical sort qsort callback.

11 February 2019: Wouter
	- Note default for module-config in man page.
	- Fix recursion lame test for qname minimisation asked queries,
	  that were not present in the set of prepared answers.
	- Fix #13: Remove left-over requirements on OpenSSL >= 1.1.0 for
	  cert name matching, from man page.
	- make depend, with newer gcc, nicer layout.

7 February 2019: Wouter
	- Fix #4206: OpenSSL 1.0.2 hostname verification for FreeBSD 11.2.
	- Fix that qname minimisation does not skip a label when missing
	  nameserver targets need to be fetched.
	- Fix #4225: clients seem to erroneously receive no answer with
	  DNS-over-TLS and qname-minimisation.

4 February 2019: Wouter
	- Fix that log-replies prints the correct name for local-alias
	  names, for names that have a CNAME in local-data configuration.
	  It logs the original query name, not the target of the CNAME.
	- Add local-zone type inform_redirect, which logs like type inform,
	  and redirects like type redirect.
	- Perform canonical sort for 0x20 capsforid compare of replies,
	  this sorts rrsets in the authority and additional section before
	  comparison, so that out of order rrsets do not cause failure.

31 January 2019: Wouter
	- Set ub_ctx_set_tls call signature in ltrace config file for
	  libunbound in contrib/libunbound.so.conf.
	- improve documentation for tls-service-key and forward-first.
	- #10: fixed pkg-config operations, PKG_PROG_PKG_CONFIG moved out of
	  conditional section, fixes systemd builds, from Enrico Scholz.
	- #9: For openssl 1.0.2 use the CRYPTO_THREADID locking callbacks,
	  still supports the set_id_callback previous API.  And for 1.1.0
	  no locking callbacks are needed.
	- #8: Fix OpenSSL without ENGINE support compilation.
	- Wipe TLS session key data from memory on exit.

30 January 2019: Ralph
	- Fix case in which query timeout can result in marking delegation
	  as edns_lame_known.

29 January 2019: Wouter
	- Fix spelling of tls-ciphers in example.conf.in.
	- Fix #4224: auth_xfr_notify.rpl test broken due to typo
	- Fix locking for libunbound context setup with broken port config.

28 January 2019: Wouter
	- ub_ctx_set_tls call for libunbound that enables DoT for the machines
	  set with ub_ctx_set_fwd.  Patch from Florian Obser.
	- Set build system for added call in the libunbound API.
	- List example config for root zone copy locally hosted with auth-zone
	  as suggested from draft-ietf-dnsop-7706-bis-02.  But with updated
	  B root address.
	- set version to 1.9.0 for release.  And this was released with the
	  spelling for tls-ciphers fix as 1.9.0 on Feb 5.  Trunk has 1.9.1 in
	  development.

25 January 2019: Wouter
	- Fix that tcp for auth zone and outgoing does not remove and
	  then gets the ssl read again applied to the deleted commpoint.
	- updated contrib/fastrpz.patch to cleanly diff.
	- no lock when threads disabled in tcp request buffer count.
	- remove compile warnings from libnettle compile.
	- output of newer lex 2.6.1 and bison 3.0.5.

24 January 2019: Wouter
	- Newer aclocal and libtoolize used for generating configure scripts,
	  aclocal 1.16.1 and libtoolize 2.4.6.
	- Fix unit test for python 3.7 new keyword 'async'.
	- clang analysis fixes, assert arc4random buffer in init,
	  no check for already checked delegation pointer in iterator,
	  in testcode check for NULL packet matches, in perf do not copy
	  from NULL start list when growing capacity.  Adjust host and file
	  only when present in test header read to please checker.  In
	  testcode for unknown macro operand give zero result. Initialise the
	  passed argv array in test code.  In test code add EDNS data
	  segment copy only when nonempty.
	- Patch from Florian Obser fixes some compiler warnings:
	  include mini_event.h to have a prototype for mini_ev_cmp
	  include edns.h to have a prototype for apply_edns_options
	  sldns_wire2str_edns_keepalive_print is only called in the wire2str,
	  module declare it static to get rid of compiler warning:
	  no previous prototype for function
	  infra_find_ip_ratedata() is only called in the infra module,
	  declare it static to get rid of compiler warning:
	  no previous prototype for function
	  do not shadow local variable buf in authzone
	  auth_chunks_delete and az_nsec3_findnode are only called in the
	  authzone module, declare them static to get rid of compiler warning:
	  no previous prototype for function...
	  copy_rrset() is only called in the respip module, declare it
	  static to get rid of compiler warning:
	  no previous prototype for function 'copy_rrset'
	  no need for another variable "r"; gets rid of compiler warning:
	  declaration shadows a local variable in libunbound.c
	  no need for another variable "ns"; gets rid of compiler warning:
	  declaration shadows a local variable in iterator.c
	- Moved includes and make depend.

23 January 2019: Wouter
	- Patch from Manabu Sonoda with tls-ciphers and tls-ciphersuites
	  options for unbound.conf.
	- Fixes for the patch, and man page entry.
	- Fix configure to detect SSL_CTX_set_ciphersuites, for better
	  library compatibility when compiling.
	- Patch for TLS session resumption from Manabu Sonoda,
	  enable with tls-session-ticket-keys in unbound.conf.
	- Fixes for patch (includes, declarations, warnings).  Free at end
	  and keep config options in order read from file to keep the first
	  one as the first one.
	- Fix for IXFR fallback to reset counter when IXFR does not timeout.

22 January 2019: Wouter
	- Fix space calculation for tcp req buffer size.
	- Doc for stream-wait-size and unit test.
	- unbound-control stats has mem.streamwait that counts TCP and TLS
	  waiting result buffers.
	- Fix for #4219: secondaries not updated after serial change, unbound
	  falls back to AXFR after IXFR gives several timeout failures.
	- Fix that auth zone after IXFR fallback tries the same master.

21 January 2019: Wouter
	- Fix tcp idle timeout test, for difference in the tcp reply code.
	- Unit test for tcp request reorder and timeouts.
	- Unit tests for ssl out of order processing.
	- Fix that multiple dns fragments can be carried in one TLS frame.
	- Add stream-wait-size: 4m config option to limit the maximum
	  memory used by waiting tcp and tls stream replies.  This avoids
	  a denial of service where these replies use up all of the memory.

17 January 2019: Wouter
	- For caps-for-id fallback, use the whitelist to avoid timeout
	  starting a fallback sequence for it.
	- increase mesh max activation count for capsforid long fetches.

16 January 2019: Ralph
	- Get ready for the DNS flag day: remove EDNS lame procedure, do not
	  re-query without EDNS after timeout.

15 January 2019: Wouter
	- In the out of order processing, reset byte count for (potential)
	  partial read.
	- Review fixes in out of order processing.

14 January 2019: Wouter
	- streamtcp option -a send queries consecutively and prints answers
	  as they arrive.
	- Fix for out of order processing administration quit cleanup.
	- unit test for tcp out of order processing.

11 January 2019: Wouter
	- Initial commit for out-of-order processing for TCP and TLS.

9 January 2019: Wouter
	- Log query name for looping module errors.

8 January 2019: Wouter
	- Fix syntax in comment of local alias processing.
	- Fix NSEC3 record that is returned in wildcard replies from
	  auth-zone zones with NSEC3 and wildcards.

7 January 2019: Wouter
	- On FreeBSD warn if systcl settings do not allow server TCP FASTOPEN,
	  and server tcp fastopen is enabled at compile time.
	- Document interaction between the tls-upstream option in the server
	  section and forward-tls-upstream option in the forward-zone sections.
	- Add contrib/unbound-fuzzme.patch from Jacob Hoffman-Andrews,
	  the patch adds a program used for fuzzing.

12 December 2018: Wouter
	- Fix for crash in dns64 module if response is null.

10 December 2018: Wouter
	- Fix config parser memory leaks.
	- ip-ratelimit-factor of 1 allows all traffic through, instead of the
	  previous blocking everything.
	- Fix for FreeBSD port make with dnscrypt and dnstap enabled.
	- Fix #4206: support openssl 1.0.2 for TLS hostname verification,
	  alongside the 1.1.0 and later support that is already there.
	- Fixup openssl 1.0.2 compile

6 December 2018: Wouter
	- Fix dns64 allocation in wrong region for returned internal queries.

3 December 2018: Wouter
	- Fix icon, no ragged edges and nicer resolutions available, for eg.
	  Win 7 and Windows 10 display.
	- cache-max-ttl also defines upperbound of initial TTL in response.

30 November 2018: Wouter
	- Patch for typo in unbound.conf man page.
	- log-tag-queryreply: yes in unbound.conf tags the log-queries and
	  log-replies in the log file for easier log filter maintenance.

29 November 2018: Wouter
	- iana portlist updated.
	- Fix chroot auth-zone fix to remove chroot prefix.
	- tag for 1.8.2rc1, which became 1.8.2 on 4 dec 2018, with icon
	  updated.  Trunk contains 1.8.3 in development.
	  Which became 1.8.3 on 11 december with only the dns64 fix of 6 dec.
	  Trunk then became 1.8.4 in development.
	- Fix that unbound-checkconf does not complains if the config file
	  is not placed inside the chroot.
	- Refuse to start with no ports.
	- Remove clang analysis warnings.

28 November 2018: Wouter
	- Fix leak in chroot fix for auth-zone.
	- Fix clang analysis for outside directory build test.

27 November 2018: Wouter
	- Fix DNS64 to not store intermediate results in cache, this avoids
	  other threads from picking up the wrong data.  The module restores
	  the previous no_cache_store setting when the the module is finished.
	- Fix #4208: 'stub-no-cache' and 'forward-no-cache' not work.
	- New and better fix for Fix #4193: Fix that prefetch failure does
	  not overwrite valid cache entry with SERVFAIL.
	- auth-zone give SERVFAIL when expired, fallback activates when
	  expired, and this is documented in the man page.
	- stat count SERVFAIL downstream auth-zone queries for expired zones.
	- Put new logos into windows installer.
	- Fix windows compile for new rrset roundrobin fix.
	- Update contrib fastrpz patch for latest release.

26 November 2018: Wouter
	- Fix to not set GLOB_NOSORT so the unbound.conf include: files are
	  sorted and in a predictable order.
	- Fix #4193: Fix that prefetch failure does not overwrite valid cache
	  entry with SERVFAIL.
	- Add unbound-control view_local_datas command, like local_datas.
	- Fix that unbound-control can send file for view_local_datas.

22 November 2018: Wouter
	- With ./configure --with-pyunbound --with-pythonmodule
	  PYTHON_VERSION=3.6 or with 2.7 unbound can compile and unit tests
	  succeed for the python module.
	- pythonmod logs the python error and traceback on failure.
	- ignore debug python module for test in doxygen output.
	- review fixes for python module.
	- Fix #4209: Crash in libunbound when called from getdns.
	- auth zone zonefiles can be in a chroot, the chroot directory
	  components are removed before use.
	- Fix that empty zonefile means the zonefile is not set and not used.
	- make depend.

21 November 2018: Wouter
	- Scrub NS records from NODATA responses as well.

20 November 2018: Wouter
	- Scrub NS records from NXDOMAIN responses to stop fragmentation
	  poisoning of the cache.
	- Add patch from Jan Vcelak for pythonmod,
	  add sockaddr_storage getters, add support for query callbacks,
	  allow raw address access via comm_reply and update API documentation.
	- Removed compile warnings in pythonmod sockaddr routines.

19 November 2018: Wouter
	- Support SO_REUSEPORT_LB in FreeBSD 12 with the so-reuseport: yes
	  option in unbound.conf.

6 November 2018: Ralph
	- Bugfix min-client-subnet-ipv6

25 October 2018: Ralph
	- Add min-client-subnet-ipv6 and min-client-subnet-ipv4 options.

25 October 2018: Wouter
	- Fix #4191: NXDOMAIN vs SERVFAIL during dns64 PTR query.
	- Fix #4190: Please create a "ANY" deny option, adds the option
	  deny-any: yes in unbound.conf.  This responds with an empty message
	  to queries of type ANY.
	- Fix #4141: More randomness to rrset-roundrobin.
	- Fix #4132: Openness/closeness of RANGE intervals in rpl files.
	- Fix #4126: RTT_band too low on VSAT links with 600+ms latency,
	  adds the option unknown-server-time-limit to unbound.conf that
	  can be increased to avoid the problem.
	- remade makefile dependencies.
	- Fix #4152: Logs shows wrong time when using log-time-ascii: yes.

24 October 2018: Ralph
	- Add markdel function to ECS slabhash.
	- Limit ECS scope returned to client to the scope used for caching.
	- Make lint like previous #4154 fix.

22 October 2018: Wouter
	- Fix #4192: unbound-control-setup generates keys not readable by
	  group.
	- check that the dnstap socket file can be opened and exists, print
	  error if not.
	- Fix #4154: make ECS_MAX_TREESIZE configurable, with
	  the max-ecs-tree-size-ipv4 and max-ecs-tree-size-ipv6 options.

22 October 2018: Ralph
	- Change fast-server-num default to 3.

8 October 2018: Ralph
	- Add fast-server-permil and fast-server-num options.
	- Deprecate low-rtt and low-rtt-permil options.

8 October 2018: Wouter
	- Squelch log of failed to tcp initiate after TCP Fastopen failure.

5 October 2018: Wouter
	- Squelch EADDRNOTAVAIL errors when the interface goes away,
	  this omits 'can't assign requested address' errors unless
	  verbosity is set to a high value.
	- Set default for so-reuseport to no for FreeBSD.  It is enabled
	  by default for Linux and DragonFlyBSD.  The setting can 
	  be configured in unbound.conf to override the default.
	- iana port update.

2 October 2018: Wouter
	- updated contrib/fastrpz.patch to apply for this version
	- dnscrypt.c removed sizeof to get array bounds.
	- Fix testlock code to set noreturn on error routine.
	- Remove unused variable from contrib fastrpz/rpz.c and
	  remove unused diagnostic pragmas that themselves generate warnings
	- clang analyze test is used only when assertions are enabled.

1 October 2018: Wouter
	- tag for release 1.8.1rc1.  Became release 1.8.1 on 8 oct, with
	  fastrpz.patch fix included.  Trunk has 1.8.2 in development.

27 September 2018: Wouter
	- Fix #4188: IPv6 forwarders without ipv6 result in SERVFAIL, fixes
	  qname minimisation with a forwarder when connectivity has issues
	  from rejecting responses.

25 September 2018: Wouter
	- Perform TLS SNI indication of the host that is being contacted
	  for DNS over TLS service.  It sets the configured tls auth name.
	  This is useful for hosts that apart from the DNS over TLS services
	  also provide other (web) services.
	- Fix #4149: Add SSL cleanup for tcp timeout.

17 September 2018: Wouter
	- Fix compile on Mac for unbound, provide explicit_bzero when libc
	  does not have it.
	- Fix unbound for openssl in FIPS mode, it uses the digests with
	  the EVP call contexts.
	- Fix that with harden-below-nxdomain and qname minisation enabled
	  some iterator states for nonresponsive domains can get into a
	  state where they waited for an empty list.
	- Stop UDP to TCP failover after timeouts that causes the ping count
	  to be reset by the TCP time measurement (that exists for TLS),
	  because that causes the UDP part to not be measured as timeout.
	- Fix #4156: Fix systemd service manager state change notification.

13 September 2018: Wouter
	- Fix seed for random backup code to use explicit zero when wiped.
	- exit log routine is annotated as noreturn function.
	- free memory leaks in config strlist and str2list insert functions.
	- do not move unused argv variable after getopt.
	- Remove unused if clause in testcode.
	- in testcode, free async ids, initialise array, and check for null
	  pointer during test of the test.  And use exit for return to note
	  irregular program stop.
	- Free memory leak in config strlist append.
	- make sure nsec3 comparison salt is initialized.
	- unit test has clang analysis.
	- remove unused variable assignment from iterator scrub routine.
	- check for null in delegation point during iterator refetch
	  in forward zone.
	- neater pointer cast in libunbound context quit routine.
	- initialize statistics totals for printout.
	- in authzone check that node exists before adding rrset.
	- in unbound-anchor, use readwrite memory BIO.
	- assertion in autotrust that packed rrset is formed correctly.
	- Fix memory leak when message parse fails partway through copy.
	- remove unused udpsize assignment in message encode.
	- nicer bio free code in unbound-anchor.
	- annotate exit functions with noreturn in unbound-control.

11 September 2018: Wouter
	- Fixed unused return value warnings in contrib/fastrpz.patch for
	  asprintf.
	- Fix to squelch respip warning in unit test, it is printed at
	  higher verbosity settings.
	- Fix spelling errors.
	- Fix initialisation in remote.c

10 September 2018: Wouter
	- 1.8.1 in svn trunk. (changes from 4,5,.. sep apply).
	- iana port update.

5 September 2018: Wouter
	- Fix spelling error in header, from getdns commit by Andreas Gelmini.

4 September 2018: Ralph
	- More explicitly mention the type of ratelimit when applying
	  ip-ratelimit.

4 September 2018: Wouter
	- Tag for 1.8.0rc1 release, became 1.8.0 release on 10 Sep 2018.

31 August 2018: Wouter
	- Disable minimal-responses in subnet unit tests.

30 August 2018: Wouter
	- Fix that a local-zone with a local-zone-type that is transparent
	  in a view with view-first, makes queries check for answers from the
	  local-zones defined outside of views.

28 August 2018: Ralph
	- Disable minimal-responses in ipsecmod unit tests.
	- Added serve-expired-ttl and serve-expired-ttl-reset options.

27 August 2018: Wouter
	- Set defaults to yes for a number of options to increase speed and
	  resilience of the server.  The so-reuseport, harden-below-nxdomain,
	  and minimal-responses options are enabled by default.  They used
	  to be disabled by default, waiting to make sure they worked.  They
	  are enabled by default now, and can be disabled explicitly by
	  setting them to "no" in the unbound.conf config file.  The reuseport
	  and minimal options increases speed of the server, and should be
	  otherwise harmless.  The harden-below-nxdomain option works well
	  together with the recently default enabled qname minimisation, this
	  causes more fetches to use information from the cache.
	- next release is called 1.8.0.
	- Fix lintflags for lint on FreeBSD.

22 August 2018: George
	- #4140: Expose repinfo (comm_reply) to the inplace_callbacks. This
	  gives access to reply information for the client's communication
	  point when the callback is called before the mesh state (modules).
	  Changes to C and Python's inplace_callback signatures were also
	  necessary.

21 August 2018: Wouter
	- log-local-actions: yes option for unbound.conf that logs all the
	  local zone actions, a patch from Saksham Manchanda (Secure64).
	- #4146: num.query.subnet and num.query.subnet_cache counters.
	- Fix only misc failure from log-servfail when val-log-level is not
	  enabled.

17 August 2018: Ralph
	- Fix classification for QTYPE=CNAME queries when QNAME minimisation is
 	  enabled.

17 August 2018: Wouter
	- Set libunbound to increase current, because the libunbound change
	  to the event callback function signature.  That needs programs,
	  that use it, to recompile against the new header definition.
	- print servfail info to log as error.
	- added more servfail printout statements, to the iterator.
	- log-servfail: yes prints log lines that say why queries are
	  returning SERVFAIL to clients.

16 August 2018: Wouter
	- Fix warning on compile without threads.
	- Fix contrib/fastrpz.patch.

15 August 2018: Wouter
	- Fix segfault in auth-zone read and reorder of RRSIGs.

14 August 2018: Wouter
	- Fix that printout of error for cycle targets is a verbosity 4
	  printout and does not wrongly print it is a memory error.
	- Upgraded crosscompile script to include libunbound DLL in the
	  zipfile.

10 August 2018: Wouter
	- Fix #4144: dns64 module caches wrong (negative) information.

9 August 2018: Wouter
	- unbound-checkconf checks if modules exist and prints if they are
	  not compiled in the name of the wrong module.
	- document --enable-subnet in doc/README.
	- Patch for stub-no-cache and forward-no-cache options that disable
	  caching for the contents of that stub or forward, for when you
	  want immediate changes visible, from Bjoern A. Zeeb.

7 August 2018: Ralph
	- Make capsforid fallback QNAME minimisation aware.

7 August 2018: Wouter
	- Fix #4142: unbound.service.in: improvements and fixes.
	  Add unit dependency ordering (based on systemd-resolved).
	  Add 'CAP_SYS_RESOURCE' to 'CapabilityBoundingSet' (fixes warnings
	  about missing privileges during startup). Add 'AF_INET6' to
	  'RestrictAddressFamilies' (without it IPV6 can't work). From
	  Guido Shanahan.
	- Patch to implement tcp-connection-limit from Jim Hague (Sinodun).
	  This limits the number of simultaneous TCP client connections
	  from a nominated netblock.
	- make depend, yacc, lex, doc, headers.  And log the limit exceeded
	  message only on high verbosity, so as to not spam the logs when
	  it is busy.

6 August 2018: Wouter
	- Fix for #4136: Fix to unconditionally call destroy in daemon.c.

3 August 2018: George
	- Expose if a query (or a subquery) was ratelimited (not src IP
	  ratelimiting) to libunbound under 'ub_result.was_ratelimited'.
	  This also introduces a change to 'ub_event_callback_type' in
	  libunbound/unbound-event.h.
	- Tidy pylib tests.

3 August 2018: Wouter
	- Revert previous change for #4136: because it introduces build
	  problems.
	- New fix for #4136: This one ignores lex without without
	  yylex_destroy.

1 August 2018: Wouter
	- Fix to remove systemd sockaddr function check, that is not
	  always present.  Make socket activation more lenient.  But not
	  different when socket activation is not used.
	- iana port list update.

31 July 2018: Wouter
	- Patches from Jim Hague (Sinodun) for EDNS KeepAlive.
	- Sort out test runs when the build directory isn't the project
	  root directory.
	- Add config tcp-idle-timeout (default 30s). This applies to
	  client connections only; the timeout on TCP connections upstream
	  is unaffected.
	- Error if EDNS Keepalive received over UDP.
	- Add edns-tcp-keepalive and edns-tcp-keepalive timeout options
	  and implement option in client responses.
	- Correct and expand manual page entries for keepalive and idle timeout.
	- Implement progressive backoff of TCP idle/keepalive timeout.
	- Fix 'make depend' to work when build dir is not project root.
	- Add delay parameter to streamtcp, -d secs.
	  To be used when testing idle timeout.
	- From Wouter: make depend, the dependencies in the patches did not
	  apply cleanly.  Also remade yacc and lex.
	- Fix mesh.c incompatible pointer pass.
	- Please doxygen so it passes.
	- Fix #4139: Fix unbound-host leaks memory on ANY.

30 July 2018: Wouter
	- Fix #4136: insufficiency from mismatch of FLEX capability between
	  released tarball and build host.

27 July 2018: Wouter
	- Fix man page, say that chroot is enabled by default.

26 July 2018: Wouter
	- Fix #4135: 64-bit Windows Installer Creates Entries Under The
	  Wrong Registry Key, reported by Brian White.

23 July 2018: Wouter
	- Fix use-systemd readiness signalling, only when use-systemd is yes
	  and not in signal handler.

20 July 2018: Wouter
	- Fix #4130: print text describing -dd and unbound-checkconf on
	  config file read error at startup, the errors may have been moved
	  away by the startup process.
	- Fix #4131: for solaris, error YY_CURRENT_BUFFER undeclared.

19 July 2018: Wouter
	- Fix #4129 unbound-control error message with wrong cert permissions
	  is too cryptic.

17 July 2018: Wouter
	- Fix #4127 unbound -h does not list -p help.
	- Print error if SSL name verification configured but not available
	  in the ssl library.
	- Fix that ratelimit and ip-ratelimit are applied after reload of
	  changed config file.
	- Resize ratelimit and ip-ratelimit caches if changed on reload.

16 July 2018: Wouter
	- Fix qname minimisation NXDOMAIN validation lookup failures causing
	  error_supers assertion fails.
	- Squelch can't bind socket errors with Permission denied unless
	  verbosity is 4 or higher, for UDP outgoing sockets.

12 July 2018: Wouter
	- Fix to improve systemd socket activation code file descriptor
	  assignment.
	- Fix for 4126 that the #define for UNKNOWN_SERVER_NICENESS can be more
	  easily changed to adjust default rtt assumptions.

10 July 2018: Wouter
	- Note in documentation that the cert name match code needs
	  OpenSSL 1.1.0 or later to be enabled.

6 July 2018: Wouter
	- Fix documentation ambiguity for tls-win-cert in tls-upstream and
	  forward-tls-upstream docs.
	- iana port update.
	- Note RFC8162 support.  SMIMEA record type can be read in by the
	  zone record parser.
	- Fix round robin for failed addresses with prefer-ip6: yes

4 July 2018: Wouter
	- Fix #4112: Fix that unbound-anchor -f /etc/resolv.conf will not pass
	  if DNSSEC is not enabled.  New option -R allows fallback from
	  resolv.conf to direct queries.

3 July 2018: Wouter
	- Better documentation for unblock-lan-zones and insecure-lan-zones
	  config statements.
	- Fix permission denied printed for auth zone probe random port nrs.

2 July 2018: Wouter
	- Fix checking for libhiredis printout in configure output.
	- Fix typo on man page in ip-address description.
	- Update libunbound/python/examples/dnssec_test.py example code to
	  also set the 20326 trust anchor for the root in the example code.

29 June 2018: Wouter
	- dns64-ignore-aaaa: config option to list domain names for which the
	  existing AAAA is ignored and dns64 processing is used on the A
	  record.

28 June 2018: Wouter
	- num.queries.tls counter for queries over TLS.
	- log port number with err_addr logs.

27 June 2018: Wouter
	- #4109: Fix that package config depends on python unconditionally.
	- Patch, do not export python from pkg-config, from Petr Menšík.

26 June 2018: Wouter
	- Partial fix for permission denied on IPv6 address on FreeBSD.
	- Fix that auth-zone master reply with current SOA serial does not
	  stop scan of masters for an updated zone.
	- Fix that auth-zone does not start the wait timer without checking
	  if the wait timer has already been started.

21 June 2018: Wouter
	- #4108: systemd reload hang fix.
	- Fix usage printout for unbound-host, hostname has to be last
	  argument on BSDs and Windows.

19 June 2018: Wouter
	- Fix for unbound-control on Windows and set TCP socket parameters
	  more closely.
	  This fix is part of 1.7.3.
	- Windows example service.conf edited with more windows specific
	  configuration.
	- Fix windows unbound-control no cert bad file descriptor error.
	  This fix is part of 1.7.3.

18 June 2018: Wouter
	- Fix that control-use-cert: no works for 127.0.0.1 to disable certs.
	  This fix is part of 1.7.3rc2.
	- Fix unbound-checkconf for control-use-cert.
	  This fix is part of 1.7.3.

15 June 2018: Wouter
	- tag for 1.7.3rc1.
	- trunk has 1.7.4.
	- unbound-control auth_zone_reload _zone_ option rereads the zonefile.
	- unbound-control auth_zone_transfer _zone_ option starts the probe
	  sequence for a master to transfer the zone from and transfers when
	  a new zone version is available.

14 June 2018: Wouter
	- #4103: Fix that auth-zone does not insist on SOA record first in
	  file for url downloads.
	- Fix that first control-interface determines if TLS is used.  Warn
	  when IP address interfaces are used without TLS.
	- Fix nettle compile.

12 June 2018: Ralph
	- Don't count CNAME response types received during qname minimisation as
	  query restart.

12 June 2018: Wouter
	- #4102 for NSD, but for Unbound.  Named unix pipes do not use
	  certificate and key files, access can be restricted with file and
	  directory permissions.  The option control-use-cert is no longer
	  used, and ignored if found in unbound.conf.
	- Rename tls-additional-ports to tls-additional-port, because every
	  line adds one port.
	- Fix buffer size warning in unit test.
	- remade dependencies in the Makefile.

6 June 2018: Wouter
	- Patch to fix openwrt for mac os build darwin detection in configure.

5 June 2018: Wouter
	- Fix crash if ratelimit taken into use with unbound-control
	  instead of with unbound.conf.

4 June 2018: Wouter
	- Fix deadlock caused by incoming notify for auth-zone.
	- tag for 1.7.2rc1, became 1.7.2 release on 11 June 2018,
	  trunk is 1.7.3 in development from this point.
	- #4100: Fix stub reprime when it becomes useless.

1 June 2018: Wouter
	- Rename additional-tls-port to tls-additional-ports.
	  The older name is accepted for backwards compatibility.

30 May 2018: Wouter
	- Patch from Syzdek: Add ability to ignore RD bit and treat all
	  requests as if the RD bit is set.

29 May 2018: Wouter
	- in compat/arc4random call getentropy_urandom when getentropy fails
	  with ENOSYS.
	- Fix that fallback for windows port.

28 May 2018: Wouter
	- Fix windows tcp and tls spin on events.
	- Add routine from getdns to add windows cert store to the SSL_CTX.
	- tls-win-cert option that adds the system certificate store for
	  authenticating DNS-over-TLS connections.  It can be used instead
	  of the tls-cert-bundle option, or with it to add certificates.

25 May 2018: Wouter
	- For TCP and TLS connections that don't establish, perform address
	  update in infra cache, so future selections can exclude them.
	- Fix that tcp sticky events are removed for closed fd on windows.
	- Fix close events for tcp only.

24 May 2018: Wouter
	- Fix that libunbound can do DNS-over-TLS, when configured.
	- Fix that windows unbound service can use DNS-over-TLS.
	- unbound-host initializes ssl (for potential DNS-over-TLS usage
	  inside libunbound), when ssl upstream or a cert-bundle is configured.

23 May 2018: Wouter
	- Use accept4 to speed up incoming TCP (and TLS) connections,
	  available on Linux, FreeBSD and OpenBSD.

17 May 2018: Ralph
	- Qname minimisation default changed to yes.

15 May 2018: Wouter
	- Fix low-rtt-pct to low-rtt-permil, as it is parts in one thousand.

11 May 2018: Wouter
	- Fix contrib/libunbound.pc for libssl libcrypto references,
	  from https://bugs.freebsd.org/bugzilla/show_bug.cgi?id=226914

7 May 2018: Wouter
	- Fix windows to not have sticky TLS events for TCP.
	- Fix read of DNS over TLS length and data in one read call.
	- Fix mesh state assertion failure due to callback removal.

3 May 2018: Wouter
	- Fix that configure --with-libhiredis also turns on cachedb.
	- Fix gcc 8 buffer warning in testcode.
	- Fix function type cast warning in libunbound context callback type.

2 May 2018: Wouter
	- Fix fail to reject dead peers in forward-zone, with ssl-upstream.

1 May 2018: Wouter
	- Fix that unbound-control reload frees the rrset keys and returns
	  the memory pages to the system.

30 April 2018: Wouter
	- Fix spelling error in man page and note defaults as no instead of
	  off.

26 April 2018: Wouter
	- Fix for crash in daemon_cleanup with dnstap during reload,
	  from Saksham Manchanda.
	- Also that for dnscrypt.
	- tag for 1.7.1rc1 release.  Became 1.7.1 release on 3 May, trunk
	  is from here 1.7.2 in development.

25 April 2018: Ralph
	- Fix memory leak when caching wildcard records for aggressive NSEC use

24 April 2018: Wouter
	- Fix contrib/fastrpz.patch for this release.
	- Fix auth https for libev.

24 April 2018: Ralph
	- Added root-key-sentinel support

23 April 2018: Wouter
	- makedist uses bz2 for expat code, instead of tar.gz.
	- Fix #4092: libunbound: use-caps-for-id lacks colon in
	  config_set_option.
	- auth zone http download stores exact copy of downloaded file,
	  including comments in the file.
	- Fix sldns parse failure for CDS alternate delete syntax empty hex.
	- Attempt for auth zone fix; add of callback in mesh gets from
	  callback does not skip callback of result.
	- Fix cname classification with qname minimisation enabled.
	- list_auth_zones unbound-control command.

20 April 2018: Wouter
	- man page documentation for dns-over-tls forward-addr '#' notation.
	- removed free from failed parse case.
	- Fix #4091: Fix that reload of auth-zone does not merge the zonefile
	  with the previous contents.
	- Delete auth zone when removed from config.

19 April 2018: Wouter
	- Can set tls authentication with forward-addr: IP#tls.auth.name
	  And put the public cert bundle in tls-cert-bundle: "ca-bundle.pem".
	  such as forward-addr: 9.9.9.9@853#dns.quad9.net or
	  1.1.1.1@853#cloudflare-dns.com
	- Fix #658: unbound using TLS in a forwarding configuration does not
	  verify the server's certificate (RFC 8310 support).
	- For addr with #authname and no @port notation, the default is 853.

18 April 2018: Wouter
	- Fix auth-zone retry timer to be on schedule with retry timeout,
	  with backoff.  Also time a refresh at the zone expiry.

17 April 2018: Wouter
	- auth zone notify work.
	- allow-notify: config statement for auth-zones.
	- unit test for allow-notify

16 April 2018: Wouter
	- Fix auth zone target lookup iterator.
	- auth zone notify with prefix
	- auth zone notify work.

13 April 2018: Wouter
	- Fix for max include depth for authzones.
	- Fix memory free on fail for $INCLUDE in authzone.
	- Fix that an internal error to look up the wrong rr type for
	  auth zone gets stopped, before trying to send there.
	- auth zone notify work.

10 April 2018: Ralph
	- num.query.aggressive.NOERROR and num.query.aggressive.NXDOMAIN
	  statistics counters.

10 April 2018: Wouter
	- documentation for low-rtt and low-rtt-pct.
	- auth zone notify work.

9 April 2018: Wouter
	- Fix that flush_zone sets prefetch ttl expired, so that with
	  serve-expired enabled it'll start prefetching those entries.
	- num.query.authzone.up and num.query.authzone.down statistics counters.
	- Fix downstream auth zone, only fallback when auth zone fails to
	  answer and fallback is enabled.
	- Accept both option names with and without colon for get_option
	  and set_option.
	- low-rtt and low-rtt-pct in unbound.conf enable the server selection
	  of fast servers for some percentage of the time.

5 April 2018: Wouter
	- Combine write of tcp length and tcp query for dns over tls.
	- nitpick fixes in example.conf.
	- Fix above stub queries for type NS and useless delegation point.
	- Fix unbound-control over pipe with openssl 1.1.1, the TLSv1.3
	  tls_choose_sigalg routine does not allow the ciphers for the pipe,
	  so use TLSv1.2.
	- ED448 support.

3 April 2018: Wouter
	- Fix #4043: make test fails due to v6 presentation issue in macOS.
	- Fix unable to resolve after new WLAN connection, due to auth-zone
	  failing with a forwarder set.  Now, auth-zone is only used for
	  answers (not referrals) when a forwarder is set.

29 March 2018: Ralph
	- Check "result" in dup_all(), by Florian Obser.

23 March 2018: Ralph
	- Fix unbound-control get_option aggressive-nsec

21 March 2018: Ralph
	- Do not use cached NSEC records to generate negative answers for
	  domains under DNSSEC Negative Trust Anchors.

19 March 2018: Wouter
	- iana port update.

16 March 2018: Wouter
	- corrected a minor typo in the changelog.
	- move htobe64/be64toh portability code to cachedb.c.

15 March 2018: Wouter
	- Add --with-libhiredis, unbound support for a new cachedb backend
	  that uses a Redis server as the storage.  This implementation
	  depends on the hiredis client library (https://redislabs.com/lp/hiredis/).
	  And unbound should be built with both --enable-cachedb and
	  --with-libhiredis[=PATH] (where $PATH/include/hiredis/hiredis.h
	  should exist).  Patch from Jinmei Tatuya (Infoblox).
	- Fix #3817: core dump happens in libunbound delete, when queued
	  servfail hits deleted message queue.
	- Create additional tls service interfaces by opening them on other
	  portnumbers and listing the portnumbers as additional-tls-port: nr.

13 March 2018: Wouter
	- Fix typo in documentation.
	- Fix #3736: Fix 0 TTL domains stuck on SERVFAIL unless manually
	  flushed with serve-expired on.

12 March 2018: Wouter
	- Added documentation for aggressive-nsec: yes.
	- tag 1.7.0rc3.  That became the 1.7.0 release on 15 Mar, trunk
	  now has 1.7.1 in development.
	- Fix #3727: Protocol name is TLS, options have been renamed but
	  documentation is not consistent.
	- Check IXFR start serial.

9 March 2018: Wouter
	- Fix #3598: Fix swig build issue on rhel6 based system.
	  configure --disable-swig-version-check stops the swig version check.

8 March 2018: Wouter
	- tag 1.7.0rc2.

7 March 2018: Wouter
	- Fixed contrib/fastrpz.patch, even though this already applied
	  cleanly for me, now also for others.
	- patch to log creates keytag queries, from A. Schulze.
	- patch suggested by Debian lintian: allow to -> allow one to, from 
	  A. Schulze.
	- Attempt to remove warning about trailing whitespace.

6 March 2018: Wouter
	- Reverted fix for #3512, this may not be the best way forward;
	  although it could be changed at a later time, to stay similar to
	  other implementations.
	- svn trunk contains 1.7.0, this is the number for the next release.
	- Fix for windows compile.
	- tag 1.7.0rc1.

5 March 2018: Wouter
	- Fix to check define of DSA for when openssl is without deprecated.
	- iana port update.
	- Fix #3582: Squelch address already in use log when reuseaddr option
	  causes same port to be used twice for tcp connections.

27 February 2018: Wouter
	- Fixup contrib/fastrpz.patch so that it applies.
	- Fix compile without threads, and remove unused variable.
	- Fix compile with staticexe and python module.
	- Fix nettle compile.

22 February 2018: Ralph
	- Save wildcard RRset from answer with original owner for use in
 	  aggressive NSEC.

21 February 2018: Wouter
	- Fix #3512: unbound incorrectly reports SERVFAIL for CAA query
	  when there is a CNAME loop.
	- Fix validation for CNAME loops.  When it detects a cname loop,
	  by finding the cname, cname in the existing list, it returns
	  the partial result with the validation result up to then.
	- more robust cachedump rrset routine.

19 February 2018: Wouter
	- Fix #3505: Documentation for default local zones references
	  wrong RFC.
	- Fix #3494: local-zone noview can be used to break out of the view
	  to the global local zone contents, for queries for that zone.
	- Fix for more maintainable code in localzone.

16 February 2018: Wouter
	- Fixes for clang static analyzer, the missing ; in
	  edns-subnet/addrtree.c after the assert made clang analyzer
	  produce a failure to analyze it.

13 February 2018: Ralph
	- Aggressive NSEC tests

13 February 2018: Wouter
	- tls-cert-bundle option in unbound.conf enables TLS authentication.
	- iana port update.

12 February 2018: Wouter
	- Unit test for auth zone https url download.

12 February 2018: Ralph
	- Added tests with wildcard expanded NSEC records (CVE-2017-15105 test)
	- Processed aggressive NSEC code review remarks Wouter

8 February 2018: Ralph
	- Aggressive use of NSEC implementation. Use cached NSEC records to
	  generate NXDOMAIN, NODATA and positive wildcard answers.

8 February 2018: Wouter
	- iana port update.
	- auth zone url config.

5 February 2018: Wouter
	- Fix #3451: dnstap not building when you have a separate build dir.
	  And removed protoc warning, set dnstap.proto syntax to proto2.
	- auth-zone provides a way to configure RFC7706 from unbound.conf,
	  eg. with auth-zone: name: "." for-downstream: no for-upstream: yes
	  fallback-enabled: yes and masters or a zonefile with data.

2 February 2018: Wouter
	- Fix unfreed locks in log and arc4random at exit of unbound.
	- unit test with valgrind
	- Fix lock race condition in dns cache dname synthesis.
	- lock subnet new item before insertion to please checklocks,
	  no modification of critical regions outside of lock region.

1 February 2018: Wouter
	- fix unaligned structure making a false positive in checklock
	  unitialised memory.

29 January 2018: Ralph
	- Use NSEC with longest ce to prove wildcard absence.
	- Only use *.ce to prove wildcard absence, no longer names.

25 January 2018: Wouter
	- ltrace.conf file for libunbound in contrib.

23 January 2018: Wouter
	- Fix that unbound-checkconf -f flag works with auto-trust-anchor-file
	  for startup scripts to get the full pathname(s) of anchor file(s).
	- Print fatal errors about remote control setup before log init,
	  so that it is printed to console.

22 January 2018: Wouter
	- Accept tls-upstream in unbound.conf, the ssl-upstream keyword is
	  also recognized and means the same.  Also for tls-port,
	  tls-service-key, tls-service-pem, stub-tls-upstream and
	  forward-tls-upstream.
	- Fix #3397: Fix that cachedb could return a partial CNAME chain.
	- Fix #3397: Fix that when the cache contains an unsigned DNAME in
	  the middle of a cname chain, a result without the DNAME could
	  be returned.

19 January 2018: Wouter
	- tag 1.6.8 for release with CVE fix.
	- trunk has 1.6.9 with fix and previous commits.
	- patch for CVE-2017-15105: vulnerability in the processing of
	  wildcard synthesized NSEC records.
	- iana port update.
	- make depend: code dependencies updated in Makefile.

4 January 2018: Ralph
	- Copy query and correctly set flags on REFUSED answers when cache
	  snooping is not allowed.

3 January 2018: Ralph
	- Fix queries being leaked above stub when refetching glue.

2 January 2017: Wouter
	- Fix that DS queries with referral replies are answered straight
	  away, without a repeat query picking the DS from cache.
	  The correct reply should have been an answer, the reply is fixed
	  by the scrubber to have the answer in the answer section.
	- Remove clang optimizer disable,
	  Fix that expiration date checks don't fail with clang -O2.

15 December 2017: Wouter
	- Fix timestamp failure because of clang optimizer failure, by
	  disabling -O2 when the compiler --version is clang.
	- iana port update.
	- Also disable -flto for clang, to make incep-expi signature check
	  work.

12 December 2017: Ralph
	- Fix qname-minimisation documentation (A QTYPE, not NS)

12 December 2017: Wouter
	- authzone work, transfer connect.

7 December 2017: Ralph
	- Check whether --with-libunbound-only is set when using --with-nettle
	  or --with-nss.

4 December 2017: Wouter 
	- Fix link failure on OmniOS.

1 December 2017: Wouter 
	- auth zone work.

30 November 2017: Wouter 
	- Fix #3299 - forward CNAME daisy chain is not working

14 November 2017: Wouter 
	- Fix #2882: Unbound behaviour changes (wrong) when domain-insecure is
	  set for stub zone.  It no longer searches for DNSSEC information.
	- auth xfer work on probe timer and lookup.

13 November 2017: Wouter 
	- Fix #2801: Install libunbound.pc.
	- Fix qname minimisation to send AAAA queries at zonecut like type A.
	- reverted AAAA change.

7 November 2017: Wouter 
	- Fix #2492: Documentation libunbound.

3 November 2017: Wouter 
	- Fix #2362: TLS1.3/openssl-1.1.1 not working.
	- Fix #2034 - Autoconf and -flto.
	- Fix #2141 - for libsodium detect lack of entropy in chroot, print
	  a message and exit.

2 November 2017: Wouter 
	- Fix #1913: ub_ctx_config is under circumstances thread-safe.
	- make ip-transparent option work on OpenBSD.

31 October 2017: Wouter 
	- Document that errno is left informative on libunbound config read
	  fail.
	- lexer output.
	- iana port update.

25 October 2017: Ralph
	- Fixed libunbound manual typo.
	- Fix #1949: [dnscrypt] make provider name mismatch more obvious.
	- Fix #2031: Double included headers

24 October 2017: Ralph
	- Update B root ipv4 address.

19 October 2017: Wouter 
	- authzone work, probe timer setup.

18 October 2017: Wouter 
	- lint for recent authzone commit.

17 October 2017: Wouter 
	- Fix #1749: With harden-referral-path: performance drops, due to
	  circular dependency in NS and DS lookups.
	- [dnscrypt] prevent dnscrypt-secret-key, dnscrypt-provider-cert
	  duplicates
	- [dnscrypt] introduce dnscrypt-provider-cert-rotated option,
	  from Manu Bretelle.
	This option allows handling multiple cert/key pairs while only
	distributing some of them.
	In order to reliably match a client magic with a given key without
	strong assumption as to how those were generated, we need both key and
	cert. Likewise, in order to know which ES version should be used.
	On the other hand, when rotating a cert, it can be desirable to only
	serve the new cert but still be able to handle clients that are still
	using the old certs's public key.
	The `dnscrypt-provider-cert-rotated` allow to instruct unbound to not
	publish the cert as part of the DNS's provider_name's TXT answer.
	- Better documentation for cache-max-negative-ttl.
	- Work on local root zone code.

10 October 2017: Wouter 
	- tag 1.6.7
	- trunk has version 1.6.8.

6 October 2017: Wouter 
	- Fix spelling in unbound-control man page.

5 October 2017: Wouter 
	- Fix trust-anchor-signaling works in libunbound.
	- Fix some more crpls in testdata for different signaling default.
	- tag 1.6.7rc1

5 October 2017: Ralph 
	- Set trust-anchor-signaling default to yes
	- Use RCODE from A query on DNS64 synthesized answer.

2 October 2017: Wouter
	- Fix param unused warning for windows exportsymbol compile.

25 September 2017: Ralph
	- Fix #1450: Generate again patch contrib/aaaa-filter-iterator.patch
	   (by Danilo G. Baio).

21 September 2017: Ralph
	- Log name of looping module

19 September 2017: Wouter
	- use a cachedb answer even if it's "expired" when serve-expired is yes
	  (patch from Jinmei Tatuya).
	- trigger refetching of the answer in that case (this will bypass
	  cachedb lookup)
	- allow storing a 0-TTL answer from cachedb in the in-memory message
	  cache when serve-expired is yes
	- Fix DNSCACHE_STORE_ZEROTTL to be bigger than 0xffff.

18 September 2017: Ralph
	- Fix #1400: allowing use of global cache on ECS-forwarding unless
	  always-forward.

18 September 2017: Wouter
	- tag 1.6.6 (is 1.6.6rc2)
	- Fix that looping modules always stop the query, and don't pass
	  control.
	- Fix #1435: Please allow UDP to be disabled separately upstream and
	  downstream.
	- Fix #1440: [dnscrypt] client nonce cache.

15 September 2017: Wouter
	- Fix unbound-host to report error for DNSSEC state of failed lookups.
	- Spelling fixes, from Josh Soref.

13 September 2017: Wouter
	- tag 1.6.6rc2, became 1.6.6 on 18 sep.  trunk 1.6.7 in development.

12 September 2017: Wouter
	- Add dns64 for client-subnet in unbound-checkconf.

4 September 2017: Ralph
	- Fix #1412: QNAME minimisation strict mode not honored
	- Fix #1434: Fix windows openssl 1.1.0 linking.

4 September 2017: Wouter
	- tag 1.6.6rc1
	- makedist fix for windows binaries, with openssl 1.1.0 windres fix,
	  and expat 2.2.4 install target fix.

1 September 2017: Wouter
	- Recommend 1472 buffer size in unbound.conf

31 August 2017: Wouter
	- Fix #1424: cachedb:testframe is not thread safe.
	- For #1417: escape ; in dnscrypt tests.
	- but reverted that, tests fails with that escape.
	- Fix #1417: [dnscrypt] shared secret cache counters, and works when
	  dnscrypt is not enabled.  And cache size configuration option.
	- make depend
	- Fix #1418: [ip ratelimit] initialize slabhash using
	  ip-ratelimit-slabs.

30 August 2017: Wouter
	- updated contrib/fastrpz.patch to apply with configparser changes.
	- Fix 1416: qname-minimisation breaks TLSA lookups with CNAMEs.

29 August 2017: Wouter
	- Fix #1414: fix segfault on parse failure and log_replies.
	- zero qinfo in handle_request, this zeroes local_alias and also the
	  qname member.
	- new keys and certs for dnscrypt tests.
	- fixup WKS test on buildhost without servicebyname.

28 August 2017: Wouter
	- Fix #1415: patch to free dnscrypt environment on reload.
	- iana portlist update
	- Fix #1415: [dnscrypt] shared secret cache, patch from
	  Manu Bretelle.
	- Small fixes for the shared secret cache patch.
	- Fix WKS records on kvm autobuild host, with default protobyname
	  entries for udp and tcp.

23 August 2017: Wouter
	- Fix #1407: Add ECS options check to unbound-checkconf.
	- make depend
	- Fix to reclaim tcp handler when it is closed due to dnscrypt buffer
	  allocation failure.

22 August 2017: Wouter
	- Fix install of trust anchor when two anchors are present, makes both
	  valid. Checks hash of DS but not signature of new key. This fixes
	  the root.key file if created when unbound is installed between
	  sep11 and oct11 2017.
	- tag 1.6.5 with pointrelease 1.6.5 (1.6.4 plus 5011 fix).
	- trunk version 1.6.6 in development.
	- Fix issue on macOX 10.10 where TCP fast open is detected but not
	  implemented causing TCP to fail. The fix allows fallback to regular
	  TCP in this case and is also more robust for cases where connectx()
	  fails for some reason.
	- Fix #1402: squelch invalid argument error for fd_set_block on windows.

10 August 2017: Wouter
	- Patch to show DNSCrypt status in help output, from Carsten
	  Strotmann.

8 August 2017: Wouter
	- Fix #1398: make cachedb secret configurable.
	- Remove spaces from Makefile.

7 August 2017: Wouter
	- Fix #1397: Recursive DS lookups for AS112 zones names should recurse.

3 August 2017: Ralph
	- Remove unused iter_env member (ip6arpa_dname)
	- Do not reset rrset.bogus stats when called using stats_noreset.
	- Added stats for queries that have been ratelimited by domain
	  recursion.
	- Do not add rrset_bogus and query ratelimiting stats per thread, these
	  module stats are global.

3 August 2017: Wouter
	- Fix #1394: mix of serve-expired and response-ip could cause a crash.

24 July 2017: Wouter
	- upgrade aclocal(pkg.m4 0.29.1), config.guess(2016-10-02),
	  config.sub(2016-09-05).
	- annotate case statement fallthrough for gcc 7.1.1.
	- flex output from flex 2.6.1.
	- snprintf of thread number does not warn about truncated string.
	- squelch TCP fast open error on FreeBSD when kernel has it disabled,
	  unless verbosity is high.
	- remove warning from windows compile.
	- Fix compile with libnettle
	- Fix DSA configure switch (--disable dsa) for libnettle and libnss.
	- Fix #1365: Add Ed25519 support using libnettle.
	- iana portlist update

17 July 2017: Wouter
	- Fix #1350: make cachedb backend configurable (from JINMEI Tatuya).
	- Fix #1349: allow suppression of pidfiles (from Daniel Kahn Gillmor).
	  With the -p option unbound does not create a pidfile.

11 July 2017: Wouter
	- Fix #1344: RFC6761-reserved domains: test. and invalid.
	- Redirect all localhost names to localhost address for RFC6761.

6 July 2017: Wouter
	- Fix tests to use .tdir (from Manu Bretelle) instead of .tpkg.
	- Fix svn hooks for tdir (selected if testcode/mini_tdir.sh exists)..

4 July 2017: Wouter
	- Fix 1332: Bump verbosity of failed chown'ing of the control socket.

3 July 2017: Wouter
	- Fix for unbound-checkconf, check ipsecmod-hook if ipsecmod is turned
	  on.
	- Fix #1331: libunbound segfault in threaded mode when context is
	  deleted.
	- Fix pythonmod link line option flag.
	- Fix openssl 1.1.0 load of ssl error strings from ssl init.

29 June 2017: Wouter
	- Fix python example0 return module wait instead of error for pass.
	- iana portlist update
	- enhancement for hardened-tls for DNS over TLS.  Removed duplicated
	  security settings.

27 June 2017: Wouter
	- Tag 1.6.4 is created with the 1.6.4rc2 contents.
	- Trunk contains 1.6.5, with changes from 26, 27 june.
	- Remove signed unsigned warning from authzone.
	- Fix that infra cache host hash does not change after reconfig.

26 June 2017: Wouter
	- (for 1.6.5)
	  Better fixup of dnscrypt_cert_chacha test for different escapes.
	- First fix for zero b64 and hex text zone format in sldns.
	- unbound-control dump_infra prints port number for address if not 53.

23 June 2017: Wouter
	- (for 1.6.5): fixup of dnscrypt_cert_chacha test (from Manu Bretelle).

22 June 2017: Wouter
	- Tag 1.6.4rc2

22 June 2017: Ralph
	- Added fastrpz patch to contrib

21 June 2017: Wouter
	- Fix #1316: heap read buffer overflow in parse_edns_options.

20 June 2017: Wouter
	- Fix warning in pythonmod under clang compiler.
	- Tag 1.6.4rc1
	- Fix lintian typo.

16 June 2017: Ralph
	- Fix #1277: disable domain ratelimit by setting value to 0.

16 June 2017: Wouter
	- Fix #1301: memory leak in respip and tests.
	- Free callback in edns-subnetmod on exit and restart.
	- Fix memory leak in sldns_buffer_new_frm_data.
	- Fix memory leak in dnscrypt config read.
	- Fix dnscrypt chacha cert support ifdefs.
	- Fix dnscrypt chacha cert unit test escapes in grep.
	- Remove asynclook tests that cause test and purifier problems.
	- Fix to unlock view in view test.

15 June 2017: Wouter
	- Fix stub zone queries leaking to the internet for
	  harden-referral-path ns checks.
	- Fix query for refetch_glue of stub leaking to internet.

13 June 2017: Wouter
	- Fix #1279: Memory leak on reload when python module is enabled.
	- Fix #1280: Unbound fails assert when response from authoritative
	  contains malformed qname.  When 0x20 caps-for-id is enabled, when
	  assertions are not enabled the malformed qname is handled correctly.
	- 1.6.3 tag created, with only #1280 fix, trunk is 1.6.4 development.
	- More fixes in depth for buffer checks in 0x20 qname checks.

12 June 2017: Wouter
	- Fix #1278: Incomplete wildcard proof.

8 June 2017: Ralph
	- Added domain name based ECS whitelist.

8 June 2017: Wouter
	- Detect chacha for dnscrypt at configure time.
	- dnscrypt unit tests with chacha.

7 June 2017: Wouter
	- Fix that unbound-control can set val_clean_additional and val_permissive_mode.
	- Add dnscrypt XChaCha20 tests.

6 June 2017: Wouter
	- Add an explicit type cast for TCP FASTOPEN fix.
	- renumbering B-Root's IPv6 address to 2001:500:200::b.
	- Fix #1275: cached data in cachedb is never used.
	- Fix #1276: [dnscrypt] add XChaCha20-Poly1305 cipher.

1 June 2017: Ralph
	- Fix #1274: automatically trim chroot path from dnscrypt key/cert paths
	  (from Manu Bretelle).

1 June 2017: Wouter
	- Fix fastopen EPIPE fallthrough to perform connect.

31 May 2017: Ralph
	- Also use global local-zones when there is a matching view that does
	  not have any local-zone specified.

31 May 2017: Wouter
	- Fix #1273: cachedb.c doesn't compile with -Wextra.
	- If MSG_FASTOPEN gives EPIPE fallthrough to try normal tcp write.

30 May 2017: Ralph
	- Fix #1269: inconsistent use of built-in local zones with views.
	- Add defaults for new local-zone trees added to views using
	  unbound-control.

30 May 2017: Wouter
	- Support for openssl EVP_DigestVerify.
	- Support for the ED25519 algorithm with openssl (from openssl 1.1.1).

29 May 2017: Wouter
	- Fix assertion for low buffer size and big edns payload when worker
	  overrides udpsize.

26 May 2017: Ralph
	- Added redirect-bogus.patch to contrib directory.

26 May 2017: Wouter
	- Fix #1270: unitauth.c doesn't compile with higher warning level
	  and optimization
	- exec_prefix is by default equal to prefix.
	- printout localzone for duplicate local-zone warnings.

24 May 2017: Wouter
	- authzone cname chain, no rrset duplicates, wildcard doesn't change
	  rrsets added for cname chain.

23 May 2017: Wouter
	- first services/authzone check in, it compiles and reads and writes
	  zonefiles.
	- iana portlist update

22 May 2017: Wouter
	- Fix #1268: SIGSEGV after log_reopen.

18 May 2017: Wouter
	- Fix #1265 to use /bin/kill.
	- Fix #1267: Libunbound validator/val_secalgo.c uses obsolete APIs,
	  and compatibility with BoringSSL.

17 May 2017: Wouter
	- Fix #1265: contrib/unbound.service contains hardcoded path.

17 May 2017: George
	- Use qstate's region for IPSECKEY rrset (ipsecmod).

16 May 2017: George
	- Implemented opportunistic IPsec support module (ipsecmod).
	- Some whitespace fixup.

16 May 2017: Wouter
	- updated dependencies in the makefile.
	- document trust-anchor-signaling in example config file.
	- updated configure, dependencies and flex output.
	- better module memory lookup, fix of unbound-control shm names for
	  module memory printout of statistics.
	- Fix type AVC sldns rrdef.

12 May 2017: Wouter
	- Adjust servfail by iterator to not store in cache when serve-expired
	  is enabled, to avoid overwriting useful information there.
	- Fix queries for nameservers under a stub leaking to the internet.

9 May 2017: Ralph
	- Add 'c' to getopt() in testbound.
	- iana portlist update

8 May 2017: Wouter
	- Fix tcp-mss failure printout text.
	- Set SO_REUSEADDR on outgoing tcp connections to fix the bind before
	  connect limited tcp connections.  With the option tcp connections
	  can share the same source port (for different destinations).

2 May 2017: Ralph
	- Added mesh_add_sub to add detached mesh entries.
	- Use mesh_add_sub for key tag signaling query.

2 May 2017: Wouter
	- Added test for leak of stub information.
	- Fix sldns wire2str printout of RR type CAA tags.
	- Fix sldns int16_data parse.
	- Fix sldns parse and printout of TSIG RRs.
	- sldns SMIMEA and AVC definitions, same as getdns definitions.

1 May 2017: Wouter
	- Fix #1259: "--disable-ecdsa" argument overwritten 
	  by "#ifdef SHA256_DIGEST_LENGTH@daemon/remote.c".
	- iana portlist update
	- Fix #1258: Windows 10 X64 unbound 1.6.2 service will not start.
	  and fix that 64bit getting installed in C:\Program Files (x86).

26 April 2017: Ralph
	- Implemented trust anchor signaling using key tag query.

26 April 2017: Wouter
	- Based on #1257: check parse limit before t increment in sldns RR
	  string parse routine.

24 April 2017: Wouter
	- unbound-checkconf -o allows query of dnstap config variables.
	  Also unbound-control get_option.  Also for dnscrypt.
	- trunk contains 1.6.3 version number (changes from 1.6.2 back from
	  when the 1.6.2rc1 tag has been created).

21 April 2017: Ralph
	- Fix #1254: clarify ratelimit-{for,below}-domain (from Manu Bretelle).
	- iana portlist update
	
18 April 2017: Ralph
	- Fix #1252: more indentation inconsistencies.
	- Fix #1253: unused variable in edns-subnet/addrtree.c:getbit().

13 April 2017: Ralph
	- Added ECS unit test (from Manu Bretelle).
	- ECS documentation fix (from Manu Bretelle).

13 April 2017: Wouter
	- Fix #1250: inconsistent indentation in services/listen_dnsport.c.
	- tag for 1.6.2rc1
	- (for 1.6.3:) unbound.h exports the shm stats structures.  They use
	  type long long and no ifdefs, and ub_ before the typenames.

12 April 2017: Wouter
	- subnet mem value is available in shm, also when not enabled,
	  to make the struct easier to memmap by other applications,
	  independent of the configuration of unbound.

12 April 2017: Ralph
	- Fix #1247: unbound does not shorten source prefix length when
	  forwarding ECS.
	- Properly check for allocation failure in local_data_find_tag_datas.
	- Fix #1249: unbound doesn't return FORMERR to bogus ECS.
	- Set SHM ECS memory usage to 0 when module not loaded.

11 April 2017: Ralph
	- Display ECS module memory usage.

10 April 2017: Wouter
	- harden-algo-downgrade: no also makes unbound more lenient about
	  digest algorithms in DS records.

10 April 2017: Ralph
	- Remove ECS option after REFUSED answer.
	- Fix small memory leak in edns_opt_copy_alloc.
	- Respip dereference after NULL check.
	- Zero initialize addrtree allocation.
	- Use correct identifier for SHM destroy.

7 April 2017: George
	- Fix pythonmod for cb changes.
	- Some whitespace fixup.

7 April 2017: Ralph
	- Unlock view in respip unit test

6 April 2017: Ralph
	- Generalise inplace callback (de)registration
	- (de)register inplace callbacks for module id
	- No unbound-control set_option for ECS options
	- Deprecated client-subnet-opcode config option
	- Introduced client-subnet-always-forward config option
	- Changed max-client-subnet-ipv6 default to 56 (as in RFC)
	- Removed extern ECS config options
	- module_restart_next now calls clear on all following modules
	- Also create ECS module qstate on module_event_pass event
	- remove malloc from inplace_cb_register

6 April 2017: Wouter
	- Small fixup for documentation.
	- iana portlist update
	- Fix respip for braces when locks arent used.
	- Fix pythonmod for cb changes.

4 April 2017: Wouter
	- Fix #1244: document that use of chroot requires trust anchor file to
	  be under chroot.
	- iana portlist update

3 April 2017: Ralph
	- Do not add current time twice to TTL before ECS cache store.
	- Do not touch rrset cache after ECS cache message generation.
	- Use LDNS_EDNS_CLIENT_SUBNET as default ECS opcode.

3 April 2017: Wouter
	- Fix #1217: Add metrics to unbound-control interface showing
	  crypted, cert request, plaintext and malformed queries (from
	  Manu Bretelle).
	- iana portlist update

27 March 2017: Wouter
	- Remove (now unused) event2 include from dnscrypt code.

24 March 2017: George
	- Fix to prevent non-referal query from being cached as referal when the
	  no_cache_store flag was set.

23 March 2017: Wouter
	- Fix #1239: configure fails to find python distutils if python
	  prints warning.

22 March 2017: Wouter
	- Fix #1238: segmentation fault when adding through the remote
	  interface a per-view local zone to a view with no previous
	  (configured) local zones.
	- Fix #1229: Systemd service sandboxing, options in wrong sections.

21 March 2017: Ralph
	- Merge EDNS Client subnet implementation from feature branch into main
	  branch, using new EDNS processing framework. 

21 March 2017: Wouter
	- Fix doxygen for dnscrypt files.

20 March 2017: Wouter
	- #1217. DNSCrypt support, with --enable-dnscrypt, libsodium and then
	  enabled in the config file from Manu Bretelle.
	- make depend, autoconf, remove warnings about statement before var.
	- lru_demote and lruhash_insert_or_retrieve functions for getdns.
	- fixup for lruhash (whitespace and header file comment).
	- dnscrypt tests.

17 March 2017: Wouter
	- Patch for view functionality for local-data-ptr from Björn Ketelaars.
	- Fix #1237 - Wrong resolving in chain, for norec queries that get
	  SERVFAIL returned.

16 March 2017: Wouter
	- Fix that SHM is not inited if not enabled.
	- Add trustanchor.unbound CH TXT that gets a response with a number
	  of TXT RRs with a string like "example.com. 2345 1234" with
	  the trust anchors and their keytags.
	- Fix that looped DNAMEs do not cause unbound to spend effort.
	- trustanchor tags are sorted.  reusable routine to fetch taglist.

13 March 2017: Wouter
	- testbound understands Deckard MATCH rcode question answer commands.
	- Fix #1235: Fix too long DNAME expansion produces SERVFAIL instead
	  of YXDOMAIN + query loop, reported by Petr Spacek.

10 March 2017: Wouter
	- Fix #1234: shortening DNAME loop produces duplicate DNAME records
	  in ANSWER section.

9 March 2017: Wouter
	- --disable-sha1 disables SHA1 support in RRSIG, so from DNSKEY and
	  DS records.  NSEC3 is not disabled.
	- fake-sha1 test option; print warning if used.  To make unit tests.
	- unbound-control list local zone and data commands listed in the
	  help output.

8 March 2017: Wouter
	- make depend for build dependencies.
	- swig version 2.0.1 required.
	- fix enum conversion warnings

7 March 2017: Wouter
	- Fix #1230: swig version 2.0.0 is required for pythonmod, with
	  1.3.40 it crashes when running repeatly unbound-control reload.
	- Response actions based on IP address from Jinmei Tatuya (Infoblox).

6 March 2017: Wouter
	- Fix #1229: Systemd service sandboxing in contrib/unbound.service.
	- iana portlist update

28 February 2017: Ralph
	- Fix testpkts.c, check if DO bit is set, not only if there is an OPT
	  record.

28 February 2017: Wouter
	- For #1227: if we have sha256, set the cipher list to have no
	  known vulns.

27 February 2017: Wouter
	- Fix #1227: Fix that Unbound control allows weak ciphersuits.
	- Fix #1226: provide official 32bit binary for windows.

24 February 2017: Wouter
	- include sys/time.h for new shm code on NetBSD.

23 February 2017: Wouter
	- Fix doc/CNAME-basedRedirectionDesignNotes.pdf zone static to
	  redirect.
	- Patch from Luiz Fernando Softov for Stats Shared Memory.
	- unbound-control stats_shm command prints stats using shared memory,
	  which uses less cpu.
	- make depend, autoconf, doxygen and lint fixed up.

22 February 2017: Wouter
	- Fix #1224: Fix that defaults should not fall back to "Program Files
	  (x86) if Unbound is 64bit by default on windows.

21 February 2017: Wouter
	- iana portlist update

16 February 2017: Wouter
	- sldns updated for vfixed and buffer resize indication from getdns.

15 February 2017: Wouter
	- sldns has ED25519 and ED448 algorithm number and name for display.

14 February 2017: Wouter
	- tag 1.6.1rc3. -- which became 1.6.1 on 21feb, trunk has 1.6.2

13 February 2017: Wouter
	- Fix autoconf of systemd check for lack of pkg-config.

10 February 2017: Wouter
	- Fix pythonmod for typedef changes.
	- Fix dnstap for warning of set but not used.
	- tag 1.6.1rc2.

9 February 2017: Wouter
	- tag 1.6.1rc1.

8 February 2017: Wouter
	- Fix for type name change and fix warning on windows compile.

7 February 2017: Wouter
	- Include root trust anchor id 20326 in unbound-anchor.

6 February 2017: Wouter
	- Fix compile on solaris of the fix to use $host detect.

4 February 2017: Wouter
	- fix root_anchor test for updated icannbundle.pem lower certificates.

26 January 2017: Wouter
	- Fix 1211: Fix can't enable interface-automatic if no IPv6 with
	  more helpful error message.

20 January 2017: Wouter
	- Increase MAX_MODULE to 16.

19 January 2017: Wouter
	- Fix to Rename ub_callback_t to ub_callback_type, because POSIX
	  reserves _t typedefs.
	- Fix to rename internally used types from _t to _type, because _t
	  type names are reserved by POSIX.
	- iana portlist update

12 January 2017: Wouter
	- Fix to also block meta types 128 through to 248 with formerr. 
	- Fix #1206: Some view-related commands are missing from 'unbound-control -h'

9 January 2017: Wouter
	- Fix #1202: Fix code comment that packed_rrset_data is not always
	  'packed'.

6 January 2017: Wouter
	- Fix #1201: Fix missing unlock in answer_from_cache error condition.

5 January 2017: Wouter
	- Fix to return formerr for queries for meta-types, to avoid
	  packet amplification if this meta-type is sent on to upstream.
	- Fix #1184: Log DNS replies. This includes the same logging
	  information that DNS queries and response code and response size,
	  patch from Larissa Feng.
	- Fix #1187: Source IP rate limiting, patch from Larissa Feng.

3 January 2017: Wouter
	- configure --enable-systemd and lets unbound use systemd sockets if
	  you enable use-systemd: yes in unbound.conf.
	  Also there are contrib/unbound.socket and contrib/unbound.service:
	  systemd files for unbound, install them in /usr/lib/systemd/system.
	  Contributed by Sami Kerola and Pavel Odintsov.
	- Fix reload chdir failure when also chrooted to that directory.

2 January 2017: Wouter
	- Fix #1194: Cross build fails when $host isn't `uname` for getentropy.

23 December 2016: Ralph
	- Fix #1190: Do not echo back EDNS options in local-zone error response.
	- iana portlist update

21 December 2016: Ralph
	- Fix #1188: Unresolved symbol 'fake_dsa' in libunbound.so when built
	  with Nettle

19 December 2016: Ralph
	- Fix #1191: remove comment about view deletion.

15 December 2016: Wouter
	- iana portlist update
	- 64bit is default for windows builds.
	- Fix inet_ntop and inet_pton warnings in windows compile.

14 December 2016: Wouter
	- Fix #1178: attempt to fix setup error at end, pop result values
	  at end of install.

13 December 2016: Wouter
	- Fix #1182: Fix Resource leak (socket), at startup.
	- Fix unbound-control and ipv6 only.

9 December 2016: Wouter
	- Fix #1176: stack size too small for Alpine Linux.

8 December 2016: Wouter
	- Fix downcast warnings from visual studio in sldns code.
	- tag 1.6.0rc1 which became 1.6.0 on 15 dec, and trunk is 1.6.1.

7 December 2016: Ralph
	- Add DSA support for OpenSSL 1.1.0
	- Fix remote control without cert for LibreSSL

6 December 2016: George
	- Added generic EDNS code for registering known EDNS option codes,
	  bypassing the cache response stage and uniquifying mesh states. Four EDNS
	  option lists were added to module_qstate (module_qstate.edns_opts_*) to
	  store EDNS options from/to front/back side.
	- Added two flags to module_qstate (no_cache_lookup, no_cache_store) that
	  control the modules' cache interactions.
	- Added code for registering inplace callback functions. The registered
	  functions can be called just before replying with local data or Chaos,
	  replying from cache, replying with SERVFAIL, replying with a resolved
	  query, sending a query to a nameserver. The functions can inspect the
	  available data and maybe change response/query related data (i.e. append
	  EDNS options).
	- Updated Python module for the above.
	- Updated Python documentation.

5 December 2016: Ralph
	- Fix #1173: differ local-zone type deny from unset
	  tag_actions element.

5 December 2016: Wouter
	- Fix #1170: document that 'inform' local-zone uses local-data.

1 December 2016: Ralph
	- hyphen as minus fix, by Andreas Schulze

30 November 2016: Ralph
	- Added local-zones and local-data bulk addition and removal
	  functionality in unbound-control (local_zones, local_zones_remove,
	  local_datas and local_datas_remove).
	- iana portlist update

29 November 2016: Wouter
	- version 1.6.0 is in the development branch.
	- braces in view.c around lock statements.

28 November 2016: Wouter
	- new install-sh.

25 November 2016: Wouter
	- Fix that with openssl 1.1 control-use-cert: no uses less cpu, by
	  using no encryption over the unix socket.

22 Novenber 2016: Ralph
	- Make access-control-tag-data RDATA absolute. This makes the RDATA
	  origin consistent between local-data and access-control-tag-data.
	- Fix NSEC ENT wildcard check. Matching wildcard does not have to be a
	  subdomain of the NSEC owner.
	- QNAME minimisation uses QTYPE=A, therefore always check cache for
	  this type in harden-below-nxdomain functionality.
	- Added unit test for QNAME minimisation + harden below nxdomain
	  synergy.

22 November 2016: Wouter
	- iana portlist update.
	- Fix unit tests for DS hash processing for fake-dsa test option.
	- patch from Dag-Erling Smorgrav that removes code that relies
	  on sbrk().

21 November 2016: Wouter
	- Fix #1158: reference RFC 8020 "NXDOMAIN: There Really Is Nothing
	  Underneath" for the harden-below-nxdomain option.

10 November 2016: Ralph
	- Fix #1155: test status code of unbound-control in 04-checkconf,
	  not the status code from the tee command.

4 November 2016: Ralph
	- Added stub-ssl-upstream and forward-ssl-upstream options.

4 November 2016: Wouter
	- configure detects ssl security level API function in the autoconf
	  manner.  Every function on its own, so that other libraries (eg.
	  LibreSSL) can develop their API without hindrance.
	- Fix #1154: segfault when reading config with duplicate zones.
	- Note that for harden-below-nxdomain the nxdomain must be secure,
	  this means nsec3 with optout is insufficient.

3 November 2016: Ralph
	- Set OpenSSL security level to 0 when using aNULL ciphers.

3 November 2016: Wouter
	- .gitattributes line for githubs code language display.
	- log-identity: config option to set sys log identity, patch from
	  "Robin H. Johnson" <robbat2@gentoo.org>

2 November 2016: Wouter
	- iana portlist update.

31 October 2016: Wouter
	- Fix failure to build on arm64 with no sbrk.
	- iana portlist update.

28 October 2016: Wouter
	- Patch for server.num.zero_ttl stats for count of expired replies,
	  from Pavel Odintsov.

26 October 2016: Wouter
	- Fix unit tests for openssl 1.1, with no DSA, by faking DSA, enabled
	  with the undocumented switch 'fake-dsa'.  It logs a warning.

25 October 2016: Wouter
	- Fix #1134: unbound-control set_option -- val-override-date: -1 works
	  immediately to ignore datetime, or back to 0 to enable it again.
	  The -- is to ignore the '-1' as an option flag.

24 October 2016: Wouter
	- serve-expired config option: serve expired responses with TTL 0.
	- g.root-servers.net has AAAA address.

21 October 2016: Wouter
	- Ported tests for local_cname unit test to testbound framework.

20 October 2016: Wouter
	- suppress compile warning in lex files.
	- init lzt variable, for older gcc compiler warnings.
	- fix --enable-dsa to work, instead of copying ecdsa enable.
	- Fix DNSSEC validation of query type ANY with DNAME answers.
	- Fixup query_info local_alias init.

19 October 2016: Wouter
	- Fix #1130: whitespace in example.conf.in more consistent.

18 October 2016: Wouter
	- Patch that resolves CNAMEs entered in local-data conf statements that
	  point to data on the internet, from Jinmei Tatuya (Infoblox).
	- Removed patch comments from acllist.c and msgencode.c
	- Added documentation doc/CNAME-basedRedirectionDesignNotes.pdf,
	  from Jinmei Tatuya (Infoblox).
	- Fix #1125: unbound could reuse an answer packet incorrectly for
	  clients with different EDNS parameters, from Jinmei Tatuya.
	- Fix #1118: libunbound.pc sets strange Libs, Libs.private values.
	- Added Requires line to libunbound.pc
	- Please doxygen by modifying mesh.h

17 October 2016: Wouter
	- Re-fix #839 from view commit overwrite.
	- Fixup const void cast warning.

12 October 2016: Ralph
	- Free view config elements.

11 October 2016: Ralph
	- Added qname-minimisation-strict config option.
	- iana portlist update.
	- fix memoryleak logfile when in debug mode.

5 October 2016: Ralph
	- Added views functionality.
	- Fix #1117: spelling errors, from Robert Edmonds.

30 September 2016: Wouter
	- Fix Nits for 1.5.10 reported by Dag-Erling Smorgrav.

29 September 2016: Wouter
	- Fix #838: 1.5.10 cannot be built on Solaris, undefined PATH_MAX.
	- Fix #839: Memory grows unexpectedly with large RPZ files.
	- Fix #840: infinite loop in unbound_munin_ plugin on unowned lockfile.
	- Fix #841: big local-zone's make it consume large amounts of memory.

27 September 2016: Wouter
	- tag for 1.5.10 release
	- trunk contains 1.5.11 in development.
	- Fix dnstap relaying "random" messages instead of resolver/forwarder
	  responses, from Nikolay Edigaryev.
	- Fix #836: unbound could echo back EDNS options in an error response.

20 September 2016: Wouter
	- iana portlist update.
	- Fix #835: fix --disable-dsa with nettle verify.
	- tag for 1.5.10rc1 release.

15 September 2016: Wouter
	- Fix 883: error for duplicate local zone entry.
	- Test for openssl init_crypto and init_ssl functions.

15 September 2016: Ralph
	- fix potential memory leak in daemon/remote.c and nullpointer
	  dereference in validator/autotrust.
	- iana portlist update.

13 September 2016: Wouter
	- Silenced flex-generated sign-unsigned warning print with gcc
	  diagnostic pragma.
	- Fix for new splint on FreeBSD.  Fix cast for sockaddr_un.sun_len.

9 September 2016: Wouter
	- Fix #831: workaround for spurious fread_chk warning against petal.c

5 September 2016: Ralph
	- Take configured minimum TTL into consideration when reducing TTL
	  to original TTL from RRSIG.

5 September 2016: Wouter
	- Fix #829: doc of sldns_wire2str_rdata_buf() return value has an
	  off-by-one typo, from Jinmei Tatuya (Infoblox).
	- Fix incomplete prototypes reported by Dag-Erling Smørgrav.
	- Fix #828: missing type in access-control-tag-action redirect results
	  in NXDOMAIN.

2 September 2016: Wouter
	- Fix compile with openssl 1.1.0 with api=1.1.0.

1 September 2016: Wouter
	- RFC 7958 is now out, updated docs for unbound-anchor.
	- Fix for compile without warnings with openssl 1.1.0.
	- Fix #826: Fix refuse_non_local could result in a broken response.
	- iana portlist update.

29 August 2016: Wouter
	- Fix #777: OpenSSL 1.1.0 compatibility, patch from Sebastian A.
	  Siewior.
	- Add default root hints for IPv6 E.ROOT-SERVERS.NET, 2001:500:a8::e.

25 August 2016: Ralph
	- Clarify local-zone-override entry in unbound.conf.5 
	
25 August 2016: Wouter
	- 64bit build option for makedist windows compile, -w64.

24 August 2016: Ralph
	- Fix #820: set sldns_str2wire_rr_buf() dual meaning len parameter
	  in each iteration in find_tag_datas().
	- unbound.conf.5 entries for define-tag, access-control-tag,
	  access-control-tag-action, access-control-tag-data, local-zone-tag,
	  and local-zone-override.
	  
23 August 2016: Wouter
	- Fix #804: unbound stops responding after outage.  Fixes queries
	  that attempt to wait for an empty list of subqueries.
	- Fix #804: lower num_target_queries for iterator also for failed
	  lookups.

8 August 2016: Wouter
	- Note that OPENPGPKEY type is RFC 7929.

4 August 2016: Wouter
	- Fix #807: workaround for possible some "unused" function parameters
	  in test code, from Jinmei Tatuya.

3 August 2016: Wouter
	- use sendmsg instead of sendto for TFO.

28 July 2016: Wouter
	- Fix #806: wrong comment removed.

26 July 2016: Wouter
	- nicer ratelimit-below-domain explanation.

22 July 2016: Wouter
	- Fix #801: missing error condition handling in
	  daemon_create_workers().
	- Fix #802: workaround for function parameters that are "unused"
	  without log_assert.
	- Fix #803: confusing (and incorrect) code comment in daemon_cleanup().

20 July 2016: Wouter
	- Fix typo in unbound.conf.

18 July 2016: Wouter
	- Fix #798: Client-side TCP fast open fails (Linux).

14 July 2016: Wouter
	- TCP Fast open patch from Sara Dickinson.
	- Fixed unbound.doxygen for 1.8.11.

7 July 2016: Wouter
	- access-control-tag-data implemented. verbose(4) prints tag debug.

5 July 2016: Wouter
	- Fix dynamic link of anchor-update.exe on windows.
	- Fix detect of mingw for MXE package build.
	- Fixes for 64bit windows compile.
	- Fix #788 for nettle 3.0: Failed to build with Nettle >= 3.0 and
	  --with-libunbound-only --with-nettle.

4 July 2016: Wouter
	- For #787: prefer-ip6 option for unbound.conf prefers to send
	  upstream queries to ipv6 servers.
	- Fix #787: outgoing-interface netblock/64 ipv6 option to use linux
	  freebind to use 64bits of entropy for every query with random local
	  part.

30 June 2016: Wouter
	- Document always_transparent, always_refuse, always_nxdomain types.

29 June 2016: Wouter
	- Fix static compile on windows missing gdi32.

28 June 2016: Wouter
	- Create a pkg-config file for libunbound in contrib.

27 June 2016: Wouter
	- Fix #784: Build configure assumess that having getpwnam means there
	  is endpwent function available.
	- Updated repository with newer flex and bison output.

24 June 2016: Ralph
	- Possibility to specify local-zone type for an acl/tag pair
	- Possibility to specify (override) local-zone type for a source address
	  block
16 June 2016: Ralph
	- Decrease dp attempts at each QNAME minimisation iteration

16 June 2016: Wouter
	- Fix tcp timeouts in tv.usec.

15 June 2016: Wouter
	- TCP_TIMEOUT is specified in milliseconds.
	- If more than half of tcp connections are in use, a shorter timeout
	  is used (200 msec, vs 2 minutes) to pressure tcp for new connects.

14 June 2016: Ralph
	- QNAME minimisation unit test for dropped QTYPE=A queries.

14 June 2016: Wouter
	- Fix 775: unbound-host and unbound-anchor crash on windows, ignore
	  null delete for wsaevent.
	- Fix spelling in freebind option man page text.
	- Fix windows link of ssl with crypt32.
	- Fix 779: Union casting is non-portable.
	- Fix 780: MAP_ANON not defined in HP-UX 11.31.
	- Fix 781: prealloc() is an HP-UX system library call.

13 June 2016: Ralph
	- Use QTYPE=A for QNAME minimisation.
	- Keep track of number of time-outs when performing QNAME minimisation.
	  Stop minimising when number of time-outs for a QNAME/QTYPE pair is
	  more than three.

13 June 2016: Wouter
	- Fix #778: unbound 1.5.9: -h segfault (null deref).
	- Fix directory: fix for unbound-checkconf, it restores cwd.

10 June 2016: Wouter
	- And delete service.conf.shipped on uninstall.
	- In unbound.conf directory: dir immediately changes to that directory,
	  so that include: file below that is relative to that directory.
	  With chroot, make the directory an absolute path inside chroot.
	- keep debug symbols in windows build.
	- do not delete service.conf on windows uninstall.
	- document directory immediate fix and allow EXECUTABLE syntax in it
	  on windows.

9 June 2016: Wouter
	- Trunk is called 1.5.10 (with previous fixes already in there to 2
	  june).
	- Revert fix for NetworkService account on windows due to breakage
	  it causes.
	- Fix that windows install will not overwrite existing service.conf
	  file (and ignore gui config choices if it exists).

7 June 2016: Ralph
	- Lookup localzones by taglist from acl.
	- Possibility to lookup local_zone, regardless the taglist.
	- Added local_zone/taglist/acl unit test.

7 June 2016: Wouter
	- Fix #773: Non-standard Python location build failure with pyunbound.
	- Improve threadsafety for openssl 0.9.8 ecdsa dnssec signatures.

6 June 2016: Wouter
	- Better help text from -h (from Ray Griffith).
	- access-control-tag config directive.
	- local-zone-override config directive.
	- access-control-tag-action and access-control-tag-data config
	  directives.
	- free acl-tags, acltag-action and acltag-data config lists during
	  initialisation to free up memory for more entries.

3 June 2016: Wouter
	- Fix to not ignore return value of chown() in daemon startup.

2 June 2016: Wouter
	- Fix libubound for edns optlist feature.
	- Fix distinction between free and CRYPTO_free in dsa and ecdsa alloc.
	- Fix #752: retry resource temporarily unavailable on control pipe.
	- un-document localzone tags.
	- tag for release 1.5.9rc1.
	  And this also became release 1.5.9.
	- Fix (for 1.5.10): Fix unbound-anchor.exe file location defaults to
	  Program Files with (x86) appended.
	- re-documented localzone tags in example.conf.

31 May 2016: Wouter
	- Fix windows service to be created run with limited rights, as a
	  network service account, from Mario Turschmann.
	- compat strsep implementation.
	- generic edns option parse and store code.
	- and also generic edns options for upstream messages (and replies).
	  after parse use edns_opt_find(edns.opt_list, LDNS_EDNS_NSID),
	  to insert use edns_opt_append(edns, region, code, len, bindata) on
	  the opt_list passed to send_query, or in edns_opt_inplace_reply.

30 May 2016: Wouter
	- Fix time in case answer comes from cache in ub_resolve_event().
	- Attempted fix for #765: _unboundmodule missing for python3.

27 May 2016: Wouter
	- Fix #770: Small subgroup attack on DH used in unix pipe on localhost
	  if unbound control uses a unix local named pipe.
	- Document write permission to directory of trust anchor needed.
	- Fix #768:  Unbound Service Sometimes Can Not Shutdown
	  Completely, WER Report Shown Up.  Close handle before closing WSA.

26 May 2016: Wouter
	- Updated patch from Charles Walker.

24 May 2016: Wouter
	- disable-dnssec-lame-check config option from Charles Walker.
	- remove memory leak from lame-check patch.
	- iana portlist update.

23 May 2016: Wouter
	- Fix #767:  Reference to an expired Internet-Draft in
	  harden-below-nxdomain documentation.

20 May 2016: Ralph
	- No QNAME minimisation fall-back for NXDOMAIN answers from DNSSEC 
	  signed zones.
	- iana portlist update.

19 May 2016: Wouter
	- Fix #766: dns64 should synthesize results on timeout/errors.

18 May 2016: Wouter
	- Fix #761: DNSSEC LAME false positive resolving nic.club.

17 May 2016: Wouter
	- trunk updated with output of flex 2.6.0.

6 May 2016: Wouter
	- Fix memory leak in out-of-memory conditions of local zone add.

29 April 2016: Wouter
	- Fix sldns with static checking fixes copied from getdns.

28 April 2016: Wouter
	- Fix #759: 0x20 capsforid no longer checks type PTR, for
	  compatibility with cisco dns guard.  This lowers false positives.

18 April 2016: Wouter
	- Fix some malformed responses to edns queries get fallback to nonedns.

15 April 2016: Wouter
	- cachedb module event handling design.

14 April 2016: Wouter
	- cachedb module framework (empty).
	- iana portlist update.

12 April 2016: Wouter
	- Fix #753: document dump_requestlist is for first thread.

24 March 2016: Wouter
	- Document permit-small-holddown for 5011 debug.
	- Fix #749: unbound-checkconf gets SIGSEGV when use against a
	  malformatted conf file.

23 March 2016: Wouter
	- OpenSSL 1.1.0 portability, --disable-dsa configure option.

21 March 2016: Wouter
	- Fix compile of getentropy_linux for SLES11 servicepack 4.
	- Fix dnstap-log-resolver-response-messages, from Nikolay Edigaryev.
	- Fix test for openssl to use HMAC_Update for 1.1.0.
	- acx_nlnetlabs.m4 to v33, with HMAC_Update.
	- acx_nlnetlabs.m4 to v34, with -ldl -pthread test for libcrypto.
	- ERR_remove_state deprecated since openssl 1.0.0.
	- OPENSSL_config is deprecated, removing.

18 March 2016: Ralph
	- Validate QNAME minimised NXDOMAIN responses.
	- If QNAME minimisation is enabled, do cache lookup for QTYPE NS in
	  harden-below-nxdomain.

17 March 2016: Ralph
	- Limit number of QNAME minimisation iterations.

17 March 2016: Wouter
	- Fix #746: Fix unbound sets CD bit on all forwards.
	  If no trust anchors, it'll not set CD bit when forwarding to another
	  server.  If a trust anchor, no CD bit on the first attempt to a
	  forwarder, but CD bit thereafter on repeated attempts to get DNSSEC.
	- iana portlist update.

16 March 2016: Wouter
	- Fix ip-transparent for ipv6 on FreeBSD, thanks to Nick Hibma.
	- Fix ip-transparent for tcp on freebsd.

15 March 2016: Wouter
	- ip_freebind: yesno option in unbound.conf sets IP_FREEBIND for
	  binding to an IP address while the interface or address is down.

14 March 2016: Wouter
	- Fix warnings in ifdef corner case, older or unknown libevent.
	- Fix compile for ub_event code with older libev.

11 March 2016: Wouter
	- Remove warning about unused parameter in event_pluggable.c.
	- Fix libev usage of dispatch return value.
	- No side effects in tolower() call, in case it is a macro.
	- For test put free in pluggable api in parenthesis.

10 March 2016: Wouter
	- Fixup backend2str for libev.

09 March 2016: Willem
	- User defined pluggable event API for libunbound
	- Fixup of compile fix for pluggable event API from P.Y. Adi
	  Prasaja.

09 March 2016: Wouter
	- Updated configure and ltmain.sh.
	- Updated L root IPv6 address.

07 March 2016: Wouter
	- Fix #747: assert in outnet_serviced_query_stop.
	- iana ports fetched via https.
	- iana portlist update.

03 March 2016: Wouter
	- configure tests for the weak attribute support by the compiler.

02 March 2016: Wouter
	- 1.5.8 release tag
	- trunk contains 1.5.9 in development.
	- iana portlist update.
	- Fix #745: unbound.py - idn2dname throws UnicodeError when idnname
	  contains trailing dot.

24 February 2016: Wouter
	- Fix OpenBSD asynclook lock free that gets used later (fix test code).
	- Fix that NSEC3 negative cache is used when there is no salt.

23 February 2016: Wouter
	- ub_ctx_set_stub() function for libunbound to config stub zones.
	- sorted ubsyms.def file with exported libunbound functions.

19 February 2016: Wouter
	- Print understandable debug log when unusable DS record is seen.
	- load gost algorithm if digest is seen before key algorithm.
	- iana portlist update.

17 February 2016: Wouter
	- Fix that "make install" fails due to "text file busy" error.

16 February 2016: Wouter
	- Set IPPROTO_IP6 for ipv6 sockets otherwise invalid argument error.

15 February 2016: Wouter
	- ip-transparent option for FreeBSD with IP_BINDANY socket option.
	- wait for sendto to drain socket buffers when they are full.

9 February 2016: Wouter
	- Test for type OPENPGPKEY.
	- insecure-lan-zones: yesno config option, patch from Dag-Erling
	  Smørgrav.

8 February 2016: Wouter
	- Fix patch typo in prevuous commit for 734 from Adi Prasaja.
	- RR Type CSYNC support RFC 7477, in debug printout and config input.
	- RR Type OPENPGPKEY support (draft-ietf-dane-openpgpkey-07).

29 January 2016: Wouter
	- Neater cmdline_verbose increment patch from Edgar Pettijohn.

27 January 2016: Wouter
	- Made netbsd sendmsg test nonfatal, in case of false positives.
	- Fix #741: log message for dnstap socket connection is more clear.

26 January 2016: Wouter
	- Fix #734: chown the pidfile if it resides inside the chroot.
	- Use arc4random instead of random in tests (because it is
	  available, possibly as compat, anyway).
	- Fix cmsg alignment for argument to sendmsg on NetBSD.
	- Fix that unbound complains about unimplemented IP_PKTINFO for
	  sendmsg on NetBSD (for interface-automatic).

25 January 2016: Wouter
	- Fix #738: Swig should not be invoked with CPPFLAGS.

19 January 2016: Wouter
	- Squelch 'cannot assign requested address' log messages unless
	  verbosity is high, it was spammed after network down.

14 January 2016: Wouter
	- Fix to simplify empty string checking from Michael McConville.
	- iana portlist update.

12 January 2016: Wouter
	- Fix #734: Do not log an error when the PID file cannot be chown'ed.
	  Patch from Simon Deziel.

11 January 2016: Wouter
	- Fix test if -pthreads unused to use better grep for portability.

06 January 2016: Wouter
	- Fix mingw crosscompile for recent mingw.
	- Update aclocal, autoconf output with new versions (1.15, 2.4.6).

05 January 2016: Wouter
	- #731: tcp-mss, outgoing-tcp-mss options for unbound.conf, patch
	  from Daisuke Higashi.
	- Support RFC7686: handle ".onion" Special-Use Domain. It is blocked
	  by default, and can be unblocked with "nodefault" localzone config.

04 January 2016: Wouter
	- Define DEFAULT_SOURCE together with BSD_SOURCE when that is defined,
	  for Linux glibc 2.20.
	- Fixup contrib/aaaa-filter-iterator.patch for moved contents in the
	  source code, so it applies cleanly again.  Removed unused variable
	  warnings.

15 December 2015: Ralph
	- Fix #729: omit use of escape sequences in echo since they are not 
	  portable (unbound-control-setup).

11 December 2015: Wouter
	- remove NULL-checks before free, patch from Michael McConville.
	- updated ax_pthread.m4 to version 21 with clang support, this
	  removes a warning from compilation.
	- OSX portability, detect if sbrk is deprecated.
	- OSX clang, stop -pthread unused during link stage warnings.
	- OSX clang new flto check.

10 December 2015: Wouter
	- 1.5.7 release
	- trunk has 1.5.8 in development.

8 December 2015: Wouter
	- Fixup 724 for unbound-control.

7 December 2015: Ralph
	- Do not minimise forwarded requests.

4 December 2015: Wouter
	- Removed unneeded whitespace from example.conf.

3 December 2015: Ralph
	- (after rc1 tag)
	- Committed fix to qname minimisation and unit test case for it.
	
3 December 2015: Wouter
	- iana portlist update.
	- 1.5.7rc1 prerelease tag.

2 December 2015: Wouter
	- Fixup 724: Fix PCA prompt for unbound-service-install.exe.
	  re-enable stdout printout.
	- For 724: Add Changelog to windows binary dist.

1 December 2015: Ralph
	- Qname minimisation review fixes

1 December 2015: Wouter
	- Fixup 724 fix for fname_after_chroot() calls.
	- Remove stdout printout for unbound-service-install.exe
	- .gitignore for git users.

30 November 2015: Ralph
	- Implemented qname minimisation

30 November 2015: Wouter
	- Fix for #724: conf syntax to read files from run dir (on Windows).

25 November 2015: Wouter
	- Fix for #720, fix unbound-control-setup windows batch file.

24 November 2015: Wouter
	- Fix #720: add windows scripts to zip bundle.
	- iana portlist update.

20 November 2015: Wouter
	- Added assert on rrset cache correctness.
	- Fix that malformed EDNS query gets a response without malformed EDNS.

18 November 2015: Wouter
	- newer acx_nlnetlabs.m4.
	- spelling fixes from Igor Sobrado Delgado.

17 November 2015: Wouter
	- Fix #594. libunbound: optionally use libnettle for crypto.
	  Contributed by Luca Bruno.  Added --with-nettle for use with
	  --with-libunbound-only.
	- refactor nsec3 hash implementation to be more library-portable.
	- iana portlist update.
	- Fixup DER encoded DSA signatures for libnettle.

16 November 2015: Wouter
	- Fix for lenient accept of reverse order DNAME and CNAME.

6 November 2015: Wouter
	- Change example.conf: ftp.internic.net to https://www.internic.net

5 November 2015: Wouter
	- ACX_SSL_CHECKS no longer adds -ldl needlessly.

3 November 2015: Wouter
	- Fix #718: Fix unbound-control-setup with support for env
	  without HEREDOC bash support.

29 October 2015: Wouter
	- patch from Doug Hogan for SSL_OP_NO_SSLvx options.
	- Fix #716: nodata proof with empty non-terminals and wildcards.

28 October 2015: Wouter
	- Fix checklock testcode for linux threads on exit.

27 October 2015: Wouter
	- isblank() compat implementation.
	- detect libexpat without xml_StopParser function.
	- portability fixes.
	- portability, replace snprintf if return value broken.

23 October 2015: Wouter
	- Fix #714: Document config to block private-address for IPv4
	  mapped IPv6 addresses.

22 October 2015: Wouter
	- Fix #712: unbound-anchor appears to not fsync root.key.

20 October 2015: Wouter
	- 1.5.6 release.
	- trunk tracks development of 1.5.7.

15 October 2015: Wouter
	- Fix segfault in the dns64 module in the formaterror error path.
	- Fix sldns_wire2str_rdata_scan for malformed RRs.
	- tag for 1.5.6rc1 release.

14 October 2015: Wouter
	- ANY responses include DNAME records if present, as per Evan Hunt's
	  remark in dnsop.
	- Fix manpage to suggest using SIGTERM to terminate the server.

9 October 2015: Wouter
	- Default for ssl-port is port 853, the temporary port assignment
	  for secure domain name system traffic.
	  If you used to rely on the older default of port 443, you have
	  to put a clause in unbound.conf for that.  The new value is likely
	  going to be the standardised port number for this traffic.
	- iana portlist update.

6 October 2015: Wouter
	- 1.5.5 release.
	- trunk tracks the development of 1.5.6.

28 September 2015: Wouter
	- MAX_TARGET_COUNT increased to 64, to fix up sporadic resolution
	  failures.
	- tag for 1.5.5rc1 release.
	- makedist.sh: pgp sig echo commands.

25 September 2015: Wouter
	- Fix unbound-control flush that does not succeed in removing data.

22 September 2015: Wouter
	- Fix config globbed include chroot treatment, this fixes reload of
	  globs (patch from Dag-Erling Smørgrav).
	- iana portlist update.
	- Fix #702: New IPs for for h.root-servers.net.
	- Remove confusion comment from canonical_compare() function.
	- Fix #705: ub_ctx_set_fwd() return value mishandled on windows.
	- testbound selftest also works in non-debug mode.
	- Fix minor error in unbound.conf.5.in
	- Fix unbound.conf(5) access-control description for precedence
	  and default.

31 August 2015: Wouter
	- changed windows setup compression to be more transparent.

28 August 2015: Wouter
	- Fix #697: Get PY_MAJOR_VERSION failure at configure for python
	  2.4 to 2.6.
	- Feature #699: --enable-pie option to that builds PIE binary.
	- Feature #700: --enable-relro-now option that enables full read-only
	  relocation.

24 August 2015: Wouter
	- Fix deadlock for local data add and zone add when unbound-control
	  list_local_data printout is interrupted.
	- iana portlist update.
	- Change default of harden-algo-downgrade to off.  This is lenient
	  for algorithm rollover.

13 August 2015: Wouter
	- 5011 implementation does not insist on all algorithms, when
	  harden-algo-downgrade is turned off.
	- Reap the child process that libunbound spawns.

11 August 2015: Wouter
	- Fix #694: configure script does not detect LibreSSL 2.2.2

4 August 2015: Wouter
	- Document that local-zone nodefault matches exactly and transparent
	  can be used to release a subzone.

3 August 2015: Wouter
	- Document in the manual more text about configuring locally served
	  zones.
	- Fix 5011 anchor update timer after reload.
	- Fix mktime in unbound-anchor not using UTC.

30 July 2015: Wouter
	- please afl-gcc (llvm) for uninitialised variable warning.
	- Added permit-small-holddown config to debug fast 5011 rollover.

24 July 2015: Wouter
	- Fix #690: Reload fails when so-reuseport is yes after changing
	  num-threads.
	- iana portlist update.

21 July 2015: Wouter
	- Fix configure to detect SSL_CTX_set_ecdh_auto.
	- iana portlist update.

20 July 2015: Wouter
	- Enable ECDHE for servers.  Where available, use
	  SSL_CTX_set_ecdh_auto() for TLS-wrapped server configurations to
	  enable ECDHE.  Otherwise, manually offer curve p256.
	  Client connections should automatically use ECDHE when available.
	  (thanks Daniel Kahn Gillmor)

18 July 2015: Willem
	- Allow certificate chain files to allow for intermediate certificates.
	  (thanks Daniel Kahn Gillmor)

13 July 2015: Wouter
	- makedist produces sha1 and sha256 files for created binaries too.

9 July 2015: Wouter
	- 1.5.4 release tag
	- trunk has 1.5.5 in development.
	- Fix #681: Setting forwarders with unbound-control forward
	  implicitly turns on forward-first.

29 June 2015: Wouter
	- iana portlist update.
	- Fix alloc with log for allocation size checks.

26 June 2015: Wouter
	- Fix #677 Fix DNAME responses from cache that failed internal chain
	  test.
	- iana portlist update.

22 June 2015: Wouter
	- Fix #677 Fix CNAME corresponding to a DNAME was checked incorrectly
	  and was therefore always synthesized (thanks to Valentin Dietrich).

4 June 2015: Wouter
	- RFC 7553 RR type URI support, is now enabled by default.

2 June 2015: Wouter
	- Fix #674: Do not free pointers given by getenv.

29 May 2015: Wouter
	- Fix that unparseable error responses are ratelimited.
	- SOA negative TTL is capped at minimumttl in its rdata section.
	- cache-max-negative-ttl config option, default 3600.

26 May 2015: Wouter
	- Document that ratelimit works with unbound-control set_option.

21 May 2015: Wouter
	- iana portlist update.
	- documentation proposes ratelimit of 1000 (closer to what upstream
	  servers expect from us).

20 May 2015: Wouter
	- DLV is going to be decommissioned.  Advice to stop using it, and
	  put text in the example configuration and man page to that effect.

10 May 2015: Wouter
	- Change syntax of particular validator error to be easier for
	  machine parse, swap rrset and ip adres info so it looks like:
	  validation failure <www.example.nl. TXT IN>: signature crypto
	  failed from 2001:DB8:7:bba4::53 for <*.example.nl. NSEC IN>

1 May 2015: Wouter
	- caps-whitelist in unbound.conf allows whitelist of loadbalancers
	  that cannot work with caps-for-id or its fallback.

30 April 2015: Wouter
	- Unit test for type ANY synthesis.

22 April 2015: Wouter
	- Removed contrib/unbound_unixsock.diff, because it has been
	  integrated, use control-interface: /path in unbound.conf.
	- iana portlist update.

17 April 2015: Wouter
	- Synthesize ANY responses from cache.  Does not search exhaustively,
	  but MX,A,AAAA,SOA,NS also CNAME.
	- Fix leaked dns64prefix configuration string.

16 April 2015: Wouter
	- Add local-zone type inform_deny, that logs query and drops answer.
	- Ratelimit does not apply to prefetched queries, and ratelimit-factor
	  is default 10.  Repeated normal queries get resolved and with
	  prefetch stay in the cache.
	- Fix bug#664: libunbound python3 related fixes (from Tomas Hozza)
	  Use print_function also for Python2.
	  libunbound examples: produce sorted output.
	  libunbound-Python: libldns is not used anymore.
	  Fix issue with Python 3 mapping of FILE* using file_py3.i from ldns.

10 April 2015: Wouter
	- unbound-control ratelimit_list lists high rate domains.
	- ratelimit feature, ratelimit: 100, or some sensible qps, can be
	  used to turn it on.  It ratelimits recursion effort per zone.
	  For particular names you can configure exceptions in unbound.conf.
	- Fix that get_option for cache-sizes does not print double newline.
	- Fix#663: ssl handshake fails when using unix socket because dh size
	  is too small.

8 April 2015: Wouter
	- Fix crash in dnstap: Do not try to log TCP responses after timeout.

7 April 2015: Wouter
	- Libunbound skips dos-line-endings from etc/hosts.
	- Unbound exits with a fatal error when the auto-trust-anchor-file
	  fails to be writable.  This is seconds after startup.  You can
	  load a readonly auto-trust-anchor-file with trust-anchor-file.
	  The file has to be writable to notice the trust anchor change,
	  without it, a trust anchor change will be unnoticed and the system
	  will then become inoperable.
	- unbound-control list_insecure command shows the negative trust
	  anchors currently configured, patch from Jelte Jansen.

2 April 2015: Wouter
	- Fix #660: Fix interface-automatic broken in the presence of
	  asymmetric routing.

26 March 2015: Wouter
	- remote.c probedelay line is easier to read.
	- rename ldns subdirectory to sldns to avoid name collision.

25 March 2015: Wouter
	- Fix #657:  libunbound(3) recommends deprecated
	  CRYPTO_set_id_callback.
	- If unknown trust anchor algorithm, and libressl is used, error
	  message encourages upgrade of the libressl package.

23 March 2015: Wouter
	- Fix segfault on user not found at startup (from Maciej Soltysiak).

20 March 2015: Wouter
	- Fixed to add integer overflow checks on allocation (defense in depth).

19 March 2015: Wouter
	- Add ip-transparent config option for bind to non-local addresses.

17 March 2015: Wouter
	- Use reallocarray for integer overflow protection, patch submitted
	  by Loganaden Velvindron.

16 March 2015: Wouter
	- Fixup compile on cygwin, more portable openssl thread id.

12 March 2015: Wouter
	- Updated default keylength in unbound-control-setup to 3k.

10 March 2015: Wouter
	- Fix lintian warning in unbound-checkconf man page (from Andreas
	  Schulze).
	- print svnroot when building windows dist.
	- iana portlist update.
	- Fix warning on sign compare in getentropy_linux.

9 March 2015: Wouter
	- Fix #644: harden-algo-downgrade option, if turned off, fixes the
	  reported excessive validation failure when multiple algorithms
	  are present.  It allows the weakest algorithm to validate the zone.
	- iana portlist update.

5 March 2015: Wouter
	- contrib/unbound_smf22.tar.gz: Solaris SMF installation/removal
	  scripts.  Contributed by Yuri Voinov.
	- Document that incoming-num-tcp increase is good for large servers.
	- stats reports tcp usage, of incoming-num-tcp buffers.

4 March 2015: Wouter
	- Patch from Brad Smith that syncs compat/getentropy_linux with
	  OpenBSD's version (2015-03-04).
	- 0x20 fallback improved: servfail responses do not count as missing
	  comparisons (except if all responses are errors),
	  inability to find nameservers does not fail equality comparisons,
	  many nameservers does not try to compare more than max-sent-count,
	  parse failures start 0x20 fallback procedure.
	- store caps_response with best response in case downgrade response
	  happens to be the last one.
	- Document windows 8 tests.

3 March 2015: Wouter
	- tag 1.5.3rc1
	[ This became 1.5.3 on 10 March, trunk is 1.5.4 in development ]

2 March 2015: Wouter
	- iana portlist update.

20 February 2015: Wouter
	- Use the getrandom syscall introduced in Linux 3.17 (from Heiner
	  Kallweit).
	- Fix #645 Portability to Solaris 10, use AF_LOCAL.
	- Fix #646 Portability to Solaris, -lrt for getentropy_solaris.
	- Fix #647 crash in 1.5.2 because pwd.db no longer accessible after
	  reload.

19 February 2015: Wouter
	- 1.5.2 release tag.
	- svn trunk contains 1.5.3 under development.

13 February 2015: Wouter
	- Fix #643: doc/example.conf.in: unnecessary whitespace.

12 February 2015: Wouter
	- tag 1.5.2rc1

11 February 2015: Wouter
	- iana portlist update.

10 February 2015: Wouter
	- Fix scrubber with harden-glue turned off to reject NS (and other
	  not-address) records.

9 February 2015: Wouter
	- Fix validation failure in case upstream forwarder (ISC BIND) does
	  not have the same trust anchors and decides to insert unsigned NS
	  record in authority section.

2 February 2015: Wouter
	- infra-cache-min-rtt patch from Florian Riehm, for expected long
	  uplink roundtrip times.

30 January 2015: Wouter
	- Fix 0x20 capsforid fallback to omit gratuitous NS and additional
	  section changes.
	- Portability fix for Solaris ('sun' is not usable for a variable).

29 January 2015: Wouter
	- Fix pyunbound byte string representation for python3.

26 January 2015: Wouter
	- Fix unintended use of gcc extension for incomplete enum types,
	  compile with pedantic c99 compliance (from Daniel Dickman).

23 January 2015: Wouter
	- windows port fixes, no AF_LOCAL, no chown, no chmod(grp).

16 January 2015: Wouter
	- unit test for local unix connection.  Documentation and log_addr
	  does not inspect port for AF_LOCAL.
	- unbound-checkconf -f prints chroot with pidfile path.

13 January 2015: Wouter
	- iana portlist update.

12 January 2015: Wouter
	- Cast sun_len sizeof to socklen_t.
	- Fix pyunbound ord call, portable for python 2 and 3.

7 January 2015: Wouter
	- Fix warnings in pythonmod changes.

6 January 2015: Wouter
	- iana portlist update.
	- patch for remote control over local sockets, from Dag-Erling
	  Smorgrav, Ilya Bakulin.  Use control-interface: /path/sock and
	  control-use-cert: no.
	- Fixup that patch and uid lookup (only for daemon).
	- coded the default of control-use-cert, to yes.

5 January 2015: Wouter
	- getauxval test for ppc64 linux compatibility.
	- make strip works for unbound-host and unbound-anchor.
	- patch from Stephane Lapie that adds to the python API, that
	  exposes struct delegpt, and adds the find_delegation function.
	- print query name when max target count is exceeded.
	- patch from Stuart Henderson that fixes DESTDIR in
	  unbound-control-setup for installs where config is not in
	  the prefix location.
	- Fix #634: fix fail to start on Linux LTS 3.14.X, ignores missing
	  IP_MTU_DISCOVER OMIT option (fix from Remi Gacogne).
	- Updated contrib warmup.cmd/sh to support two modes - load
	  from pre-defined list of domains or (with filename as argument)
	  load from user-specified list of domains, and updated contrib
	  unbound_cache.sh/cmd to support loading/save/reload cache to/from
	  default path or (with secondary argument) arbitrary path/filename,
	  from Yuri Voinov.
	- Patch from Philip Paeps to contrib/unbound_munin_ that uses
	  type ABSOLUTE.  Allows munin.conf: [idleserver.example.net]
	  unbound_munin_hits.graph_period minute

9 December 2014: Wouter
	- svn trunk has 1.5.2 in development.
	- config.guess and config.sub update from libtoolize.
	- local-zone: example.com inform makes unbound log a message with
	  client IP for queries in that zone.  Eg. for finding infected hosts.

8 December 2014: Wouter
	- Fix CVE-2014-8602: denial of service by making resolver chase
	  endless series of delegations.

1 December 2014: Wouter
	- Fix bug#632: unbound fails to build on AArch64, protects
	  getentropy compat code from calling sysctl if it is has been removed.

29 November 2014: Wouter
	- Add include to getentropy_linux.c, hopefully fixing debian build.

28 November 2014: Wouter
	- Fix makefile for build from noexec source tree.

26 November 2014: Wouter
	- Fix libunbound undefined symbol errors for main.
	  Referencing main does not seem to be possible for libunbound.

24 November 2014: Wouter
	- Fix log at high verbosity and memory allocation failure.
	- iana portlist update.

21 November 2014: Wouter
	- Fix crash on multiple thread random usage on systems without
	  arc4random.

20 November 2014: Wouter
	- fix compat/getentropy_win.c check if CryptGenRandom works and no
	  immediate exit on windows.

19 November 2014: Wouter
	- Fix cdflag dns64 processing.

18 November 2014: Wouter
	- Fix that CD flag disables DNS64 processing, returning the DNSSEC
	  signed AAAA denial.
	- iana portlist update.

17 November 2014: Wouter
	- Fix #627: SSL_CTX_load_verify_locations return code not properly
	  checked.

14 November 2014: Wouter
	- parser with bison 2.7

13 November 2014: Wouter
	- Patch from Stephane Lapie for ASAHI Net that implements aaaa-filter,
	added to contrib/aaaa-filter-iterator.patch.

12 November 2014: Wouter
	- trunk has 1.5.1 in development.
	- Patch from Robert Edmonds to build pyunbound python module
	  differently.  No versioninfo, with -shared and without $(LIBS).
	- Patch from Robert Edmonds fixes hyphens in unbound-anchor man page.
	- Removed 'increased limit open files' log message that is written
	  to console.  It is only written on verbosity 4 and higher.
	  This keeps system bootup console cleaner.
	- Patch from James Raftery, always print stats for rcodes 0..5.

11 November 2014: Wouter
	- iana portlist update.
	- Fix bug where forward or stub addresses with same address but
	  different port number were not tried.
	- version number in svn trunk is 1.5.0
	- tag 1.5.0rc1
	- review fix from Ralph.

7 November 2014: Wouter
	- dnstap fixes by Robert Edmonds:
		dnstap/dnstap.m4: cosmetic fixes
		dnstap/: Remove compiled protoc-c output files
		dnstap/dnstap.m4: Error out if required libraries are not found
		dnstap: Fix ProtobufCBufferSimple usage that is incorrect as of
			protobuf-c 1.0.0
		dnstap/: Adapt to API changes in latest libfstrm (>= 0.2.0)

4 November 2014: Wouter
	- Add ub_ctx_add_ta_autr function to add a RFC5011 automatically
	  tracked trust anchor to libunbound.
	- Redefine internal minievent symbols to unique symbols that helps
	  linking on platforms where the linker leaks names across modules.

27 October 2014: Wouter
	- Disabled use of SSLv3 in remote-control and ssl-upstream.
	- iana portlist update.

16 October 2014: Wouter
	- Documented dns64 configuration in unbound.conf man page.

13 October 2014: Wouter
	- Fix #617: in ldns in unbound, lowercase WKS services.
	- Fix ctype invocation casts.

10 October 2014: Wouter
	- Fix unbound-checkconf check for module config with dns64 module.
	- Fix unbound capsforid fallback, it ignores TTLs in comparison.

6 October 2014: Wouter
	- Fix #614: man page variable substitution bug.
6 October 2014: Willem
	- Whitespaces after $ORIGIN are not part of the origin dname (ldns).
	- $TTL's value starts at position 5 (ldns).

1 October 2014: Wouter
	- fix #613: Allow tab ws in var length last rdfs (in ldns str2wire).

29 September 2014: Wouter
	- Fix #612: create service with service.conf in present directory and
	  auto load it.
	- Fix for mingw compile openssl ranlib.

25 September 2014: Wouter
	- updated configure and aclocal with newer autoconf 1.13.

22 September 2014: Wouter
	- Fix swig and python examples for Python 3.x.
	- Fix for mingw compile with openssl-1.0.1i.

19 September 2014: Wouter
	- improve python configuration detection to build on Fedora 22.

18 September 2014: Wouter
	- patches to also build with Python 3.x (from Pavel Simerda).

16 September 2014: Wouter
	- Fix tcp timer waiting list removal code.
	- iana portlist update.
	- Updated the TCP_BACLOG from 5 to 256, so that the tcp accept queue
	  is longer and more tcp connections can be handled.

15 September 2014: Wouter
	- Fix unit test for CDS typecode.

5 September 2014: Wouter
	- type CDS and CDNSKEY types in sldns.

25 August 2014: Wouter
	- Fixup checklock code for log lock and its mutual initialization
	  dependency.
	- iana portlist update.
	- Removed necessity for pkg-config from the dnstap.m4, new are
	  the --with-libfstrm and --with-protobuf-c configure options.

19 August 2014: Wouter
	- Update unbound manpage with more explanation (from Florian Obser).

18 August 2014: Wouter
	- Fix #603: unbound-checkconf -o <option> should skip verification
	  checks.
	- iana portlist update.
	- Fixup doc/unbound.doxygen to remove obsolete 1.8.7 settings.

5 August 2014: Wouter
	- dnstap support, with a patch from Farsight Security, written by
	  Robert Edmonds. The --enable-dnstap needs libfstrm and protobuf-c.
	  It is BSD licensed (see dnstap/dnstap.c).
	  Building with --enable-dnstap needs pkg-config with this patch.
	- Noted dnstap in doc/README and doc/CREDITS.
	- Changes to the dnstap patch.
	  - lint fixes.
	  - dnstap/dnstap_config.h should not have been added to the repo,
	    because is it generated.

1 August 2014: Wouter
	- Patch add msg, rrset, infra and key cache sizes to stats command
	  from Maciej Soltysiak.
	- iana portlist update.

31 July 2014: Wouter
	- DNS64 from Viagenie (BSD Licensed), written by Simon Perrault.
	  Initial commit of the patch from the FreeBSD base (with its fixes).
	  This adds a module (for module-config in unbound.conf) dns64 that
	  performs DNS64 processing, see README.DNS64.
	- Changes from DNS64:
	  strcpy changed to memmove.
	  arraybound check fixed from prefix_net/8/4 to prefix_net/8+4.
	  allocation of result consistently in the correct region.
	  time_t is now used for ttl in unbound (since the patch's version).
	- testdata/dns64_lookup.rpl for unit test for dns64 functionality.

29 July 2014: Wouter
	- Patch from Dag-Erling Smorgrav that implements feature, unbound -dd
	  does not fork in the background and also logs to stderr.

21 July 2014: Wouter
	- Fix endian.h include for OpenBSD.

16 July 2014: Wouter
	- And Fix#596: Bail out of unbound-control dump_infra when ssl
	  write fails.

15 July 2014: Wouter
	- Fix #596: Bail out of unbound-control list_local_zones when ssl
	  write fails.
	- iana portlist update.

13 July 2014: Wouter
	- Configure tests if main can be linked to from getentropy compat.

12 July 2014: Wouter
	- Fix getentropy compat code, function refs were not portable.
	- Fix to check openssl version number only for OpenSSL.
	- LibreSSL provides compat items, check for that in configure.
	- Fix bug in fix for log locks that caused deadlock in signal handler.
	- update compat/getentropy and arc4random to the most recent ones from OpenBSD.

11 July 2014: Matthijs
	- fake-rfc2553 patch (thanks Benjamin Baier).

11 July 2014: Wouter
	- arc4random in compat/ and getentropy, explicit_bzero, chacha for
	  dependencies, from OpenBSD.  arc4_lock and sha512 in compat.
	  This makes arc4random available on all platforms, except when
	  compiled with LIBNSS (it uses libNSS crypto random).
	- fix strptime implicit declaration error on OpenBSD.
	- arc4random, getentropy and explicit_bzero compat for Windows.

4 July 2014: Wouter
	- Fix #593: segfault or crash upon rotating logfile.

3 July 2014: Wouter
	- DLV tests added.
	- signit tool fixup for compile with libldns library.
	- iana portlist updated.

27 June 2014: Wouter
	- so-reuseport is available on BSDs(such as FreeBSD 10) and OS/X.

26 June 2014: Wouter
	- unbound-control status reports if so-reuseport was successful.
	- iana portlist updated.

24 June 2014: Wouter
	- Fix caps-for-id fallback, and added fallback attempt when servers
	  drop 0x20 perturbed queries.
	- Fixup testsetup for VM tests (run testcode/run_vm.sh).

17 June 2014: Wouter
	- iana portlist updated.

3 June 2014: Wouter
	- Add AAAA for B root server to default root hints.

2 June 2014: Wouter
	- Remove unused define from iterator.h

30 May 2014: Wouter
	- Fixup sldns_enum_edns_option typedef definition.

28 May 2014: Wouter
	- Code cleanup patch from Dag-Erling Smorgrav, with compiler issue
	  fixes from FreeBSD's copy of Unbound, he notes:
	  Generate unbound-control-setup.sh at build time so it respects
	  prefix and sysconfdir from the configure script.  Also fix the
	  umask to match the comment, and the comment to match the umask.
	  Add const and static where needed.  Use unions instead of
	  playing pointer poker.  Move declarations that are needed in
	  multiple source files into a shared header.  Move sldns_bgetc()
	  from parse.c to buffer.c where it belongs.  Introduce a new
	  header file, worker.h, which declares the callbacks that
	  all workers must define.  Remove those declarations from
	  libworker.h.	Include the correct headers in the correct places.
	  Fix a few dummy callbacks that don't match their prototype.
	  Fix some casts.  Hide the sbrk madness behind #ifdef HAVE_SBRK.
	  Remove a useless printf which breaks reproducible builds.
	  Get rid of CONFIGURE_{TARGET,DATE,BUILD_WITH} now that they're
	  no longer used.  Add unbound-control-setup.sh to the list of
	  generated files.  The prototype for libworker_event_done_cb()
	  needs to be moved from libunbound/libworker.h to
	  libunbound/worker.h.
	- Fixup out-of-directory compile with unbound-control-setup.sh.in.
	- make depend.

23 May 2014: Wouter
	- unbound-host -D enabled dnssec and reads root trust anchor from
	  the default root key file that was compiled in.

20 May 2014: Wouter
	- Feature, unblock-lan-zones: yesno that you can use to make unbound
	  perform 10.0.0.0/8 and other reverse lookups normally, for use if
	  unbound is running service for localhost on localhost.

16 May 2014: Wouter
	- Updated create_unbound_ad_servers and unbound_cache scripts from
	  Yuri Voinov in the source/contrib directory. Added
	  warmup.cmd (and .sh): warm up the DNS cache with your MRU domains.

9 May 2014: Wouter
	- Implement draft-ietf-dnsop-rfc6598-rfc6303-01.
	- iana portlist updated.

8 May 2014: Wouter
	- Contrib windows scripts from Yuri Voinov added to src/contrib:
	  create_unbound_ad_servers.cmd: enters anti-ad server lists.
	  unbound_cache.cmd: saves and loads the cache.
	- Added unbound-control-setup.cmd from Yuri Voinov to the windows
	  unbound distribution set.  It requires openssl installed in %PATH%.

6 May 2014: Wouter
	- Change MAX_SENT_COUNT from 16 to 32 to resolve some cases easier.

5 May 2014: Wouter
	- More #567: remove : from output of stub and forward lists, this is
	  easier to parse.

29 April 2014: Wouter
	- iana portlist updated.
	- Add unbound-control flush_negative that flushed nxdomains, nodata,
	  and errors from the cache.  For dnssec-trigger and NetworkManager,
	  fixes cases where network changes have localdata that was already
	  negatively cached from the previous network.

23 April 2014: Wouter
	- Patch from Jeremie Courreges-Anglas to use arc4random_uniform
	  if available on the OS, it gets entropy from the OS.

15 April 2014: Wouter
	- Fix compile with libevent2 on FreeBSD.

11 April 2014: Wouter
	- Fix #502: explain that do-ip6 disable does not stop AAAA lookups,
	  but it stops the use of the ipv6 transport layer for DNS traffic.
	- iana portlist updated.

10 April 2014: Wouter
	- iana portlist updated.
	- Patch from Hannes Frederic Sowa for Linux 3.15 fragmentation
	  option for DNS fragmentation defense.
	- Document that dump_requestlist only prints queries from thread 0.
	- unbound-control stats prints num.query.tcpout with number of TCP
	  outgoing queries made in the previous statistics interval.
	- Fix #567: unbound lists if forward zone is secure or insecure with
	  +i annotation in output of list_forwards, also for list_stubs
	  (for NetworkManager integration.)
	- Fix #554: use unsigned long to print 64bit statistics counters on
	  64bit systems.
	- Fix #558: failed prefetch lookup does not remove cached response
	  but delays next prefetch (in lieu of caching a SERVFAIL).
	- Fix #545: improved logging, the ip address of the error is printed
	  on the same log-line as the error.

8 April 2014: Wouter
	- Fix #574: make test fails on Ubuntu 14.04.  Disabled remote-control
	  in testbound scripts.
	- iana portlist updated.

7 April 2014: Wouter
	- C.ROOT-SERVERS.NET has an IPv6 address, and we updated the root
	  hints (patch from Anand Buddhdev).
	- Fix #572: Fix unit test failure for systems with different
	  /etc/services.

28 March 2014: Wouter
	- Fix #569: do_tcp is do-tcp in unbound.conf man page.

25 March 2014: Wouter
	- Patch from Stuart Henderson to build unbound-host man from .1.in.

24 March 2014: Wouter
	- Fix print filename of encompassing config file on read failure.

12 March 2014: Wouter
	- tag 1.4.22
	- trunk has 1.4.23 in development.

10 March 2014: Wouter
	- Fix bug#561: contrib/cacti plugin did not report SERVFAIL rcodes
	  because of spelling.  Patch from Chris Coates.

27 February 2014: Wouter
	- tag 1.4.22rc1

21 February 2014: Wouter
	- iana portlist updated.

20 February 2014: Matthijs
	- Be lenient when a NSEC NameError response with RCODE=NXDOMAIN is
	  received. This is okay according 4035, but not after revising
	  existence in 4592.  NSEC empty non-terminals exist and thus the
	  RCODE should have been NOERROR. If this occurs, and the RRsets
	  are secure, we set the RCODE to NOERROR and the security status
	  of the response is also considered secure.

14 February 2014: Wouter
	- Works on Minix (3.2.1).

11 February 2014: Wouter
	- Fix parse of #553(NSD) string in sldns, quotes without spaces.

7 February 2014: Wouter
	- iana portlist updated.
	- add body to ifstatement if locks disabled.
	- add TXT string"string" test case to unit test.
	- Fix #551: License change "Regents" to "Copyright holder", matching
	  the BSD license on opensource.org.

6 February 2014: Wouter
	- sldns has type HIP.
	- code documentation on the module interface.

5 February 2014: Wouter
	- Fix sldns parse tests on osx.

3 February 2014: Wouter
	- Detect libevent2 install automatically by configure.
	- Fixup link with lib/event2 subdir.
	- Fix parse in sldns of quoted parenthesized text strings.

31 January 2014: Wouter
	- unit test for ldns wire to str and back with zones, root, nlnetlabs
	  and types.sidnlabs.
	- Fix for hex to string in unknown, atma and nsap.
	- fixup nss compile (no ldns in it).
	- fixup warning in unitldns
	- fixup WKS and rdata type service to print unsigned because strings
	  are not portable; they cannot be read (for sure) on other computers.
	- fixup type EUI48 and EUI64, type APL and type IPSECKEY in string
	  parse sldns.

30 January 2014: Wouter
	- delay-close does not act if there are udp-wait queries, so that
	  it does not make a socketdrain DoS easier.

28 January 2014: Wouter
	- iana portlist updated.
	- iana portlist test updated so it does not touch the source
	  if there are no changes.
	- delay-close: msec option that delays closing ports for which
	  the UDP reply has timed out.  Keeps the port open, only accepts
	  the correct reply.  This correct reply is not used, but the port
	  is open so that no port-denied ICMPs are generated.

27 January 2014: Wouter
	- reuseport is attempted, then fallback to without on failure.

24 January 2014: Wouter
	- Change unbound-event.h to use void* buffer, length idiom.
	- iana portlist updated.
	- unbound-event.h is installed if you configure --enable-event-api.
	- speed up unbound (reports say it could be up to 10%), by reducing
	  lock contention on localzones.lock.  It is changed to an rwlock.
	- so-reuseport: yesno option to distribute queries evenly over
	  threads on Linux (Thanks Robert Edmonds).
	- made lint clean.

21 January 2014: Wouter
	- Fix #547: no trustanchor written if filesystem full, fclose checked.

17 January 2014: Wouter
	- Fix isprint() portability in sldns, uses unsigned int.
	- iana portlist updated.

16 January 2014: Wouter
	- fix #544: Fixed +i causes segfault when running with module conf
	  "iterator".
	- Windows port, adjust %lld to %I64d, and warning in win_event.c.

14 January 2014: Wouter
	- iana portlist updated.

5 Dec 2013: Wouter
	- Fix bug in cachedump that uses sldns.
	- update pythonmod for ldns_ to sldns_ name change.

3 Dec 2013: Wouter
	- Fix sldns to use sldns_ prefix for all ldns_ variables.
	- Fix windows compile to compile with sldns.

30 Nov 2013: Wouter
	- Fix sldns to make globals use sldns_ prefix.  This fixes
	  linking with libldns that uses global variables ldns_ .

13 Nov 2013: Wouter
	- Fix bug#537: compile python plugin without ldns library.

12 Nov 2013: Wouter
	- Fix bug#536: acl_deny_non_local and refuse_non_local added.

5 Nov 2013: Wouter
	- Patch from Neel Goyal to fix async id assignment if callback
	  is called by libunbound in the mesh attach.
	- Accept ip-address: as an alternative for interface: for
	  consistency with nsd.conf syntax.

4 Nov 2013: Wouter
	- Patch from Neel Goyal to fix callback in libunbound.

3 Nov 2013: Wouter
	- if configured --with-libunbound-only fix make install.

31 Oct 2013: Wouter
	- Fix #531: Set SO_REUSEADDR so that the wildcard interface and a 
	  more specific interface port 53 can be used at the same time, and
	  one of the daemons is unbound.
	- iana portlist update.
	- separate ldns into core ldns inside ldns/ subdirectory.  No more
	  --with-ldns is needed and unbound does not rely on libldns.
	- portability fixes for new USE_SLDNS ldns subdir codebase.

22 Oct 2013: Wouter
	- Patch from Neel Goyal: Add an API call to set an event base on an
	  existing ub_ctx.  This basically just destroys the current worker and
	  sets the event base to the current.  And fix a deadlock in
	  ub_resolve_event – the cfglock is held when libworker_create is
	  called.  This ends up trying to acquire the lock again in
	  context_obtain_alloc in the call chain.
	- Fix #528: if very high logging (4 or more) segfault on allow_snoop.

26 Sep 2013: Wouter
	- unbound-event.h is installed if configured --with-libevent.  It
	  contains low-level library calls, that use libevent's event_base
	  and an ldns_buffer for the wire return packet to perform async
	  resolution in the client's eventloop.

19 Sep 2013: Wouter
	- 1.4.21 tag created.
	- trunk has 1.4.22 number inside it.
	- iana portlist updated.
	- acx_nlnetlabs.m4 to 26; improve FLTO help text.

16 Sep 2013: Wouter
	- Fix#524: max-udp-size not effective to non-EDNS0 queries, from
	  Daisuke HIGASHI.

10 Sep 2013: Wouter
	- MIN_TTL and MAX_TTL also in time_t.
	- tag 1.4.21rc1 made again.

26 Aug 2013: Wouter
	- More fixes for bug#519: for the threaded case test if the bg
	  thread has been killed, on ub_ctx_delete, to avoid hangs.

22 Aug 2013: Wouter
	- more fixes that I overlooked.
	- review fixes from Willem.

21 Aug 2013: Wouter
	- Fix#520: Errors found by static analysis from Tomas Hozza(redhat).

20 Aug 2013: Wouter
	- Fix for 2038, with time_t instead of uint32_t.

19 Aug 2013: Wouter
	- Fix#519 ub_ctx_delete may hang in some scenarios (libunbound).

14 Aug 2013: Wouter
	- Fix uninit variable in fix#516.

8 Aug 2013: Wouter
	- Fix#516 dnssec lameness detection for answers that are improper.

30 Jun 2013: Wouter
	- tag 1.4.21rc1

29 Jun 2013: Wouter
	- Fix#512 memleak in testcode for testbound (if it fails).
	- Fix#512 NSS returned arrays out of setup function to be statics.

26 Jun 2013: Wouter
	- max include of 100.000 files (depth and globbed at one time).
	  This is to preserve system memory in bug cases, or endless cases.
	- iana portlist updated.

19 Jun 2013: Wouter
	- streamtcp man page, contributed by Tomas Hozza.
	- iana portlist updated.
	- libunbound documentation on how to avoid openssl race conditions.

25 Jun 2013: Wouter
	- Squelch sendto-permission denied errors when the network is
	  not connected, to avoid spamming syslog.
	- configure --disable-flto option (from Robert Edmonds).

18 Jun 2013: Wouter
	- Fix for const string literals in C++ for libunbound, from Karel
	  Slany.
	- iana portlist updated.

17 Jun 2013: Wouter
	- Fixup manpage syntax.

14 Jun 2013: Wouter
	- get_option and set_option support for log-time-ascii, python-script
	  val-sig-skew-min and val-sig-skew-max.  log-time-ascii takes effect
	  immediately.  The others are mostly useful for libunbound users.

13 Jun 2013: Wouter
	- get_option, set_option, unbound-checkconf -o and libunbound
	  getoption and setoption support cache-min-ttl and cache-max-ttl.

10 Jun 2013: Wouter
	- Fix#501: forward-first does not recurse, when forward name is ".".
	- iana portlist update.
	- Max include depth is unlimited.

27 May 2013: Wouter
	- Update acx_pthreads.m4 to ax_pthreads.4 (2013-03-29), and apply
	  patch to it to not fail when -Werror is also specified, from the
	  autoconf-archives.
	- iana portlist update.

21 May 2013: Wouter
	- Explain bogus and secure flags in libunbound more.

16 May 2013: Wouter
	- Fix#499 use-after-free in out-of-memory handling code (thanks Jake
	  Montgomery).
	- Fix#500 use on non-initialised values on socket bind failures.

15 May 2013: Wouter
	- Fix round-robin doesn't work with some Windows clients (from Ilya
	  Bakulin).

3 May 2013: Wouter
	- update acx_nlnetlabs.m4 to v23, sleep w32 fix.

26 April 2013: Wouter
	- add unbound-control insecure_add and insecure_remove for the
	  administration of negative trust anchors.

25 April 2013: Wouter
	- Implement max-udp-size config option, default 4096 (thanks
	  Daisuke Higashi).
	- Robust checks on dname validity from rdata for dname compare.
	- updated iana portlist.

19 April 2013: Wouter
	- Fixup snprintf return value usage, fixed libunbound_get_option.

18 April 2013: Wouter
	- fix bug #491: pick program name (0th argument) as syslog identity.
	- own implementation of compat/snprintf.c.

15 April 2013: Wouter
	- Fix so that for a configuration line of include: "*.conf" it is not
	  an error if there are no files matching the glob pattern.
	- unbound-anchor review: BIO_write can return 0 successfully if it
	  has successfully appended a zero length string.

11 April 2013: Wouter
	- Fix queries leaking up for stubs and forwards, if the configured
	  nameservers all fail to answer.

10 April 2013: Wouter
	- code improve for minimal responses, small speed increase.

9 April 2013: Wouter
	- updated iana portlist.
	- Fix crash in previous private address fixup of 22 March.

28 March 2013: Wouter
	- Make reverse zones easier by documenting the nodefault statements
	  commented-out in the example config file.

26 March 2013: Wouter
	- more fixes to lookup3.c endianness detection.

25 March 2013: Wouter
	- #492: Fix endianness detection, revert to older lookup3.c detection
	  and put new detect lines after previous tests, to avoid regressions
	  but allow new detections to succeed.
	  And add detection for machine/endian.h to it.

22 March 2013: Wouter
	- Fix resolve of names that use a mix of public and private addresses.
	- iana portlist update.
	- Fix makedist for new svn for -d option.
	- unbound.h header file has UNBOUND_VERSION_MAJOR define.
	- Fix windows RSRC version for long version numbers.

21 March 2013: Wouter
	- release 1.4.20
	- trunk has 1.4.21
	- committed libunbound version 4:1:2 for binary API updated in 1.4.20
	- install copy of unbound-control.8 man page for unbound-control-setup

14 March 2013: Wouter
	- iana portlist update.
	- tag 1.4.20rc1

12 March 2013: Wouter
	- Fixup makedist.sh for windows compile.

11 March 2013: Wouter
	- iana portlist update.
	- testcode/ldns-testpkts.c check for makedist is informational.

15 February 2013: Wouter
	- fix defines in lookup3 for bigendian bsd alpha

11 February 2013: Wouter
	- Fixup openssl_thread init code to only run if compiled with SSL.

7 February 2013: Wouter
	- detect endianness in lookup3 on BSD.
	- add libunbound.ttl at end of result structure, version bump for
	  libunbound and binary backwards compatible, but 1.4.19 is not
	  forward compatible with 1.4.20.
	- update iana port list.

30 January 2013: Wouter
	- includes and have_ssl fixes for nss.

29 January 2013: Wouter
	- printout name of zone with duplicate fwd and hint errors.

28 January 2013: Wouter
	- updated fwd_zero for newer nc. Updated common.sh for newer netstat.

17 January 2013: Wouter
	- unbound-anchors checks the emailAddress of the signer of the
	  root.xml file, default is dnssec@iana.org.  It also checks that
	  the signer has the correct key usage for a digital signature.
	- update iana port list.

3 January 2013: Wouter
	- Test that unbound-control checks client credentials.
	- Test that unbound can handle a CNAME at an intermediate node in
	  the chain of trust (where it seeks a DS record).
	- Check the commonName of the signer of the root.xml file in
	  unbound-anchor, default is dnssec@iana.org.

2 January 2013: Wouter
	- Fix openssl lock free on exit (reported by Robert Fleischman).
	- iana portlist updated.
	- Tested that unbound implements the RFC5155 Technical Errata id 3441.
	  Unbound already implements insecure classification of an empty
	  nonterminal in NSEC3 optout zone.

20 December 2012: Wouter
	- Fix unbound-anchor xml parse of entity declarations for safety.

19 December 2012: Wouter
	- iana portlist updated.

18 December 2012: Wouter
	- iana portlist updated.

14 December 2012: Wouter
	- Change of D.ROOT-SERVERS.NET A address in default root hints.

12 December 2012: Wouter
	- 1.4.19 release.
	- trunk has 1.4.20 under development.

5 December 2012: Wouter
	- note support for AAAA RR type RFC.

4 December 2012: Wouter
	- 1.4.19rc1 tag.

30 November 2012: Wouter
	- bug 481: fix python example0.
	- iana portlist updated.

27 November 2012: Wouter
	- iana portlist updated.

9 November 2012: Wouter
	- Fix unbound-control forward disables configured stubs below it.

7 November 2012: Wouter
	- Fixup ldns-testpkts, identical to ldns/examples.
	- iana portlist updated.

30 October 2012: Wouter
	- Fix bug #477: unbound-anchor segfaults if EDNS is blocked.

29 October 2012: Matthijs
	- Fix validation for responses with both CNAME and wildcard
	  expanded CNAME records in answer section.

8 October 2012: Wouter
	- update ldns-testpkts.c to ldns 1.6.14 version.
	- fix build of pythonmod in objdir, for unbound.py.
	- make clean and makerealclean remove generated python and docs.

5 October 2012: Wouter
	- fix build of pythonmod in objdir (thanks Jakob Schlyter).

3 October 2012: Wouter
	- fix text in unbound-anchor man page.

1 October 2012: Wouter
	- ignore trusted-keys globs that have no files (from Paul Wouters).

27 September 2012: Wouter
	- include: directive in config file accepts wildcards.  Patch from
	  Paul Wouters.  Suggested use: include: "/etc/unbound.d/conf.d/*"
	- unbound-control -q option is quiet, patch from Mariano Absatz.
	- iana portlist updated.
	- updated contrib/unbound.spec, patch from Valentin Bud.

21 September 2012: Wouter
	- chdir to / after chroot call (suggested by Camiel Dobbelaar).

17 September 2012: Wouter
	- patch_rsamd5_enable.diff: this patch enables RSAMD5 validation
	  otherwise it is treated as insecure.  The RSAMD5 algorithm is
	  deprecated (RFC6725).  The MD5 hash is considered weak for some
	  purposes, if you want to sign your zone, then RSASHA256 is an
	  uncontested hash.

30 August 2012: Wouter
	- RFC6725 deprecates RSAMD5: this DNSKEY algorithm is disabled.
	- iana portlist updated.

29 August 2012: Wouter
	- Nicer comments outgoing-port-avoid, thanks Stu (bug #465).

22 August 2012: Wouter
	- Fallback to 1472 and 1232, one fragment size without headers.

21 August 2012: Wouter
	- Fix timeouts so that when a server has been offline for a while
	  and is probed to see it works, it becomes fully available for
	  server selection again.

17 August 2012: Wouter
	- Add documentation to libunbound for default nonuse of resolv.conf.

2 August 2012: Wouter
	- trunk has 1.4.19 under development (fixes from 1 aug and 31 july
	are for 1.4.19).
	- iana portlist updated.

1 August 2012: Wouter
	- Fix openssl race condition, initializes openssl locks, reported
	  by Einar Lonn and Patrik Wallstrom.

31 July 2012: Wouter
	- Improved forward-first and stub-first documentation.
	- Fix that enables modules to register twice for the same
	  serviced_query, without race conditions or administration issues.
	  This should not happen with the current codebase, but it is robust.
	- Fix forward-first option where it sets the RD flag wrongly.
	- added manpage links for libunbound calls (Thanks Paul Wouters).

30 July 2012: Wouter
	- tag 1.4.18rc2 (became 1.4.18 release at 2 august 2012).

27 July 2012: Wouter
	- unbound-host works with libNSS
	- fix bogus nodata cname chain not reported as bogus by validator,
	  (Thanks Peter van Dijk).

26 July 2012: Wouter
	- iana portlist updated.
	- tag 1.4.18rc1.

25 July 2012: Wouter
	- review fix for libnss, check hash prefix allocation size.

23 July 2012: Wouter
	- fix missing break for GOST DS hash function.
	- implemented forward_first for the root.

20 July 2012: Wouter
	- Fix bug#452 and another assertion failure in mesh.c, makes
	  assertions in mesh.c resist duplicates.  Fixes DS NS search to
	  not generate duplicate sub queries.

19 July 2012: Willem
	- Fix bug#454: Remove ACX_CHECK_COMPILER_FLAG from configure.ac,
	  if CFLAGS is specified at configure time then '-g -O2' is not
	  appended to CFLAGS, so that the user can override them.

18 July 2012: Willem
	- Fix libunbound report of errors when in background mode.

11 July 2012: Willem
	- updated iana ports list.

9 July 2012: Willem
	- Add flush_bogus option for unbound-control

6 July 2012: Wouter
	- Fix validation of qtype DS queries that result in no data for
	  non-optout NSEC3 zones.

4 July 2012: Wouter
	- compile libunbound with libnss on Suse, passes regression tests.

3 July 2012: Wouter
	- FIPS_mode openssl does not use arc4random but RAND_pseudo_bytes.

2 July 2012: Wouter
	- updated iana ports list.

29 June 2012: Wouter
	- patch for unbound_munin_ script to handle arbitrary thread count by
	  Sven Ulland.

28 June 2012: Wouter
	- detect if openssl has FIPS_mode.
	- code review: return value of cache_store can be ignored for better
	  performance in out of memory conditions.
	- fix edns-buffer-size and msg-buffer-size manpage documentation.
	- updated iana ports list.

25 June 2012: Wouter
	- disable RSAMD5 if in FIPS mode (for openssl and for libnss).

22 June 2012: Wouter
	- implement DS records, NSEC3 and ECDSA for compile with libnss.

21 June 2012: Wouter
	- fix error handling of alloc failure during rrsig verification.
	- nss check for verification failure.
	- nss crypto works for RSA and DSA.

20 June 2012: Wouter
	- work on --with-nss build option (for now, --with-libunbound-only).

19 June 2012: Wouter
	- --with-libunbound-only build option, only builds the library and
	  not the daemon and other tools.

18 June 2012: Wouter
	- code review.

15 June 2012: Wouter
	- implement log-time-ascii on windows.
	- The key-cache bad key ttl is now 60 seconds.
	- updated iana ports list.
	- code review.

11 June 2012: Wouter
	- bug #452: fix crash on assert in mesh_state_attachment.

30 May 2012: Wouter
	- silence warning from swig-generated code (md set but not used in
	  swig initmodule, due to ifdefs in swig-generated code).

27 May 2012: Wouter
	- Fix debian-bugs-658021: Please enable hardened build flags.

25 May 2012: Wouter
	- updated iana ports list.

24 May 2012: Wouter
	- tag for 1.4.17 release.
	- trunk is 1.4.18 in development.

18 May 2012: Wouter
	- Review comments, removed duplicate memset to zero in delegpt.

16 May 2012: Wouter
	- Updated doc/FEATURES with RFCs that are implemented but not listed.
	- Protect if statements in val_anchor for compile without locks.
	- tag for 1.4.17rc1.

15 May 2012: Wouter
	- fix configure ECDSA support in ldns detection for windows compile.
	- fix possible uninitialised variable in windows pipe implementation.

9 May 2012: Wouter
	- Fix alignment problem in util/random on sparc64/freebsd.

8 May 2012: Wouter
	- Fix for accept spinning reported by OpenBSD.
	- iana portlist updated.

2 May 2012: Wouter
	- Fix validation of nodata for DS query in NSEC zones, reported by
	  Ondrej Mikle.

13 April 2012: Wouter
	- ECDSA support (RFC 6605) by default. Use --disable-ecdsa for older
	  openssl.

10 April 2012: Wouter
	- Applied patch from Daisuke HIGASHI for rrset-roundrobin and
	  minimal-responses features.
	- iana portlist updated.

5 April 2012: Wouter
	- fix bug #443: --with-chroot-dir not honoured by configure.
	- fix bug #444: setusercontext was called too late (thanks Bjorn
	  Ketelaars).

27 March 2012: Wouter
	- fix bug #442: Fix that Makefile depends on pythonmod headers
	  even using --without-pythonmodule.

22 March 2012: Wouter
	- contrib/validation-reporter follows rotated log file (patch from
	  Augie Schwer).

21 March 2012: Wouter
	- new approach to NS fetches for DS lookup that works with
	  cornercases, and is more robust and considers forwarders.

19 March 2012: Wouter
	- iana portlist updated.
	- fix to locate nameservers for DS lookup with NS fetches.

16 March 2012: Wouter
	- Patch for access to full DNS packet data in unbound python module
	  from Ondrej Mikle.

9 March 2012: Wouter
	- Applied line-buffer patch from Augie Schwer to validation.reporter.sh.

2 March 2012: Wouter
	- flush_infra cleans timeouted servers from the cache too.
	- removed warning from --enable-ecdsa.

1 March 2012: Wouter
	- forward-first option.  Tries without forward if a query fails.
	  Also stub-first option that is similar.

28 February 2012: Wouter
	- Fix from code review, if EINPROGRESS not defined chain if statement
	  differently.

27 February 2012: Wouter
	- Fix bug#434: on windows check registry for config file location
	  for unbound-control.exe, and unbound-checkconf.exe.

23 February 2012: Wouter
	- Fix to squelch 'network unreachable' errors from tcp connect in
	  logs, high verbosity will show them.

16 February 2012: Wouter
	- iter_hints is now thread-owned in module env, and thus threadsafe.
	- Fix prefetch and sticky NS, now the prefetch works.  It picks
	  nameservers that 'would be valid in the future', and if this makes
	  the NS timeout, it updates that NS by asking delegation from the
	  parent again.  If child NS has longer TTL, that TTL does not get
	  refreshed from the lookup to the child nameserver.

15 February 2012: Wouter
	- Fix forward-zone memory, uses malloc and frees original root dp.
	- iter hints (stubs) uses malloc inside for more dynamicity.
	- unbound-control forward_add, forward_remove, stub_add, stub_remove
	  can modify stubs and forwards for running unbound (on mobile computer)
	  they can also add and remove domain-insecure for the zone.

14 February 2012: Wouter
	- Fix sticky NS (ghost domain problem) if prefetch is yes.
	- iter forwards uses malloc inside for more dynamicity.

13 February 2012: Wouter
	- RT#2955. Fix for cygwin compilation. 
	- iana portlist updated.

10 February 2012: Wouter
	- Slightly smaller critical region in one case in infra cache.
	- Fix timeouts to keep track of query type, A, AAAA and other, if
	  another has caused timeout blacklist, different type can still probe.
	- unit test fix for nomem_cnametopos.rpl race condition.

9 February 2012: Wouter
	- Fix AHX_BROKEN_MEMCMP for autoheader mess up of #undef in config.h.

8 February 2012: Wouter
	- implement draft-ietf-dnsext-ecdsa-04; which is in IETF LC; This
	  implementation is experimental at this time and not recommended
	  for use on the public internet (the protocol numbers have not
	  been assigned).  Needs recent ldns with --enable-ecdsa.
	- fix memory leak in errorcase for DSA signatures.
	- iana portlist updated.
	- workaround for openssl 0.9.8 ecdsa sha2 and evp problem.

3 February 2012: Wouter
	- fix for windows, rename() is not posix compliant on windows.

2 February 2012: Wouter
	- 1.4.16 release tag.
	- svn trunk is 1.4.17 in development.
	- iana portlist updated.

1 February 2012: Wouter
	- Fix validation failures (like: validation failure xx: no NSEC3
	  closest encloser from yy for DS zz. while building chain of trust,
	  because of a bug in the TTL-fix in 1.4.15, it picked the wrong rdata
	  for an NSEC3.  Now it does not change rdata, and fixes TTL.

30 January 2012: Wouter
	- Fix version-number in libtool to be version-info so it produces
	  libunbound.so.2 like it should.

26 January 2012: Wouter
	- Tag 1.4.15 (same as 1.4.15rc1), for 1.4.15 release.
	- trunk 1.4.16; includes changes memset testcode, #424 openindiana,
	  and keyfile write fixup.
	- applied patch to support outgoing-interface with ub_ctx_set_option.

23 January 2012: Wouter
	- Fix memset in test code.

20 January 2012: Wouter
	- Fix bug #424: compile on OpenIndiana OS with gcc 4.6.2.

19 January 2012: Wouter
	- Fix to write key files completely to a temporary file, and if that
	  succeeds, replace the real key file.  So failures leave a useful file.

18 January 2012: Wouter
	- tag 1.4.15rc1 created
	- updated libunbound/ubsyms.def and remade tag 1.4.15rc1.

17 January 2012: Wouter
	- Fix bug where canonical_compare of RRSIG did not downcase the
	  signer-name.  This is mostly harmless because RRSIGs do not have
	  to be sorted in canonical order, usually.

12 January 2012: Wouter
	- bug#428: add ub_version() call to libunbound.  API version increase,
	  with (binary) backwards compatibility for the previous version.

10 January 2012: Wouter
	- Fix bug #425: unbound reports wrong TTL in reply, it reports a TTL
	  that would be permissible by the RFCs but it is not the TTL in the
	  cache.
	- iana portlist updated.
	- uninitialised variable in reprobe for rtt blocked domains fixed.
	- lintfix and new flex output.

2 January 2012: Wouter
	- Fix to randomize hash function, based on 28c3 congress, reported
	  by Peter van Dijk.

24 December 2011: Wouter
	- Fix for memory leak (about 20 bytes when a tcp or udp send operation
	  towards authority servers failed, takes about 50.000 such failures to
	  leak one Mb, such failures are also usually logged), reported by
	  Robert Fleischmann.
	- iana portlist updated.

19 December 2011: Wouter
	- Fix for VU#209659 CVE-2011-4528: Unbound denial of service
	  vulnerabilities from nonstandard redirection and denial of existence
	  http://www.unbound.net/downloads/CVE-2011-4528.txt
	- robust checks for next-closer NSEC3s.
	- tag 1.4.14 created.
	- trunk has 1.4.15 in development.

15 December 2011: Wouter
	- remove uninit warning from cachedump code.
	- Fix parse error on negative SOA RRSIGs if badly ordered in the packet.

13 December 2011: Wouter
	- iana portlist updated.
	- svn tag 1.4.14rc1
	- fix infra cache comparison.
	- Fix to constrain signer_name to be a parent of the lookupname.

5 December 2011: Wouter
	- Fix getaddrinfowithincludes on windows with fedora16 mingw32-gcc.
	- Fix warnings with gcc 4.6 in compat/inet_ntop.c.
	- Fix warning unused in compat/strptime.c.
	- Fix malloc detection and double definition.

2 December 2011: Wouter
	- configure generated with autoconf 2.68.

30 November 2011: Wouter
	- Fix for tcp-upstream and ssl-upstream for if a laptop sleeps, causes
	  SERVFAILs.  Also fixed for UDP (but less likely).

28 November 2011: Wouter
	- Fix quartile time estimate, it was too low, (thanks Jan Komissar).
	- iana ports updated.

11 November 2011: Wouter
	- Makefile compat with SunOS make, BSD make and GNU make.
	- iana ports updated.

10 November 2011: Wouter
	- Makefile changed for BSD make compatibility.

9 November 2011: Wouter
	- added unit test for SSL service and SSL-upstream.

8 November 2011: Wouter
	- can configure ssl service to one port number, and not on others.
	- fixup windows compile with ssl support.
	- Fix double free in unbound-host, reported by Steve Grubb.
	- iana portlist updated.

1 November 2011: Wouter
	- dns over ssl support as a client, ssl-upstream yes turns it on.
	  It performs an SSL transaction for every DNS query (250 msec).
	- documentation for new options: ssl-upstream, ssl-service-key and
	  ssl-service.pem.
	- iana portlist updated.
	- fix -flto detection on Lion for llvm-gcc.

31 October 2011: Wouter
	- dns over ssl support, ssl-service-pem and ssl-service-key files
	  can be given and then TCP queries are serviced wrapped in SSL.

27 October 2011: Wouter
	- lame-ttl and lame-size options no longer exist, it is integrated
	  with the host info.  They are ignored (with verbose warning) if
	  encountered to keep the config file backwards compatible.
	- fix iana-update for changing gzip compression of results.
	- fix export-all-symbols on OSX.

26 October 2011: Wouter
	- iana portlist updated.
	- Infra cache stores information about ping and lameness per IP, zone.
	  This fixes bug #416.
	- fix iana_update target for gzipped file on iana site.

24 October 2011: Wouter
	- Fix resolve of partners.extranet.microsoft.com with a fix for the
	  server selection for choosing out of a (particular) list of bad
	  choices. (bug#415)
	- Fix make_new_space function so that the incoming query is not
	  overwritten if a jostled out query causes a waiting query to be
	  resumed that then fails and sends an error message.  (Thanks to
	  Matthew Lee).

21 October 2011: Wouter
	- fix --enable-allsymbols, fptr wlist is disabled on windows with this 
	  option enabled because of memory layout exe vs dll.

19 October 2011: Wouter
	- fix unbound-anchor for broken strptime on OSX lion, detected
	  in configure.
	- Detect if GOST really works, openssl1.0 on OSX fails.
	- Implement ipv6%interface notation for scope_id usage.

17 October 2011: Wouter
	- better documentation for inform_super (Thanks Yang Zhe).

14 October 2011: Wouter
	- Fix for out-of-memory condition in libunbound (thanks
	  Robert Fleischman).

13 October 2011: Wouter
	- Fix --enable-allsymbols, it depended on link specifics of the
	  target platform, or fptr_wlist assertion failures could occur.

12 October 2011: Wouter
	- updated contrib/unbound_munin_ to family=auto so that it works with
	  munin-node-configure automatically (if installed as
	  /usr/local/share/munin/plugins/unbound_munin_ ).

27 September 2011: Wouter
	- unbound.exe -w windows option for start and stop service.

23 September 2011: Wouter
	- TCP-upstream calculates tcp-ping so server selection works if there
	  are alternatives.

20 September 2011: Wouter
	- Fix classification of NS set in answer section, where there is a
	  parent-child server, and the answer has the AA flag for dir.slb.com.
	  Thanks to Amanda Constant from Secure64.

16 September 2011: Wouter
	- fix bug #408: accept patch from Steve Snyder that comments out
	  unused functions in lookup3.c.
	- iana portlist updated.
	- fix EDNS1480 change memleak and TCP fallback.
	- fix various compiler warnings (reported by Paul Wouters).
	- max sent count.  EDNS1480 only for rtt < 5000.  No promiscuous
	  fetch if sentcount > 3, stop query if sentcount > 16.  Count is
	  reset when referral or CNAME happens.  This makes unbound better
	  at managing large NS sets, they are explored when there is continued
	  interest (in the form of queries).

15 September 2011: Wouter
	- release 1.4.13.
	- trunk contains 1.4.14 in development.
	- Unbound probes at EDNS1480 if there an EDNS0 timeout.

12 September 2011: Wouter
	- Reverted dns EDNS backoff fix, it did not help and needs
	  fragmentation fixes instead.
	- tag 1.4.13rc2

7 September 2011: Wouter
	- Fix operation in ipv6 only (do-ip4: no) mode.

6 September 2011: Wouter
	- fedora specfile updated.

5 September 2011: Wouter
	- tag 1.4.13rc1

2 September 2011: Wouter
	- iana portlist updated.

26 August 2011: Wouter
	- Fix num-threads 0 does not segfault, reported by Simon Deziel.
	- Fix validation failures due to EDNS backoff retries, the retry
	  for fetch of data has want_dnssec because the iter_indicate_dnssec
	  function returns true when validation failure retry happens, and
	  then the serviced query code does not fallback to noEDNS, even if
	  the cache says it has this.  This helps for DLV deployment when
	  the DNSSEC status is not known for sure before the lookup concludes.

24 August 2011: Wouter
	- Applied patch from Karel Slany that fixes a memory leak in the
	  unbound python module, in string conversions.

22 August 2011: Wouter
	- Fix validation of qtype ANY responses with CNAMEs (thanks Cathy
	  Zhang and Luo Ce).  Unbound responds with the RR types that are
	  available at the name for qtype ANY and validates those RR types.
	  It does not test for completeness (i.e. with NSEC or NSEC3 query),
	  and it does not follow the CNAME or DNAME to another name (with
	  even more data for the already large response).
	- Fix that internally, CNAMEs with NXDOMAIN have that as rcode.
	- Documented the options that work with control set_option command.
	- tcp-upstream yes/no option (works with set_option) for tunnels.

18 August 2011: Wouter
	- fix autoconf call in makedist crosscompile to RC or snapshot.

17 August 2011: Wouter
	- Fix validation of . DS query.
	- new xml format at IANA, new awk for iana_update.
	- iana portlist updated.

10 August 2011: Wouter
	- Fix python site-packages path to /usr/lib64.
	- updated patch from Tom.
	- fix memory and fd leak after out-of-memory condition.

9 August 2011: Wouter
	- patch from Tom Hendrikx fixes load of python modules.

8 August 2011: Wouter
	- make clean had ldns-src reference, removed.

1 August 2011: Wouter
	- Fix autoconf 2.68 warnings

14 July 2011: Wouter
	- Unbound implements RFC6303 (since version 1.4.7).
	- tag 1.4.12rc1 is released as 1.4.12 (without the other fixes in the
	  meantime, those are for 1.4.13).
	- iana portlist updated.

13 July 2011: Wouter
	- Quick fix for contrib/unbound.spec example, no ldns-builtin any more.

11 July 2011: Wouter
	- Fix wildcard expansion no-data reply under an optout NSEC3 zone is
	  validated as insecure, reported by Jia Li (lijia@cnnic.cn).

4 July 2011: Wouter
	- 1.4.12rc1 tag created.

1 July 2011: Wouter
	- version number in example config file.
	- fix that --enable-static-exe does not complain about it unknown.

30 June 2011: Wouter
	- tag relase 1.4.11, trunk is 1.4.12 development.
	- iana portlist updated.
	- fix bug#395: id bits of other query may leak out under conditions
	- fix replyaddr count wrong after jostled queries, which leads to
	  eventual starvation where the daemon has no replyaddrs left to use.
	- fix comment about rndc port, that referred to the old port number.
	- fix that the listening socket is not closed when too many remote
	  control connections are made at the same time.
	- removed ldns-src tarball inside the unbound tarball.

23 June 2011: Wouter
	- Changed -flto check to support clang compiler.
	- tag 1.4.11rc3 created.

17 June 2011: Wouter
	- tag 1.4.11rc1 created.
	- remove warning about signed/unsigned from flex (other flex version).
	- updated aclocal.m4 and libtool to match.
	- tag 1.4.11rc2 created.

16 June 2011: Wouter
	- log-queries: yesno option, default is no, prints querylog.
	- version is 1.4.11.

14 June 2011: Wouter
	- Use -flto compiler flag for link time optimization, if supported.
	- iana portlist updated.

12 June 2011: Wouter
	- IPv6 service address for d.root-servers.net (2001:500:2D::D).

10 June 2011: Wouter
	- unbound-control has version number in the header,
	  UBCT[version]_space_ is the header sent by the client now.
	- Unbound control port number is registered with IANA:
	  ub-dns-control  8953/tcp    unbound dns nameserver control
	  This is the new default for the control-port config setting.
	- statistics-interval prints the number of jostled queries to log.

30 May 2011: Wouter
	- Fix Makefile for U in environment, since wrong U is more common than
	  deansification necessity.
	- iana portlist updated.
	- updated ldns tarball to 1.6.10rc2 snapshot of today.

25 May 2011: Wouter
	- Fix assertion failure when unbound generates an empty error reply
	  in response to a query, CVE-2011-1922 VU#531342.
	- This fix is in tag 1.4.10.
	- defense in depth against the above bug, an error is printed to log
	  instead of an assertion failure.

10 May 2011: Wouter
	- bug#386: --enable-allsymbols option links all binaries to libunbound
	  and reduces install size significantly.
	- feature, ignore-cd-flag: yesno to provide dnssec to legacy servers.
	- iana portlist updated.
	- Fix TTL of SOA so negative TTL is separately cached from normal TTL.

14 April 2011: Wouter
	- configure created with newer autoconf 2.66.

12 April 2011: Wouter
	- bug#378: Fix that configure checks for ldns_get_random presence.

8 April 2011: Wouter
	- iana portlist updated.
	- queries with CD flag set cause DNSSEC validation, but the answer is
	  not withheld if it is bogus.  Thus, unbound will retry if it is bad
	  and curb the TTL if it is bad, thus protecting the cache for use by
	  downstream validators.
	- val-override-date: -1 ignores dates entirely, for NTP usage.

29 March 2011: Wouter
	- harden-below-nxdomain: changed so that it activates when the
	  cached nxdomain is dnssec secure.  This avoids backwards
	  incompatibility because those old servers do not have dnssec.

24 March 2011: Wouter
	- iana portlist updated.
	- release 1.4.9.
	- trunk is 1.5.0

17 March 2011: Wouter
	- bug#370: new unbound.spec for CentOS 5.x from Harold Jones.
	  Applied but did not do the --disable-gost.

10 March 2011: Wouter
	- tag 1.4.9 release candidate 1 created.

3 March 2011: Wouter
	- updated ldns to today.

1 March 2011: Wouter
	- Fix no ADflag for NXDOMAIN in NSEC3 optout. And wildcard in optout.
	- give config parse error for multiple names on a stub or forward zone.
	- updated ldns tarball to 1.6.9(todays snapshot).

24 February 2011: Wouter
	- bug #361: Fix, time.elapsed variable not reset with stats_noreset.

23 February 2011: Wouter
	- iana portlist updated.
	- common.sh to version 3.

18 February 2011: Wouter
	- common.sh in testdata updated to version 2.

15 February 2011: Wouter
	- Added explicit note on unbound-anchor usage:
	  Please note usage of unbound-anchor root anchor is at your own risk
	  and under the terms of our LICENSE (see that file in the source).

11 February 2011: Wouter
	- iana portlist updated.
	- tpkg updated with common.sh for common functionality.

7 February 2011: Wouter
	- Added regression test for addition of a .net DS to the root, and
	  cache effects with different TTL for glue and DNSKEY.
	- iana portlist updated.

28 January 2011: Wouter
	- Fix remove private address does not throw away entire response.

24 January 2011: Wouter
	- release 1.4.8

19 January 2011: Wouter
	- fix bug#349: no -L/usr for ldns.

18 January 2011: Wouter
	- ldns 1.6.8 tarball included.
	- release 1.4.8rc1.

17 January 2011: Wouter
	- add get and set option for harden-below-nxdomain feature.
	- iana portlist updated.

14 January 2011: Wouter
	- Fix so a changed NS RRset does not get moved name stuck on old
	  server, for type NS the TTL is not increased.

13 January 2011: Wouter
	- Fix prefetch so it does not get stuck on old server for moved names.

12 January 2011: Wouter
	- iana portlist updated.

11 January 2011: Wouter
	- Fix insecure CNAME sequence marked as secure, reported by Bert
	  Hubert.

10 January 2011: Wouter
	- faster lruhash get_mem routine.

4 January 2011: Wouter
	- bug#346: remove ITAR scripts from contrib, the service is discontinued, use the root.
	- iana portlist updated.

23 December 2010: Wouter
	- Fix in infra cache that could cause rto larger than TOP_TIMEOUT kept.

21 December 2010: Wouter
	- algorithm compromise protection using the algorithms signalled in
	  the DS record.  Also, trust anchors, DLV, and RFC5011 receive this,
	  and thus, if you have multiple algorithms in your trust-anchor-file
	  then it will now behave different than before.  Also, 5011 rollover
	  for algorithms needs to be double-signature until the old algorithm
	  is revoked.
	  It is not an option, because I see no use to turn the security off.
	- iana portlist updated.

17 December 2010: Wouter
	- squelch 'tcp connect: bla' in logfile, (set verbosity 2 to see them).
	- fix validation in this case: CNAME to nodata for co-hosted opt-in
	  NSEC3 insecure delegation, was bogus, fixed to be insecure.

16 December 2010: Wouter
	- Fix our 'BDS' license (typo reported by Xavier Belanger).

10 December 2010: Wouter
	- iana portlist updated.
	- review changes for unbound-anchor.

2 December 2010: Wouter
	- feature typetransparent localzone, does not block other RR types.

1 December 2010: Wouter
	- Fix bug#338: print address when socket creation fails.

30 November 2010: Wouter
	- Fix storage of EDNS failures in the infra cache.
	- iana portlist updated.

18 November 2010: Wouter
	- harden-below-nxdomain option, default off (because very old
	  software may be incompatible).  We could enable it by default in
	  the future.

17 November 2010: Wouter
	- implement draft-vixie-dnsext-resimprove-00, we stop on NXDOMAIN.
	- make test output nicer.

15 November 2010: Wouter
	- silence 'tcp connect: broken pipe' and 'net down' at low verbosity.
	- iana portlist updated.
	- so-sndbuf option for very busy servers, a bit like so-rcvbuf.

9 November 2010: Wouter
	- unbound-anchor compiles with openssl 0.9.7.

8 November 2010: Wouter
	- release tag 1.4.7.
	- trunk is version 1.4.8.
	- Be lenient and accept imgw.pl malformed packet (like BIND).

5 November 2010: Wouter
	- do not synthesize a CNAME message from cache for qtype DS.

4 November 2010: Wouter
	- Use central entropy to seed threads.

3 November 2010: Wouter
	- Change the rtt used to probe EDNS-timeout hosts to 1000 msec.

2 November 2010: Wouter
	- tag 1.4.7rc1.
	- code review.

1 November 2010: Wouter
	- GOST code enabled by default (RFC 5933).

27 October 2010: Wouter
	- Fix uninit value in dump_infra print.
	- Fix validation failure for parent and child on same server with an
	  insecure childzone and a CNAME from parent to child.
	- Configure detects libev-4.00.

26 October 2010: Wouter
	- dump_infra and flush_infra commands for unbound-control.
	- no timeout backoff if meanwhile a query succeeded.
	- Change of timeout code.  No more lost and backoff in blockage.
	  At 12sec timeout (and at least 2x lost before) one probe per IP
	  is allowed only.  At 120sec, the IP is blocked.  After 15min, a
	  120sec entry has a single retry packet.

25 October 2010: Wouter
	- Configure errors if ldns is not found.

22 October 2010: Wouter
	- Windows 7 fix for the installer.

21 October 2010: Wouter
	- Fix bug where fallback_tcp causes wrong roundtrip and edns
	  observation to be noted in cache.  Fix bug where EDNSprobe halted
	  exponential backoff if EDNS status unknown.
	- new unresponsive host method, exponentially increasing block backoff.
	- iana portlist updated.

20 October 2010: Wouter
	- interface automatic works for some people with ip6 disabled.
	  Therefore the error check is removed, so they can use the option.

19 October 2010: Wouter
	- Fix for request list growth, if a server has long timeout but the
	  lost counter is low, then its effective rtt is the one without
	  exponential backoff applied.  Because the backoff is not working.
	  The lost counter can then increase and the server is blacklisted,
	  or the lost counter does not increase and the server is working
	  for some queries.

18 October 2010: Wouter
	- iana portlist updated.

13 October 2010: Wouter
	- Fix TCP so it uses a random outgoing-interface.
	- unbound-anchor handles ADDPEND keystate.

11 October 2010: Wouter
	- Fix bug when DLV below a trust-anchor that uses NSEC3 optout where
	  the zone has a secure delegation hosted on the same server did not
	  verify as secure (it was insecure by mistake).
	- iana portlist updated.
	- ldns tarball updated (for reading cachedumps with bad RR data).

1 October 2010: Wouter
	- test for unbound-anchor. fix for reading certs.
	- Fix alloc_reg_release for longer uptime in out of memory conditions.

28 September 2010: Wouter
	- unbound-anchor working, it creates or updates a root.key file.
	  Use it before you start the validator (e.g. at system boot time).

27 September 2010: Wouter
	- iana portlist updated.

24 September 2010: Wouter
	- bug#329: in example.conf show correct ipv4 link-local 169.254/16.

23 September 2010: Wouter
	- unbound-anchor app, unbound requires libexpat (xml parser library).

22 September 2010: Wouter
	- compliance with draft-ietf-dnsop-default-local-zones-14, removed
	  reverse ipv6 orchid prefix from builtin list.
	- iana portlist updated.

17 September 2010: Wouter
	- DLV has downgrade protection again, because the RFC says so.
	- iana portlist updated.

16 September 2010: Wouter
	- Algorithm rollover operational reality intrudes, for trust-anchor,
	  5011-store, and DLV-anchor if one key matches it's good enough.
	- iana portlist updated.
	- Fix reported validation error in out of memory condition.

15 September 2010: Wouter
	- Abide RFC5155 section 9.2: no AD flag for replies with NSEC3 optout.

14 September 2010: Wouter
	- increased mesh-max-activation from 1000 to 3000 for crazy domains
	  like _tcp.slb.com with 262 servers.
	- iana portlist updated.

13 September 2010: Wouter
	- bug#327: Fix for cannot access stub zones until the root is primed.

9 September 2010: Wouter
	- unresponsive servers are not completely blacklisted (because of
	  firewalls), but also not probed all the time (because of the request
	  list size it generates).  The probe rate is 1%.
	- iana portlist updated.

20 August 2010: Wouter
	- openbsd-lint fixes: acl_list_get_mem used if debug-alloc enabled.
	  iterator get_mem includes priv_get_mem.  delegpt nodup removed.
	  listen_pushback, query_info_allocqname, write_socket, send_packet,
	  comm_point_set_cb_arg and listen_resume removed.

19 August 2010: Wouter
	- Fix bug#321: resolution of rs.ripe.net artifacts with 0x20.
	  Delegpt structures checked for duplicates always.
	  No more nameserver lookups generated when depth is full anyway.
	- example.conf notes how to do DNSSEC validation and track the root.
	- iana portlist updated.

18 August 2010: Wouter
	- Fix bug#322: configure does not respect CFLAGS on Solaris.
	  Pass CFLAGS="-xO4 -xtarget=generic" on the configure command line
	  if use sun-cc, but some systems need different flags.

16 August 2010: Wouter
	- Fix acx_nlnetlabs.m4 configure output for autoconf-2.66 AS_TR_CPP
	  changes, uses m4_bpatsubst now.
	- make test (or make check) should be more portable and run the unit 
	  test and testbound scripts. (make longtest has special requirements).

13 August 2010: Wouter
	- More pleasant remote control command parsing.
	- documentation added for return values reported by doxygen 1.7.1.
	- iana portlist updated.

9 August 2010: Wouter
	- Fix name of rrset printed that failed validation.

5 August 2010: Wouter
	- Return NXDOMAIN after chain of CNAMEs ends at name-not-found.

4 August 2010: Wouter
	- Fix validation in case a trust anchor enters into a zone with
	  unsupported algorithms.

3 August 2010: Wouter
	- updated ldns tarball with bugfixes.
	- release tag 1.4.6.
	- trunk becomes 1.4.7 develop.
	- iana portlist updated.

22 July 2010: Wouter
	- more error details on failed remote control connection.

15 July 2010: Wouter
	- rlimit adjustments for select and ulimit can happen at the same time.

14 July 2010: Wouter
	- Donation text added to README.
	- Fix integer underflow in prefetch ttl creation from cache.  This
	  fixes a potential negative prefetch ttl.

12 July 2010: Wouter
	- Changed the defaults for num-queries-per-thread/outgoing-range.
	  For builtin-select: 512/960, for libevent 1024/4096 and for
	  windows 24/48 (because of win api).  This makes the ratio this way
	  to improve resilience under heavy load.  For high performance, use
	  libevent and possibly higher numbers.

10 July 2010: Wouter
	- GOST enabled if SSL is recent and ldns has GOST enabled too.
	- ldns tarball updated.

9 July 2010: Wouter
	- iana portlist updated.
	- Fix validation of qtype DNSKEY when a key-cache entry exists but
	  no rr-cache entry is used (it expired or prefetch), it then goes
	  back up to the DS or trust-anchor to validate the DNSKEY.

7 July 2010: Wouter
	- Neat function prototypes, unshadowed local declarations.

6 July 2010: Wouter
	- failure to chown the pidfile is not fatal any more.
	- testbound uses UTC timezone.
	- ldns tarball updated (ports and works on Minix 3.1.7).  On Minix, add
	  /usr/gnu/bin to PATH, use ./configure AR=/usr/gnu/bin/gar and gmake.

5 July 2010: Wouter
	- log if a server is skipped because it is on the donotquery list,
	  at verbosity 4, to enable diagnosis why no queries to 127.0.0.1.
	- added feature to print configure date, target and options with -h.
	- added feature to print event backend system details with -h.
	- wdiff is not actually required by make test, updated requirements.

1 July 2010: Wouter
	- Fix RFC4035 compliance with 2.2 statement that the DNSKEY at apex
	  must be signed with all algorithms from the DS rrset at the parent.
	  This is now checked and becomes bogus if not.

28 June 2010: Wouter
	- Fix jostle list bug found by Vince (luoce@cnnic), it caused the qps
	  in overload situations to be about 5 qps for the class of shortly
	  serviced queries.
	  The capacity of the resolver is then about (numqueriesperthread / 2)
	  / (average time for such long queries) qps for long queries.
	  And about (numqueriesperthread / 2)/(jostletimeout in whole seconds)
	  qps for short queries, per thread.
	- Fix the max number of reply-address count to be applied for duplicate
	  queries, and not for new query list entries.  This raises the memory
	  usage to a max of (16+1)*numqueriesperthread reply addresses.

25 June 2010: Wouter
	- Fix handling of corner case reply from lame server, follows rfc2308.
	  It could lead to a nodata reply getting into the cache if the search
	  for a non-lame server turned up other misconfigured servers.
	- unbound.h has extern "C" statement for easier include in c++.

23 June 2010: Wouter
	- iana portlist updated.
	- makedist upgraded cross compile openssl option, like this: 
	  ./makedist.sh -s -wssl openssl-1.0.0a.tar.gz -w --enable-gost

22 June 2010: Wouter
	- Unbound reports libev or libevent correctly in logs in verbose mode.
	- Fix to unload gost dynamic library module for leak testing.

18 June 2010: Wouter
	- iana portlist updated.

17 June 2010: Wouter
	- Add AAAA to root hints for I.ROOT-SERVERS.NET.

16 June 2010: Wouter
	- Fix assertion failure reported by Kai Storbeck from XS4ALL, the
	  assertion was wrong.
	- updated ldns tarball.

15 June 2010: Wouter
	- tag 1.4.5 created.
	- trunk contains 1.4.6 in development.
	- Fix TCPreply on systems with no writev, if just 1 byte could be sent.
	- Fix to use one pointer less for iterator query state store_parent_NS.
	- makedist crosscompile to windows uses builtin ldns not host ldns.
	- Max referral count from 30 to 130, because 128 one character domains
	  is valid DNS.
	- added documentation for the histogram printout to syslog.

11 June 2010: Wouter
	- When retry to parent the retrycount is not wiped, so failed 
	  nameservers are not tried again.
	- iana portlist updated.

10 June 2010: Wouter
	- Fix bug where a long loop could be entered, now cycle detection
	  has a loop-counter and maximum search amount.

4 June 2010: Wouter
	- iana portlist updated.
	- 1.4.5rc1 tag created.

3 June 2010: Wouter
	- ldns tarball updated, 1.6.5.
	- review comments, split dependency cycle tracking for parentside
	  last resort lookups for A and AAAA so there are more lookup options.

2 June 2010: Wouter
	- Fix compile warning if compiled without threads.
	- updated ldns-tarball with current ldns svn (pre 1.6.5).
	- GOST disabled-by-default, the algorithm number is allocated but the
	  RFC is still has to pass AUTH48 at the IETF.

1 June 2010: Wouter
	- Ignore Z flag in incoming messages too.
	- Fix storage of negative parent glue if that last resort fails.
	- libtoolize 2.2.6b, autoconf 2.65 applied to configure.
	- new splint flags for newer splint install.

31 May 2010: Wouter
	- Fix AD flag handling, it could in some cases mistakenly copy the AD 
	  flag from upstream servers.
	- alloc_special_obtain out of memory is not a fatal error any more,
	  enabling unbound to continue longer in out of memory conditions.
	- parentside names are dispreferred but not said to be dnssec-lame.
	- parentside check for cached newname glue.
	- fix parentside and querytargets modulestate, for dump_requestlist.
	- unbound-control-setup makes keys -rw-r--- so not all users permitted.
	- fix parentside from cache to be marked dispreferred for bad names.

28 May 2010: Wouter
	- iana portlist updated.
	- parent-child disagreement approach altered.  Older fixes are
	  removed in place of a more exhaustive search for misconfigured data
	  available via the parent of a delegation.
	  This is designed to be throttled by cache entries, with TTL from the
	  parent if possible.  Additionally the loop-counter is used.
	  It also tests for NS RRset differences between parent and child.
	  The fetch of misconfigured data should be more reliable and thorough.
	  It should work reliably even with no or only partial data in cache.
	  Data received from the child (as always) is deemed more
	  authoritative than information received from the delegation parent.
	  The search for misconfigured data is not performed normally.

26 May 2010: Wouter
	- Contribution from Migiel de Vos (Surfnet): nagios patch for
	  unbound-host, in contrib/ (in the source tarball).  Makes
	  unbound-host suitable for monitoring dnssec(-chain) status.

21 May 2010: Wouter
	- EDNS timeout code will not fire if EDNS status already known.
	- EDNS failure not stored if EDNS status known to work.

19 May 2010: Wouter
	- Fix resolution for domains like safesvc.com.cn.  If the iterator
	  can not recurse further and it finds the delegation in a state
	  where it would otherwise have rejected it outhand if so received
	  from a cache lookup, then it can try to ask higherup (with loop
	  protection).
	- Fix comments in iter_utils:dp_is_useless.

18 May 2010: Wouter
	- Fix various compiler warnings from the clang llvm compiler.
	- iana portlist updated.

6 May 2010: Wouter
	- Fix bug#308: spelling error in variable name in parser and lexer.

4 May 2010: Wouter
	- Fix dnssec-missing detection that was turned off by server selection.
	- Conforms to draft-ietf-dnsop-default-local-zones-13.  Added default
	  reverse lookup blocks for IPv4 test nets 100.51.198.in-addr.arpa,
	  113.0.203.in-addr.arpa and Orchid prefix 0.1.1.0.0.2.ip6.arpa.

29 April 2010: Wouter
	- Fix for dnssec lameness detection to use the key cache.
	- infra cache entries that are expired are wiped clean.  Previously
	  it was possible to not expire host data (if accessed often).

28 April 2010: Wouter
	- ldns tarball updated and GOST support is detected and then enabled. 
	- iana portlist updated.
	- Fix detection of gost support in ldns (reported by Chris Smith).

27 April 2010: Wouter
	- unbound-control get_option domain-insecure shows config file items.
	- fix retry sequence if prime hints are recursion-lame.
	- autotrust anchor file can be initialized with a ZSK key as well.
	- harden-referral-path does not result in failures due to max-depth.
	  You can increase the max-depth by adding numbers (' 0') after the
	  target-fetch-policy, this increases the depth to which is checked.

26 April 2010: Wouter
	- Compile fix using Sun Studio 12 compiler on Solaris 5.9, use
	  CPPFLAGS during configure process.
	- if libev is installed on the base system (not libevent), detect
	  it from the event.h header file and link with -lev.
	- configlexer.lex gets config.h, and configyyrename.h added by make,
	  no more double include.
	- More strict scrubber (Thanks to George Barwood for the idea):
	  NS set must be pertinent to the query (qname subdomain nsname).
	- Fix bug#307: In 0x20 backoff fix fallback so the number of 
	  outstanding queries does not become -1 and block the request.
	  Fixed handling of recursion-lame in combination with 0x20 fallback.
	  Fix so RRsets are compared canonicalized and sorted if the immediate
	  comparison fails, this makes it work around round-robin sites.

23 April 2010: Wouter
	- Squelch log message: sendto failed permission denied for
	  255.255.255.255, it is visible in VERB_DETAIL (verbosity 2).
	- Fix to fetch data as last resort more tenaciously.  When cycle
	  targets cause the server selection to believe there are more options
	  when they really are not there, the server selection is reinitiated.
	- Fix fetch from blacklisted dnssec lame servers as last resort.  The
	  server's IP address is then given in validator errors as well.
	- Fix local-zone type redirect that did not use the query name for
	  the answer rrset.

22 April 2010: Wouter
	- tag 1.4.4.
	- trunk contains 1.4.5 in development.
	- Fix validation failure for qtype ANY caused by a RRSIG parse failure.
	  The validator error message was 'no signatures from ...'.

16 April 2010: Wouter
	- more portability defines for CMSG_SPACE, CMSG_ALIGN, CMSG_LEN.
	- tag 1.4.4rc1.

15 April 2010: Wouter
	- ECC-GOST algorithm number 12 that is assigned by IANA.  New test
	  example key and signatures for GOST.  GOST requires openssl-1.0.0.
	  GOST is still disabled by default.

9 April 2010: Wouter
	- Fix bug#305: pkt_dname_tolower could read beyond end of buffer or
	  get into an endless loop, if 0x20 was enabled, and buffers are small
	  or particular broken packets are received.
	- Fix chain of trust with CNAME at an intermediate step, for the DS
	  processing proof.

8 April 2010: Wouter
	- Fix validation of queries with wildcard names (*.example).

6 April 2010: Wouter
	- Fix EDNS probe for .de DNSSEC testbed failure, where the infra
	  cache timeout coincided with a server update, the current EDNS 
	  backoff is less sensitive, and does not cache the backoff unless 
	  the backoff actually works and the domain is not expecting DNSSEC.
	- GOST support with correct algorithm numbers.

1 April 2010: Wouter
	- iana portlist updated.

24 March 2010: Wouter
	- unbound control flushed items are not counted when flushed again.

23 March 2010: Wouter
	- iana portlist updated.

22 March 2010: Wouter
	- unbound-host disables use-syslog from config file so that the
	  config file for the main server can be used more easily.
	- fix bug#301: unbound-checkconf could not parse interface
	  '0.0.0.0@5353', even though unbound itself worked fine.

19 March 2010: Wouter
	- fix fwd_ancil test to pass if the socket options are not supported.

18 March 2010: Wouter
	- Fixed random numbers for port, interface and server selection.
	  Removed very small bias.
	- Refer to the listing in unbound-control man page in the extended
	  statistics entry in the unbound.conf man page.

16 March 2010: Wouter
	- Fix interface-automatic for OpenBSD: msg.controllen was too small,
	  also assertions on ancillary data buffer.
	- check for IP_SENDSRCADDR for interface-automatic or IP_PKTINFO.
	- for NSEC3 check if signatures are cached.

15 March 2010: Wouter
	- unit test for util/regional.c.

12 March 2010: Wouter
	- Reordered configure checks so fork and -lnsl -lsocket checks are
	  earlier, and thus later checks benefit from and do not hinder them.
	- iana portlist updated.
	- ldns tarball updated.
	- Fix python use when multithreaded.
	- Fix solaris python compile.
	- Include less in config.h and include per code file for ldns, ssl.

11 March 2010: Wouter
	- another memory allocation option: --enable-alloc-nonregional.
	  exposes the regional allocations to other memory purifiers.
	- fix for memory alignment in struct sock_list allocation.
	- Fix for MacPorts ldns without ssl default, unbound checks if ldns
	  has dnssec functionality and uses the builtin if not.
	- Fix daemonize on Solaris 10, it did not detach from terminal.
	- tag 1.4.3 created.
	- trunk is 1.4.4 in development.
	- spelling fix in validation error involving cnames.

10 March 2010: Wouter
	- --enable-alloc-lite works with test set.
	- portability in the testset: printf format conversions, prototypes.

9 March 2010: Wouter
	- tag 1.4.2 created.
	- trunk is 1.4.3 in development.
	- --enable-alloc-lite debug option.

8 March 2010: Wouter
	- iana portlist updated.

4 March 2010: Wouter
	- Fix crash in control channel code.

3 March 2010: Wouter
	- better casts in pipe code, brackets placed wrongly.
	- iana portlist updated.

1 March 2010: Wouter
	- make install depends on make all.
	- Fix 5011 auto-trust-anchor-file initial read to skip RRSIGs.
	- --enable-checking: enables assertions but does not look nonproduction.
	- nicer VERB_DETAIL (verbosity 2, unbound-host -d) output, with
	  nxdomain and nodata distinguished.
	- ldns tarball updated.
	- --disable-rpath fixed for libtool not found errors.
	- new fedora specfile from Fedora13 in contrib from Paul Wouters.

26 February 2010: Wouter
	- Fixup prototype for lexer cleanup in daemon code.
	- unbound-control list_stubs, list_forwards, list_local_zones and
	  list_local_data.

24 February 2010: Wouter
	- Fix scrubber bug that potentially let NS records through.  Reported
	  by Amanda Constant.
	- Also delete potential poison references from additional.
	- Fix: no classification of a forwarder as lame, throw away instead.

23 February 2010: Wouter
	- libunbound ub_ctx_get_option() added.
	- unbound-control set_option and get_option commands.
	- iana portlist updated.

18 February 2010: Wouter
	- A little more strict DS scrubbing.
	- No more blacklisting of unresponsive servers, a 2 minute timeout
	  is backed off to.
	- RD flag not enabled for dnssec-blacklisted tries, unless necessary.
	- pickup ldns compile fix, libdl for libcrypto.
	- log 'tcp connect: connection timed out' only in high verbosity.
	- unbound-control log_reopen command.
	- moved get_option code from unbound-checkconf to util/config_file.c

17 February 2010: Wouter
	- Disregard DNSKEY from authority section for chain of trust.
	  DS records that are irrelevant to a referral scrubbed.  Anti-poison.
	- iana portlist updated.

16 February 2010: Wouter
	- Check for 'no space left on device' (or other errors) when 
	  writing updated autotrust anchors and print errno to log.

15 February 2010: Wouter
	- Fixed the requery protection, the TTL was 0, it is now 900 seconds,
	  hardcoded.  We made the choice to send out more conservatively,
	  protecting against an aggregate effect more than protecting a
	  single user (from their own folly, perhaps in case of misconfig).

12 February 2010: Wouter
	- Re-query pattern changed on validation failure.  To protect troubled
	  authority servers, unbound caches a failure for the DNSKEY or DS
	  records for the entire zone, and only retries that 900 seconds later.
	  This implies that only a handful of packets are sent extra to the
	  authority if the zone fails.

11 February 2010: Wouter
	- ldns tarball update for long label length syntax error fix.
	- iana portlist updated.

9 February 2010: Wouter
	- Fixup in compat snprintf routine, %f 1.02 and %g support.
	- include math.h for testbound test compile portability.

2 February 2010: Wouter
	- Updated url of IANA itar, interim trust anchor repository, in script.

1 February 2010: Wouter
	- iana portlist updated.
	- configure test for memcmp portability.

27 January 2010: Wouter
	- removed warning on format string in validator error log statement.
	- iana portlist updated.

22 January 2010: Wouter
	- libtool finish the install of unbound python dynamic library.

21 January 2010: Wouter
	- acx_nlnetlabs.m4 synchronised with nsd's version.

20 January 2010: Wouter
	- Fixup lookup trouble for parent-child domains on the first query.

14 January 2010: Wouter
	- Fixup ldns detection to also check for header files.

13 January 2010: Wouter
	- prefetch-key option that performs DNSKEY queries earlier in the
	  validation process, and that could halve the latency on DNSSEC
	  queries.  It takes some extra processing (CPU, a cache is needed).

12 January 2010: Wouter
	- Fix unbound-checkconf for auto-trust-anchor-file present checks.

8 January 2010: Wouter
	- Fix for parent-child disagreement code which could have trouble
	  when (a) ipv6 was disabled and (b) the TTL for parent and child
	  were different.  There were two bugs, the parent-side information
	  is fixed to no longer block lookup of child side information and
	  the iterator is fixed to no longer attempt to get ipv6 when it is
	  not enabled and then give up in failure.
	- test and fixes to make prefetch actually store the answer in the
	  cache.  Considers some rrsets 'already expired' but does not allow
	  overwriting of rrsets considered more secure.

7 January 2010: Wouter
	- Fixup python documentation (thanks Leo Vandewoestijne).
	- Work on cache prefetch feature.
	- Stats for prefetch, in log print stats, unbound-control stats
	  and in unbound_munin plugin.

6 January 2010: Wouter
	- iana portlist updated.
	- bug#291: DNS wireformat max is 255. dname_valid allowed 256 length.
	- verbose output includes parent-side-address notion for lameness.
	- documented val-log-level: 2 setting in example.conf and man page.
	- change unbound-control-setup from 1024(sha1) to 1536(sha256).

1 January 2010: Wouter
	- iana portlist updated.

22 December 2009: Wouter
	- configure with newer libtool 2.2.6b.

17 December 2009: Wouter
	- review comments.
	- tag 1.4.1.
	- trunk to version 1.4.2.
	
15 December 2009: Wouter
	- Answer to qclass=ANY queries, with class IN contents.
	  Test that validation also works.
	- updated ldns snapshot tarball with latest fixes (parsing records).

11 December 2009: Wouter
	- on IPv4 UDP turn off DF flag.

10 December 2009: Wouter
	- requirements.txt updated with design choice explanations.
	- Reading fixes: fix to set unlame when child confirms parent glue,
	  and fix to avoid duplicate addresses in delegation point.
	- verify_rrsig routine checks expiration last.

9 December 2009: Wouter
	- Fix Bug#287(reopened): update of ldns tarball with fix for parse
	  errors generated for domain names like '.example.com'.
	- Fix SOA excluded from negative DS responses.  Reported by Hauke
	  Lampe.  The negative cache did not include proper SOA records for
	  negative qtype DS responses which makes BIND barf on it, such
	  responses are now only used internally.
	- Fix negative cache lookup of closestencloser check of DS type bit.

8 December 2009: Wouter
	- Fix for lookup of parent-child disagreement domains, where the
	  parent-side glue works but it does not provide proper NS, A or AAAA
	  for itself, fixing domains such as motorcaravanners.eu.
	- Feature: you can specify a port number in the interface: line, so
	  you can bind the same interface multiple times at different ports.

7 December 2009: Wouter
	- Bug#287: Fix segfault when unbound-control remove nonexistent local
	  data.  Added check to tests.

1 December 2009: Wouter
	- Fix crash with module-config "iterator".
	- Added unit test that has "iterator" module-config.

30 November 2009: Wouter
	- bug#284: fix parse of # without end-of-line at end-of-file.

26 November 2009: Wouter
	- updated ldns with release candidate for version 1.6.3.
	- tag for 1.4.0 release.
	- 1.4.1 version in trunk.
	- Fixup major libtool version to 2 because of why_bogus change.
	  It was 1:5:0 but should have been 2:0:0.

23 November 2009: Wouter
	- Patch from David Hubbard for libunbound manual page.
	- Fixup endless spinning in unbound-control stats reported by
	  Attila Nagy.  Probably caused by clock reversal.

20 November 2009: Wouter
	- contrib/split-itar.sh contributed by Tom Hendrikx.

19 November 2009: Wouter
	- better argument help for unbound-control.
	- iana portlist updated.

17 November 2009: Wouter
	- noted multiple entries for multiple domain names in example.conf.
	- iana portlist updated.

16 November 2009: Wouter
	- Fixed signer detection of CNAME responses without signatures.
	- Fix#282 libunbound memleak on error condition by Eric Sesterhenn.
	- Tests for CNAMEs to deeper trust anchors, secure and bogus.
	- svn tag 1.4.0rc1 made.

13 November 2009: Wouter
	- Fixed validation failure for CNAME to optout NSEC3 nodata answer.
	- unbound-host does not fail on type ANY.
	- Fixed wireparse failure to put RRSIGs together with data in some
	  long ANY mix cases, which fixes validation failures.

12 November 2009: Wouter
	- iana portlist updated.
	- fix manpage errors reported by debian lintian.
	- review comments.
	- fixup very long vallog2 level error strings.
	
11 November 2009: Wouter
	- ldns tarball updated (to 1.6.2).
	- review comments.

10 November 2009: Wouter
	- Thanks to Surfnet found bug in new dnssec-retry code that failed
	  to combine well when combined with DLV and a particular failure. 
	- Fixed unbound-control -h output about argument optionality.
	- review comments.

5 November 2009: Wouter
	- lint fixes and portability tests.
	- better error text for multiple domain keys in one autotrust file.

2 November 2009: Wouter
	- Fix bug where autotrust does not work when started with a DS.
	- Updated GOST unit tests for unofficial algorithm number 249
	  and DNSKEY-format changes in draft version -01.

29 October 2009: Wouter
	- iana portlist updated.
	- edns-buffer-size option, default 4096.
	- fixed do-udp: no.

28 October 2009: Wouter
	- removed abort on prealloc failure, error still printed but softfail.
	- iana portlist updated.
	- RFC 5702: RSASHA256 and RSASHA512 support enabled by default.
	- ldns tarball updated (which also enables rsasha256 support).

27 October 2009: Wouter
	- iana portlist updated.

8 October 2009: Wouter
	- please doxygen
	- add val-log-level print to corner case (nameserver.epost.bg).
	- more detail to errors from insecure delegation checks.
	- Fix double time subtraction in negative cache reported by 
	  Amanda Constant and Hugh Mahon.
	- Made new validator error string available from libunbound for
	  applications.  It is in result->why_bogus, a zero-terminated string.
	  unbound-host prints it by default if a result is bogus.
	  Also the errinf is public in module_qstate (for other modules).

7 October 2009: Wouter
	- retry for validation failure in DS and prime results. Less mem use.
	  unit test.  Provisioning in other tests for requeries.
	- retry for validation failure in DNSKEY in middle of chain of trust.
	  unit test.
	- retry for empty non terminals in chain of trust and unit test.
	- Fixed security bug where the signatures for NSEC3 records were not
	  checked when checking for absence of DS records.  This could have
	  enabled the substitution of an insecure delegation.
	- moved version number to 1.4.0 because of 1.3.4 release with only
	  the NSEC3 patch from the entry above.
	- val-log-level: 2 shows extended error information for validation
	  failures, but still one (longish) line per failure.  For example:
	  validation failure <example.com. DNSKEY IN>: signature expired from
	  192.0.2.4 for trust anchor example.com. while building chain of trust
	  validation failure <www.example.com. A IN>: no signatures from
	  192.0.2.6 for key example.com. while building chain of trust

6 October 2009: Wouter
	- Test set updated to provide additional ns lookup result.
	  The retry would attempt to fetch the data from other nameservers
	  for bogus data, and this needed to be provisioned in the tests.

5 October 2009: Wouter
	- first validation failure retry code.  Retries for data failures.
	  And unit test.

2 October 2009: Wouter
	- improve 5011 modularization.
	- fix unbound-host so -d can be given before -C.
	- iana portlist updated.

28 September 2009: Wouter
	- autotrust-anchor-file can read multiline input and $ORIGIN.
	- prevent integer overflow in holddown calculation. review fixes.
	- fixed race condition in trust point revocation. review fix.
	- review fixes to comments, removed unused code.

25 September 2009: Wouter
	- so-rcvbuf: 4m option added.  Set this on large busy servers to not
	  drop the occasional packet in spikes due to full socket buffers.
	  netstat -su keeps a counter of UDP dropped due to full buffers.
	- review of validator/autotrust.c, small fixes and comments.

23 September 2009: Wouter
	- 5011 query failed counts verification failures, not lookup failures.
	- 5011 probe failure handling fixup.
	- test unbound reading of original autotrust data.
	  The metadata per-key, such as key state (PENDING, MISSING, VALID) is
	  picked up, otherwise performs initial probe like usual.

22 September 2009: Wouter
	- autotrust test with algorithm rollover, new ordering of checks
	  assists in orderly rollover.
	- autotrust test with algorithm rollover to unknown algorithm.
	  checks if new keys are supported before adding them.
	- autotrust test with trust point revocation, becomes unsigned.
	- fix DNSSEC-missing-signature detection for minimal responses
	  for qtype DNSKEY (assumes DNSKEY occurs at zone apex).

18 September 2009: Wouter
	- autotrust tests, fix trustpoint timer deletion code.
	  fix count of valid anchors during missing remove.
	- autotrust: pick up REVOKE even if not signed with known other keys.

17 September 2009: Wouter
	- fix compile of unbound-host when --enable-alloc-checks.
	- Fix lookup problem reported by Koh-ichi Ito and Jaap Akkerhuis.
	- Manual page fixes reported by Tony Finch.

16 September 2009: Wouter
	- Fix memory leak reported by Tao Ma.
	- Fix memstats test tool for log-time-ascii log format.

15 September 2009: Wouter
	- iana portlist updated.

10 September 2009: Wouter
	- increased MAXSYSLOGLEN so .bg key can be printed in debug output.
	- use linebuffering for log-file: output, this can be significantly
	  faster than the previous fflush method and enable some class of
	  resolvers to use high verbosity (for short periods).
	  Not on windows, because line buffering does not work there.

9 September 2009: Wouter
	- Fix bug where DNSSEC-bogus messages were marked with too high TTL.
	  The RRsets would still expire at the normal time, but this would
	  keep messages bogus in the cache for too long.
	- regression test for that bug.
	- documented that load_cache is meant for debugging.

8 September 2009: Wouter
	- fixup printing errors when load_cache, they were printed to the
	  SSL connection which broke, now to the log.
	- new ldns - with fixed parse of large SOA values.

7 September 2009: Wouter
	- autotrust testbound scenarios.
	- autotrust fix that failure count is written to file.
	- autotrust fix that keys may become valid after add holddown time
	  alone, before the probe returns.

4 September 2009: Wouter
	- Changes to make unbound work with libevent-2.0.3 alpha. (in
	  configure detection due to new ssl dependency in libevent)
	- do not call sphinx for documentation when python is disabled.
	- remove EV_PERSIST from libevent timeout code to make the code
	  compatible with the libevent-2.0.  Works with older libevent too.
	- fix memory leak in python code.

3 September 2009: Wouter
	- Got a patch from Luca Bruno for libunbound support on windows to
	  pick up the system resolvconf nameservers and hosts there.
	- included ldns updated (enum warning fixed).
	- makefile fix for parallel makes.
	- Patch from Zdenek Vasicek and Attila Nagy for using the source IP
	  from python scripts.  See pythonmod/examples/resip.py.
	- doxygen comment fixes.

2 September 2009: Wouter
	- TRAFFIC keyword for testbound. Simplifies test generation.
	  ${range lower val upper} to check probe timeout values.
	- test with 5011-prepublish rollover and revocation.
	- fix revocation of RR for autotrust, stray exclamation mark.

1 September 2009: Wouter
	- testbound variable arithmetic.
	- autotrust probe time is randomised.
	- autotrust: the probe is active and does not fetch from cache.

31 August 2009: Wouter
	- testbound variable processing.

28 August 2009: Wouter
	- fixup unbound-control lookup to print forward and stub servers.

27 August 2009: Wouter
	- autotrust: mesh answer callback is empty.

26 August 2009: Wouter
	- autotrust probing.
	- iana portlist updated.

25 August 2009: Wouter
	- fixup memleak in trust anchor unsupported algorithm check.
	- iana portlist updated.
	- autotrust options: add-holddown, del-holddown, keep-missing.
	- autotrust store revoked status of trust points.
	- ctime_r compat definition.
	- detect yylex_destroy() in configure.
	- detect SSL_get_compression_methods declaration in configure.
	- fixup DS lookup at anchor point with unsigned parent.
	- fixup DLV lookup for DS queries to unsigned domains.

24 August 2009: Wouter
	- cleaner memory allocation on exit. autotrust test routines.
	- free all memory on program exit, fix for ssl and flex.

21 August 2009: Wouter
	- autotrust: debug routines. Read,write and conversions work.

20 August 2009: Wouter
	- autotrust: save and read trustpoint variables.

19 August 2009: Wouter
	- autotrust: state table updates.
	- iana portlist updated.

17 August 2009: Wouter
	- autotrust: process events.

17 August 2009: Wouter
	- Fix so that servers are only blacklisted if they fail to reply 
	  to 16 queries in a row and the timeout gets above 2 minutes.
	- autotrust work, split up DS verification of DNSKEYs.

14 August 2009: Wouter
	- unbound-control lookup prints out infra cache information, like RTT.
	- Fix bug in DLV lookup reported by Amanda from Secure64.
	  It could sometimes wrongly classify a domain as unsigned, which
	  does not give the AD bit on replies.

13 August 2009: Wouter
	- autotrust read anchor files. locked trust anchors.

12 August 2009: Wouter
	- autotrust import work.

11 August 2009: Wouter
	- Check for openssl compatible with gost if enabled.
	- updated unit test for GOST=211 code.
	  Nicer naming of test files.
	- iana portlist updated.

7 August 2009: Wouter
	- call OPENSSL_config() in unbound and unit test so that the
	  operator can use openssl.cnf for configuration options.
	- removed small memory leak from config file reader.

6 August 2009: Wouter
	- configure --enable-gost for GOST support, experimental
	  implementation of draft-dolmatov-dnsext-dnssec-gost-01.
	- iana portlist updated.
	- ldns tarball updated (with GOST support).

5 August 2009: Wouter
	- trunk moved to 1.3.4.

4 August 2009: Wouter
	- Added test that the examples from draft rsasha256-14 verify.
	- iana portlist updated.
	- tagged 1.3.3

3 August 2009: Wouter
	- nicer warning when algorithm not supported, tells you to upgrade.
	- iana portlist updated.

27 July 2009: Wouter
	- Updated unbound-cacti contribution from Dmitriy Demidov, with
	  the queue statistics displayed in its own graph.
	- iana portlist updated.

22 July 2009: Wouter
	- Fix bug found by Michael Tokarev where unbound would try to
	  prime the root servers even though forwarders are configured for
	  the root.
	- tagged 1.3.3rc1

21 July 2009: Wouter
	- Fix server selection, so that it waits for open target queries when
	  faced with lameness.

20 July 2009: Wouter
	- Ignore transient sendto errors, no route to host, and host, net down.
	- contrib/update-anchor.sh has -r option for root-hints.
	- feature val-log-level: 1 prints validation failures so you can
	  keep track of them during dnssec deployment.

16 July 2009: Wouter
	- fix replacement malloc code.  Used in crosscompile.
	- makedist -w creates crosscompiled setup.exe on fedora11.

15 July 2009: Wouter
	- dependencies for compat items, for crosscompile.
	- mingw32 crosscompile changes, dependencies and zipfile creation.
	  and with System.dll from the windows NSIS you can make setup.exe.
	- package libgcc_s_sjlj exception handler for NSISdl.dll.

14 July 2009: Wouter
	- updated ldns tarball for solaris x64 compile assistance.
	- no need to define RAND_MAX from config.h.
	- iana portlist updated.
	- configure changes and ldns update for mingw32 crosscompile.

13 July 2009: Wouter
	- Fix for crash at start on windows.
	- tag for release 1.3.2.
	- trunk has version 1.3.3.
	- Fix for ID bits on windows to use all 16. RAND_MAX was not
	  defined like you'd expect on mingw. Reported by Mees de Roo.

9 July 2009: Wouter
	- tag for release 1.3.1.
	- trunk has version 1.3.2.

7 July 2009: Wouter
	- iana portlist updated.

6 July 2009: Wouter
	- prettier error handling in SSL setup.
	- makedist.sh uname fix (same as ldns).
	- updated fedora spec file.

3 July 2009: Wouter
	- fixup linking when ldnsdir is "".

30 June 2009: Wouter
	- more lenient truncation checks.

29 June 2009: Wouter
	- ldns trunk r2959 imported as tarball, because of solaris cc compile
	  support for c99.  r2960 for better configure.
	- better wrongly_truncated check.
	- On Linux, fragment IPv6 datagrams to the IPv6 minimum MTU, to
	  avoid dropped packets at routers.

26 June 2009: Wouter
	- Fix EDNS fallback when EDNS works for short answers but long answers
	  are dropped.

22 June 2009: Wouter
	- fixup iter priv strict aliasing while preserving size of sockaddr.
	- iana portlist updated.  (one less port allocated, one more fraction
	  of a bit for security!)
	- updated fedora specfile in contrib from Paul Wouters.
	
19 June 2009: Wouter
	- Fixup strict aliasing warning in iter priv code.
	  and config_file code.
	- iana portlist updated.
	- harden-referral-path: handle cases where NS is in answer section.

18 June 2009: Wouter
	- Fix of message parse bug where (specifically) an NSEC and RRSIG
	  in the wrong order would be parsed, but put wrongly into internal
	  structures so that later validation would fail.
	- Extreme lenience for wrongly truncated replies where a positive
	  reply has an NS in the authority but no signatures.  They are
	  turned into minimal responses with only the (secure) answer.
	- autoconf 2.63 for configure.
	- python warnings suppress.  Keep python API away from header files.

17 June 2009: Wouter
	- CREDITS entry for cz.nic, sponsoring a 'summer of code' that was
	  used for the python code in unbound. (http://www.nic.cz/vip/ in cz).

16 June 2009: Wouter
	- Fixup opportunistic target query generation to it does not
	  generate queries that are known to fail.
	- Touchup on munin total memory report.
	- messages picked out of the cache by the iterator are checked
	  if their cname chain is still correct and if validation status
	  has to be reexamined.

15 June 2009: Wouter
	- iana portlist updated.

14 June 2009: Wouter
	- Fixed bug where cached responses would lose their security
	  status on second validation, which especially impacted dlv
	  lookups.  Reported by Hauke Lampe.

13 June 2009: Wouter
	- bug #254. removed random whitespace from example.conf.

12 June 2009: Wouter
	- Fixup potential wrong NSEC picked out of the cache.
	- If unfulfilled callbacks are deleted they are called with an error.
	- fptr wlist checks for mesh callbacks.
	- fwd above stub in configuration works.

11 June 2009: Wouter
	- Fix queries for type DS when forward or stub zones are there.
	  They are performed to higherup domains, and thus treated as if
	  going to higher zones when looking up the right forward or stub
	  server.  This makes a stub pointing to a local server that has
	  a local view of example.com signed with the same keys as are
	  publicly used work.  Reported by Johan Ihren.
	- Added build-unbound-localzone-from-hosts.pl to contrib, from
	  Dennis DeDonatis.  It converts /etc/hosts into config statements.
	- same thing fixed for forward-zone and DS, chain of trust from
	  public internet into the forward-zone works now.  Added unit test.

9 June 2009: Wouter
	- openssl key files are opened apache-style, when user is root and
	  before chrooting.  This makes permissions on remote-control key 
	  files easier to set up.  Fixes bug #251.
	- flush_type and flush_name remove msg cache entries.
	- codereview - dp copy bogus setting fix.

8 June 2009: Wouter
	- Removed RFC5011 REVOKE flag support. Partial 5011 support may cause
	  inadvertant behaviour.
	- 1.3.0 tarball for release created.
	- 1.3.1 development in svn trunk.
	- iana portlist updated.
	- fix lint from complaining on ldns/sha.h.
	- help compiler figure out aliasing in priv_rrset_bad() routine.
	- fail to configure with python if swig is not found.
	- unbound_munin_ in contrib uses ps to show rss if sbrk does not work.

3 June 2009: Wouter
	- fixup bad free() when wrongly encoded DSA signature is seen.
	  Reported by Paul Wouters.
	- review comments from Matthijs.

2 June 2009: Wouter
	- --enable-sha2 option. The draft rsasha256 changed its algorithm
	  numbers too often.  Therefore it is more prudent to disable the
	  RSASHA256 and RSASHA512 support by default.
	- ldns trunk included as new tarball.
	- recreated the 1.3.0 tag in svn. rc1 tarball generated at this point.

29 May 2009: Wouter
	- fixup doc bug in README reported by Matthew Dempsky.

28 May 2009: Wouter
	- update iana port list
	- update ldns lib tarball

27 May 2009: Wouter
	- detect lack of IPv6 support on XP (with a different error code).
	- Fixup a crash-on-exit which was triggered by a very long queue.
	  Unbound would try to re-use ports that came free, but this is
	  of course not really possible because everything is deleted.
	  Most easily triggered on XP (not Vista), maybe because of the
	  network stack encouraging large messages backlogs.
	- change in debug statements.
	- Fixed bug that could cause a crash if root prime failed when there
	  were message backlogs.

26 May 2009: Wouter
	- Thanks again to Brett Carr, found an assertion that was not true.
	  Assertion checked if recursion parent query still existed.

29 April 2009: Wouter
	- Thanks to Brett Carr, caught windows resource leak, use 
	  closesocket() and not close() on sockets or else the network stack
	  starts to leak handles.
	- Removed usage of windows Mutex because windows cannot handle enough
	  mutexes open.  Provide own mutex implementation using primitives.

28 April 2009: Wouter
	- created svn tag for 1.3.0.

27 April 2009: Wouter
	- optimised cname from cache.
	- ifdef windows functions in testbound.

23 April 2009: Wouter
	- fix for threadsafety in solaris thr_key_create() in tests.
	- iana portlist updated.
	- fix pylib test for Darwin.
	- fix pymod test for Darwin and a python threading bug in pymod init.
	- check python >= 2.4 in configure.
	- -ldl check for libcrypto 1.0.0beta.

21 April 2009: Wouter
	- fix for build outside sourcedir.
	- fix for configure script swig detection.

17 April 2009: Wouter
	- Fix reentrant in minievent handler for unix. Could have resulted
	  in spurious event callbacks.
	- timers do not take up a fd slot for winsock handler.
	- faster fix for winsock reentrant check.
	- fix rsasha512 unit test for new (interim) algorithm number.
	- fix test:ldns doesn't like DOS line endings in keyfiles on unix.
	- fix compile warning on ubuntu (configlexer fwrite return value).
	- move python include directives into CPPFLAGS instead of CFLAGS.

16 April 2009: Wouter
	- winsock event handler exit very quickly on signal, even if
	  under heavy load.
	- iana portlist updated.
	- fixup windows winsock handler reentrant problem.

14 April 2009: Wouter
	- bug #245: fix munin plugin, perform cleanup of stale lockfiles.
	- makedist.sh; better help text.
	- cache-min-ttl option and tests.
	- mingw detect error condition on TCP sockets (NOTCONN).

9 April 2009: Wouter
	- Fix for removal of RSASHA256_NSEC3 protonumber from ldns.
	- ldns tarball updated.
	- iana portlist update.
	- detect GOST support in openssl-1.0.0-beta1, and fix compile problem
	  because that openssl defines the name STRING for itself.

6 April 2009: Wouter
	- windows compile fix.
	- Detect FreeBSD jail without ipv6 addresses assigned.
	- python libunbound wrapper unit test.
	- installs the following files. Default is to not build them.
	  	from configure --with-pythonmodule:
	  /usr/lib/python2.x/site-packages/unboundmodule.py
	  	from configure --with-pyunbound:
	  /usr/lib/python2.x/site-packages/unbound.py
	  /usr/lib/python2.x/site-packages/_unbound.so*
	  The example python scripts (pythonmod/examples and
	  libunbound/python/examples) are not installed.
	- python invalidate routine respects packed rrset ids and locks.
	- clock skew checks in unbound, config statements.
	- nxdomain ttl considerations in requirements.txt

3 April 2009: Wouter
	- Fixed a bug that caused messages to be stored in the cache too 
	  long.  Hard to trigger, but NXDOMAINs for nameservers or CNAME
	  targets have been more vulnerable to the TTL miscalculation bug. 
	- documentation test fixed for python addition.

2 April 2009: Wouter
	- pyunbound (libunbound python plugin) compiles using libtool.
	- documentation for pythonmod and pyunbound is generated in doc/html.
	- iana portlist updated.
	- fixed bug in unbound-control flush_zone where it would not flush
	  every message in the target domain.  This especially impacted 
	  NXDOMAIN messages which could remain in the cache regardless.
	- python module test package.

1 April 2009: Wouter
	- suppress errors when trying to contact authority servers that gave
	  ipv6 AAAA records for their nameservers with ipv4 mapped contents.
	  Still tries to do so, could work when deployed in intranet.
	  Higher verbosity shows the error.
	- new libunbound calls documented.
	- pyunbound in libunbound/python. Removed compile warnings.
	  Makefile to make it.

30 March 2009: Wouter
	- Fixup LDFLAGS from libevent sourcedir compile configure restore.
	- Fixup so no non-absolute rpaths are added.
	- Fixup validation of RRSIG queries, they are let through.
	- read /dev/random before chroot
	- checkconf fix no python checks when no python module enabled.
	- fix configure, pthread first, so other libs do not change outcome.

27 March 2009: Wouter
	- nicer -h output. report linked libraries and modules.
	- prints modules in intuitive order (config file friendly).
	- python compiles easily on BSD.

26 March 2009: Wouter
	- ignore swig varargs warnings with gcc.
	- remove duplicate example.conf text from python example configs.
	- outofdir compile fix for python.
	- pyunbound works.
	- print modules compiled in on -h. manpage.

25 March 2009: Wouter
	- initial import of the python contribution from Zdenek Vasicek and
	  Marek Vavrusa.
	- pythonmod in Makefile; changes to remove warnings/errors for 1.3.0.

24 March 2009: Wouter
	- more neat configure.ac. Removed duplicate config.h includes.
	- neater config.h.in.
	- iana portlist updated.
	- fix util/configlexer.c and solaris -std=c99 flag.
	- fix postcommit aclocal errors.
	- spaces stripped. Makefile cleaner, /usr omitted from -I, -L, -R.
	- swap order of host detect and libtool generation.

23 March 2009: Wouter
	- added launchd plist example file for MacOSX to contrib.
	- deprecation test for daemon(3).
	- moved common configure actions to m4 include, prettier Makefile.

20 March 2009: Wouter
	- bug #239: module-config entries order is important. Documented.
	- build fix for test asynclook.

19 March 2009: Wouter
	- winrc/README.txt dos-format text file.
	- iana portlist updated.
	- use _beginthreadex() when available (performs stack alignment).
	- defaults for windows baked into configure.ac (used if on mingw).

18 March 2009: Wouter
	- Added tests, unknown algorithms become insecure. fallback works.
	- Fix for and test for unknown algorithms in a trust anchor
	  definition.  Trust anchors with no supported algos are ignored.
	  This means a (higher)DS or DLV entry for them could succeed, and
	  otherwise they are treated as insecure.
	- domain-insecure: "example.com" statement added. Sets domain
	  insecure regardless of chain of trust DSs or DLVs. The inverse
	  of a trust-anchor.

17 March 2009: Wouter
	- unit test for unsupported algorithm in anchor warning.
	- fixed so queries do not fail on opportunistic target queries.

16 March 2009: Wouter
	- fixup diff error printout in contrib/update-itar.sh.
	- added contrib/unbound_cacti for statistics support in cacti,
	  contributed by Dmitriy Demidov.

13 March 2009: Wouter
	- doxygen and lex/yacc on linux.
	- strip update-anchor on makedist -w.
	- fix testbound on windows.
	- default log to syslog for windows.
	- uninstaller can stop unbound - changed text on it to reflect that.
	- remove debugging from windows 'cron' actions.

12 March 2009: Wouter
	- log to App.logs on windows prints executable identity.
	- fixup tests.
	- munin plugin fix benign locking error printout.
	- anchor-update for windows, called every 24 hours; unbound reloads.

11 March 2009: Wouter
	- winsock event handler resets WSAevents after signalled.
	- winsock event handler tests if signals are really signalled.
	- install and service with log to file works on XP and Vista on 
	  default install location.
	- on windows logging to the Application logbook works (as a service).
	- fix RUN_DIR on windows compile setting in makedist.
	- windows registry has Software\Unbound\ConfigFile element.
	  If does not exist, the default is used. The -c switch overrides it.
	- fix makedist version cleanup function.

10 March 2009: Wouter
	- makedist -w strips out old rc.. and snapshot info from version.
	- setup.exe starts and stops unbound after install, before uninstall.
	- unbound-checkconf recognizes absolute pathnames on windows (C:...).

9 March 2009: Wouter
	- Nullsoft NSIS installer creation script.

5 March 2009: Wouter
	- fixup memory leak introduced on 18feb in mesh reentrant fix.

3 March 2009: Wouter
	- combined icon with 16x16(4) 32x32(4) 48x48(8) 64x64(8).
	- service works on xp/vista, no config necessary (using defaults).
	- windows registry settings.

2 March 2009: Wouter
	- fixup --export-symbols to be -export-symbls for libtool.
	  This should fix extraneous symbols exported from libunbound.
	  Thanks to Ondrej Sury and Robert Edmonds for finding it.
	- iana portlist updated.
	- document FAQ entry on stub/forward zones and default blocking.
	- fix asynclook test app for libunbound not exporting symbols.
	- service install and remove utils that work with vista UAC.
		
27 February 2009: Wouter
	- Fixup lexer, to not give warnings about fwrite. Appeared in
	  new lexer features.
	- makedistro functionality for mingw. Has RC support.
	- support spaces and backslashes in configured defaults paths.
	- register, deregister in service control manager.

25 February 2009: Wouter
	- windres usage for application resources.

24 February 2009: Wouter
	- isc moved their dlv key download location.
	- fixup warning on vista/mingw.
	- makedist -w for window zip distribution first version.

20 February 2009: Wouter
	- Fixup contrib/update-itar.sh, the exit codes 1 and 0 were swapped.
	  Nicer script layout.  Added url to site in -h output.

19 February 2009: Wouter
	- unbound-checkconf and unbound print warnings when trust anchors
	  have unsupported algorithms.
	- added contrib/update-itar.sh  This script is similar to
	  update-anchor.sh, and updates from the IANA ITAR repository.
	  You can provide your own PGP key and trust repo, or can use the
	  builtin.  The program uses wget and gpg to work.
	- iana portlist updated.
	- update-itar.sh: using ftp:// urls because https godaddy certificate
	  is not available everywhere and then gives fatal errors.  The 
	  security is provided by pgp signature.

18 February 2009: Wouter
	- more cycle detection. Also for target queries.
	- fixup bug where during deletion of the mesh queries the callbacks
	  that were reentrant caused assertion failures. Keep the mesh in 
	  a reentrant safe state.  Affects libunbound, reload of server,
	  on quit and flush_requestlist.
	- iana portlist updated.

13 February 2009: Wouter
	- forwarder information now per-thread duplicated.
	  This keeps it read only for speed, with no locking necessary.
	- forward command for unbound control to change forwarders to use
	  on the fly.
	- document that unbound-host reads no config file by default.
	- updated iana portlist.

12 February 2009: Wouter
	- call setusercontext if available (on BSD).
	- small refactor of stats clearing.
	- #227: flush_stats feature for unbound-control.
	- stats_noreset feature for unbound-control.
	- flush_requestlist feature for unbound-control.
	- libunbound version upped API (was changed 5 feb).
	- unbound-control status shows if root forwarding is in use.
	- slightly nicer memory management in iter-fwd code.

10 February 2009: Wouter
	- keys with rfc5011 REVOKE flag are skipped and not considered when
	  validating data.
	- iana portlist updated
	- #226: dump_requestlist feature for unbound-control.

6 February 2009: Wouter
	- contrib contains specfile for fedora 1.2.1 (from Paul Wouters).
	- iana portlist updated.
	- fixup EOL in include directive (reported by Paul Wouters).
	  You can no longer specify newlines in the names of included files.
	- config parser changed. Gives some syntax errors closer to where they 
	  occurred. Does not enforce a space after keyword anymore.
	  Does not allow literal newlines inside quoted strings anymore.
	- verbosity level 5 logs customer IP for new requestlist entries.
	- test fix, lexer and cancel test.
	- new option log-time-ascii: yes  if you enable it prints timestamps
	  in the log file as Feb 06 13:45:26 (like syslog does).
	- detect event_base_new in libevent-1.4.1 and later and use it.
	- #231 unbound-checkconf -o option prints that value from config file.
	  Useful for scripting in management scripts and the like.

5 February 2009: Wouter
	- ldns 1.5.0 rc as tarball included.
	- 1.3.0 development continues:
	  change in libunbound API: ub_cancel can return an error, that
	  the async_id did not exist, or that it was already delivered.
	  The result could have been delivered just before the cancel 
	  routine managed to acquire the lock, so a caller may get the
	  result at the same time they call cancel.  For this case, 
	  ub_cancel tries to return an error code.
	  Fixes race condition in ub_cancel() libunbound function.
	- MacOSX Leopard cleaner text output from configure.
	- initgroups(3) is called to drop secondary group permissions, if
	  applicable.
	- configure option --with-ldns-builtin forces the use of the 
	  inluded ldns package with the unbound source.  The -I include
	  is put before the others, so it avoids bad include files from
	  an older ldns install.
	- daemon(3) posix call is used when available.
	- testbound test for older fix added.

4 February 2009: Wouter
	- tag for release 1.2.1.
	- trunk setup for 1.3.0 development.

3 February 2009: Wouter
	- noted feature requests in doc/TODO.
	- printout more detailed errors on ssl certificate loading failures.
	- updated IANA portlist.

16 January 2009: Wouter
	- more quiet about ipv6 network failures, i.e. when ipv6 is not
	  available (network unreachable). Debug still printed on high
	  verbosity.
	- unbound-host -4 and -6 options. Stops annoying ipv6 errors when
	  debugging with unbound-host -4 -d ... 
	- more cycle detection for NS-check, addr-check, root-prime and
	  stub-prime queries in the iterator.  Avoids possible deadlock
	  when priming fails.

15 January 2009: Wouter
	- bug #229: fixup configure checks for compilation with Solaris 
	  Sun cc compiler, ./configure CC=/opt/SUNWspro/bin/cc
	- fixup suncc warnings.
	- fix bug where unbound could crash using libevent 1.3 and older.
	- update testset for recent retry change.

14 January 2009: Wouter
	- 1.2.1 feature: negative caching for failed queries.
	  Queries that failed are cached for 5 seconds (NORR_TTL).
	  If the failure is local, like out of memory, it is not cached.
	- the TTL comparison for the cache used different comparisons,
	  causing many cache responses that used the iterator and validator
	  state machines unnecessarily.
	- retry from 4 to 5 so that EDNS drop retry is part of the first
	  query resolve attempt, and cached error does not stop EDNS fallback.
	- remove debug prints that protect against bad referrals.
	- honor QUIET=no on make commandline (or QUIET=yes ).

13 January 2009: Wouter
	- fixed bug in lameness marking, removed printouts.
	- find NS rrset more cleanly for qtype NS.
	- Moved changes to 1.2.0 for release. Thanks to Mark Zealey for
	  reporting and logs.
	- 1.2.1 feature: stops resolving AAAAs promiscuously when they
	  are in the negative cache.

12 January 2009: Wouter
	- fixed bug in infrastructure lameness cache, did not lowercase
	  name of zone to hash when setting lame.
	- lameness debugging printouts.

9 January 2009: Wouter
	- created svn tag for 1.2.0 release.
	- svn trunk contains 1.2.1 version number.
	- iana portlist updated for todays list.
	- removed debug print.

8 January 2009: Wouter
	- new version of ldns-trunk (today) included as tarball, fixed 
	  bug #224, building with -j race condition.
	- remove possible race condition in the test for race conditions.

7 January 2009: Wouter
	- version 1.2.0 in preparation.
	- feature to allow wildcards (*, ?, [], {}. ~) in trusted-keys-file
	  statements. (Adapted from patch by Paul Wouters).
	- typo fix and iana portlist updated.
	- porting testsuite; unused var warning, and type fixup.

6 January 2009: Wouter
	- fixup packet-of-death when compiled with --enable-debug.
	  A malformed packet could cause an internal assertion failure.
	- added test for HINFO canonicalisation behaviour.
	- fixup reported problem with transparent local-zone data where
	  queries with different type could get nxdomain. Now queries
	  with a different name get resolved normally, with different type
	  get a correct NOERROR/NODATA answer.
	- HINFO no longer downcased for validation, making unbound compatible
	  with bind and ldns.
	- fix reading included config files when chrooted.
	  Give full path names for include files.
	  Relative path names work if the start dir equals the working dir.
	- fix libunbound message transport when no packet buffer is available.

5 January 2009: Wouter
	- fixup getaddrinfo failure handling for remote control port.
	- added L.ROOT-SERVERS.NET. AAAA 2001:500:3::42 to builtin root hints.
	- fixup so it works with libev-3.51 from http://dist.schmorp.de/libev/
	- comm_timer_set performs base_set operation after event_add.

18 December 2008: Wouter
	- fixed bug reported by Duane Wessels: error in DLV lookup, would make
	  some zones that had correct DLV keys as insecure.
	- follows -rc makedist from ldns changes (no _rc).
	- ldns tarball updated with 1.4.1rc for DLV unit test.
	- verbose prints about recursion lame detection and server selection.
	- fixup BSD port for infra host storage. It hashed wrongly.
	- fixup makedist snapshot name generation.
	- do not reopen syslog to avoid dev/log dependency.

17 December 2008: Wouter
	- follows ldns makedist.sh. -rc option. autom4te dir removed.
	- unbound-control status command.
	- extended statistics has a number of ipv6 queries counter.
	  contrib/unbound_munin_ was updated to draw ipv6 in the hits graph.

16 December 2008: Wouter
	- follow makedist improvements from ldns, for maintainers prereleases.
	- snapshot version uses _ not - to help rpm distinguish the
	  version number.

11 December 2008: Wouter
	- better fix for bug #219: use LOG_NDELAY with openlog() call.
	  Thanks to Tamas Tevesz.

9 December 2008: Wouter
	- bug #221 fixed: unbound checkconf checks if key files exist if
	  remote control is enabled. Also fixed NULL printf when not chrooted.
	- iana portlist updated.

3 December 2008: Wouter
	- Fix problem reported by Jaco Engelbrecht where unbound-control stats
	  freezes up unbound if this was compiled without threading, and
	  was using multiple processes.
	- iana portlist updated.
	- test for remote control with interprocess communication.
	- created command distribution mechanism so that remote control
	  commands other than 'stats' work on all processes in a nonthreaded
	  compiled version. dump/load cache work, on the first process.
	- fixup remote control local_data addition memory corruption bug.

1 December 2008: Wouter
	- SElinux policy files in contrib/selinux for the unbound daemon,
	  by Paul Wouters and Adam Tkac.

25 November 2008: Wouter
	- configure complains when --without-ssl is given (bug #220).
	- skip unsupported feature tests on vista/mingw.
	- fixup testcode/streamtcp to work on vista/mingw.
	- root-hints test checks version of dig required.
	- blacklisted servers are polled at a low rate (1%) to see if they
	  come back up. But not if there is some other working server.

24 November 2008: Wouter
	- document that the user of the server daemon needs read privileges
	  on the keys and certificates generated by unbound-control-setup.
	  This is different per system or distribution, usually, running the
	  script under the same username as the server uses suffices.
	  i.e.  sudo -u unbound unbound-control-setup
	- testset port to vista/mingw.
	- tcp_sigpipe to freebsd port.

21 November 2008: Wouter
	- fixed tcp accept, errors were printed when they should not.
	- unbound-control-setup.sh removes read/write permissions other
	  from the keys it creates (as suggested by Dmitriy Demidov).

20 November 2008: Wouter
	- fixup fatal error due to faulty error checking after tcp accept.
	- add check in rlimit to avoid integer underflow.
	- rlimit check with new formula; better estimate for number interfaces
	- nicer comments in rlimit check.
	- tag 1.1.1 created in svn.
	- trunk label is 1.1.2

19 November 2008: Wouter
	- bug #219: fixed so that syslog which delays opening until the first
	  log line is written, gets a log line while not chroot'ed yet.

18 November 2008: Wouter
	- iana portlist updated.
	- removed cast in unit test debug print that was not 64bit safe.
	- trunk back to 1.1.0; copied to tags 1.1.0 release.
	- trunk to has version number 1.1.1 again.
	- in 1.1.1; make clean nicer. grammar in manpage.

17 November 2008: Wouter
	- theoretical fix for problems reported on mailing list.
	  If a delegation point has no A but only AAAA and do-ip6 is no,
	  resolution would fail. Fixed to ask for the A and AAAA records.
	  It has to ask for both always, so that it can fail quietly, from
	  TLD perspective, when a zone is only reachable on one transport.
	- test for above, only AAAA and doip6 is no. Fix causes A record
	  for nameserver to be fetched.
	- fixup address duplication on cache fillup for delegation points.
	- testset updated for new query answer requirements.

14 November 2008: Wouter
	- created 1.1.0 release tag in svn.
	- trunk moved to 1.1.1
	- fixup unittest-neg for locking.

13 November 2008: Wouter
	- added fedora init and specfile to contrib (by Paul Wouters).
	- added configure check for ldns 1.4.0 (using its compat funcs).
	- neater comments in worker.h.
	- removed doc/plan and updated doc/TODO.
	- silenced EHOSTDOWN (verbosity 2 or higher to see it).
	- review comments from Jelte, Matthijs. Neater code.

12 November 2008: Wouter
	- add unbound-control manpage to makedist replace list.

11 November 2008: Wouter
	- unit test for negative cache, stress tests the refcounting.
	- fix for refcounting error that could cause fptr_wlist fatal exit
	  in the negative cache rbtree (upcoming 1.1 feature). (Thanks to 
	  Attila Nagy for testing).
	- nicer comments in cachedump about failed RR to string conversion.
	- fix 32bit wrap around when printing large (4G and more) mem usage
	  for extended statistics.

10 November 2008: Wouter
	- fixup the getaddrinfo compat code rename.

8 November 2008: Wouter
	- added configure check for eee build warning.

7 November 2008: Wouter
	- fix bug 217: fixed, setreuid and setregid do not work on MacOSX10.4.
	- detect nonblocking problems in network stack in configure script.

6 November 2008: Wouter
	- dname_priv must decompress the name before comparison.
	- iana portlist updated.

5 November 2008: Wouter
	- fixed possible memory leak in key_entry_key deletion.
	  Would leak a couple bytes when trust anchors were replaced.
	- if query and reply qname overlap, the bytes are skipped not copied.
	- fixed file descriptor leak when messages were jostled out that
	  had outstanding (TCP) replies.
	- DNAMEs used from cache have their synthesized CNAMEs initialized
	  properly.
	- fixed file descriptor leak for localzone type deny (for TCP).
	- fixed memleak at exit for nsec3 negative cached zones.
	- fixed memleak for the keyword 'nodefault' when reading config.
	- made verbosity of 'edns incapable peer' warning higher, so you
	  do not get spammed by it.
	- caught elusive Bad file descriptor error bug, that would print the
	  error while unnecessarily try to listen to a closed fd. Fixed.

4 November 2008: Wouter
	- fixed -Wwrite-strings warnings that result in better code.

3 November 2008: Wouter
	- fixup build process for Mac OSX linker, use ldns b32 compat funcs.
	- generated configure with autoconf-2.61.
	- iana portlist updated.
	- detect if libssl needs libdl.  For static linking with libssl.
	- changed to use new algorithm identifiers for sha256/sha512
	  from ldns 1.4.0 (need very latest version).
	- updated the included ldns tarball.
	- proper detection of SHA256 and SHA512 functions (not just sizes).

23 October 2008: Wouter
	- a little more debug info for failure on signer names. prints names.

22 October 2008: Wouter
	- CFLAGS are picked up by configure from the environment.
	- iana portlist updated.
	- updated ldns to use 1.4.0-pre20081022 so it picks up CFLAGS too.
	- new stub-prime: yesno option. Default is off, so it does not prime.
	  can be turned on to get same behaviour as previous unbound release.
	- made automated test that checks if builtin root hints are uptodate.
	- finished draft-wijngaards-dnsext-resolver-side-mitigation
	  implementation. The unwanted-reply-threshold can be set.
	- fixup so fptr_whitelist test in alloc.c works.

21 October 2008: Wouter
	- fix update-anchors.sh, so it does not report different RR order
	  as an update.  Sorts the keys in the file.  Updated copyright.
	- fixup testbound on windows, the command control pipe doesn't exist.
	- skip 08hostlib test on windows, no fork() available.
	- made unbound-remote work on windows.

20 October 2008: Wouter
	- quench a log message that is debug only.
	- iana portlist updated.
	- do not query bogus nameservers.  It is like nameservers that have 
	  the NS or A or AAAA record bogus are listed as donotquery.
	- if server selection is faced with only bad choices, it will
	  attempt to get more options to be fetched.
	- changed bogus-ttl default value from 900 to 60 seconds.
	  In anticipation that operator caused failures are more likely than
	  actual attacks at this time.  And thus repeated validation helps
	  the operators get the problem fixed sooner.  It makes validation
	  failures go away sooner (60 seconds after the zone is fixed).
	  Also it is likely to try different nameserver targets every minute,
	  so that if a zone is bad on one server but not another, it is 
	  likely to pick up the 'correct' one after a couple minutes,
	  and if the TTL is big enough that solves validation for the zone.
	- fixup unbound-control compilation on windows.

17 October 2008: Wouter
	- port Leopard/G5: fixup type conversion size_t/uint32.
	  please ranlib, stop file without symbols warning.
	- harden referral path now also validates the root after priming.
	  It looks up the root NS authoritatively as well as the root servers
	  and attemps to validate the entries.

16 October 2008: Wouter
	- Fixup negative TTL values appearing (reported by Attila Nagy).

15 October 2008: Wouter
	- better documentation for 0x20; remove fallback TODO, it is done.
	- harden-referral-path feature includes A, AAAA queries for glue,
	  as well as very careful NS caching (only when doing NS query).
	  A, AAAA use the delegation from the NS-query.

14 October 2008: Wouter
	- fwd_three.tpkg test was flaky.  If the three requests hit the
	  wrong threads by chance (or bad OS) then the test would fail.
	  Made less flaky by increasing number of retries.
	- stub_udp.tpkg changed to work, give root hints. fixed ldns_dname_abs.
	- ldns tarball is snapshot of ldns r2759 (1.4.0-pre-20081014).
	  Which includes the ldns_dname_absolute fix.
	- fwd_three test remains flaky now that unbound does not stop
	  listening when full.  Thus, removed timeout problem.
	  It may be serviced by three threads, or maybe by one.
	  Mostly only useful for lock-check testing now.

13 October 2008: Wouter
	- fixed recursion servers deployed as authoritative detection, so
	  that as a last resort, a +RD query is sent there to get the 
	  correct answer.
	- iana port list update.
	- ldns tarball is snapshot of ldns r2759 (1.4.0-pre-20081013).

10 October 2008: Wouter
	- fixup tests - the negative cache contained the correct NSEC3s for
	  two tests that are supposed to fail to validate.

9 October 2008: Wouter
	- negative cache caps max iterations of NSEC3 done.
	- NSEC3 negative cache for qtype DS works.

8 October 2008: Wouter
	- NSEC negative cache for DS.

6 October 2008: Wouter
	- jostle-timeout option, so you can config for slow links.
	- 0x20 fallback code.  Tries 3xnumber of nameserver addresses
	  queries that must all be the same.  Sent to random nameservers.
	- documented choices for DoS, EDNS, 0x20.

2 October 2008: Wouter
	- fixup unlink of pidfile.
	- fixup SHA256 algorithm collation code.
	- contrib/update-anchor.sh does not overwrite anchors if not needed.
	  exits 0 when a restart is needed, other values if not.
	  so,  update-anchor.sh -d mydir && /etc/rc.d/unbound restart
	  can restart unbound exactly when needed.

30 September 2008: Wouter
	- fixup SHA256 DS downgrade, no longer possible to downgrade to SHA1.
	- tests for sha256 support and downgrade resistance.
	- RSASHA256 and RSASHA512 support (using the draft in dnsext),
	  using the drafted protocol numbers.
	- when using stub on localhost (127.0.0.1@10053) unbound works.
	  Like when running NSD to host a local zone, on the same machine.
	  The noprime feature. manpages more explanation. Added a test for it.
	- shorthand for reverse PTR,  local-data-ptr: "1.2.3.4 www.ex.com"

29 September 2008: Wouter
	- EDNS lameness detection, if EDNS packets are dropped this is
	  detected, eventually.
	- multiple query timeout rtt backoff does not backoff too much.

26 September 2008: Wouter
	- tests for remote-control.
	- small memory leak in exception during remote control fixed.
	- fixup for lock checking but not unchecking in remote control.
	- iana portlist updated.

23 September 2008: Wouter
	- Msg cache is loaded. A cache load enables cache responses.
	- unbound-control flush [name], flush_type and flush_zone.

22 September 2008: Wouter
	- dump_cache and load_cache statements in unbound-control.
	  RRsets are dumped and loaded correctly.
	  Msg cache is dumped.

19 September 2008: Wouter
	- locking on the localdata structure.
	- add and remove local zone and data with unbound-control.
	- ldns trunk snapshot updated, make tests work again.

18 September 2008: Wouter
	- fixup error in time calculation.
	- munin plugin improvements.
	- nicer abbreviations for high query types values (ixfr, axfr, any...)
	- documented the statistics output in unbound-control man page.
	- extended statistics prints out histogram, over unbound-control.

17 September 2008: Wouter
	- locking for threadsafe bogus rrset counter.
	- ldns trunk no longer exports b32 functions, provide compat.
	- ldns tarball updated.
	- testcode/ldns-testpkts.c const fixups.
	- fixed rcode stat printout.
	- munin plugin in contrib.
	- stats always printout uptime, because stats plugins need it.

16 September 2008: Wouter
	- extended-statistics: yesno config option.
	- unwanted replies spoof nearmiss detector.
	- iana portlist updated.

15 September 2008: Wouter
	- working start, stop, reload commands for unbound-control.
	- test for unbound-control working; better exit value for control.
	- verbosity control via unbound-control.
	- unbound-control stats.

12 September 2008: Wouter
	- removed browser control mentions. Proto speccy.

11 September 2008: Wouter
	- set nonblocking on new TCP streams, because linux does not inherit
	  the socket options to the accepted socket.
	- fix TCP timeouts.
	- SSL protected connection between server and unbound-control.

10 September 2008: Wouter
	- remove memleak in privacy addresses on reloads and quits.
	- remote control work.

9 September 2008: Wouter
	- smallapp/unbound-control-setup.sh script to set up certificates.

4 September 2008: Wouter
	- scrubber scrubs away private addresses.
	- test for private addresses. man page entry.
	- code refactored for name and address tree lookups.

3 September 2008: Wouter
	- options for 'DNS Rebinding' protection: private-address and
	  private-domain.
	- dnstree for reuse of routines that help with domain, addr lookups.
	- private-address and private-domain config option read, stored.

2 September 2008: Wouter
	- DoS protection features. Queries are jostled out to make room.
	- testbound can pass time, increasing the internal timer.
	- do not mark unsigned additionals bogus, leave unchecked, which
	  is removed too.

1 September 2008: Wouter
	- disallow nonrecursive queries for cache snooping by default.
	  You can allow is using access-control: <subnet> allow_snoop.
	  The defaults do allow access no authoritative data without RD bit.
	- two tests for it and fixups of tests for nonrec refused.

29 August 2008: Wouter
	- version 1.1 number in trunk.
	- harden-referral-path option for query for NS records.
	  Default turns off expensive, experimental option.

28 August 2008: Wouter
	- fixup logfile handling; it is created with correct permissions
	  again. (from bugfix#199).
	  Some errors are not written to logfile (pidfile writing, forking),
	  and these are only visible by using the -d commandline flag.

27 August 2008: Wouter
	- daemon(3) is causing problems for people. Reverting the patch.
	  bug#200, and 199 and 203 contain sideline discussion on it.
	- bug#199 fixed: pidfile can be outside chroot. openlog is done before
	  chroot and drop permissions.
	- config option to set size of aggressive negative cache,
	  neg-cache-size.
	- bug#203 fixed: dlv has been implemented.

26 August 2008: Wouter
	- test for insecure zone when DLV is in use, also does negative cache.
	- test for trustanchor when DLV is in use (the anchor works).
	- test for DLV used for a zone below a trustanchor.
	- added scrub filter for overreaching NSEC records and unit test.
	- iana portlist update
	- use of setresuid or setreuid when available.
	- use daemon(3) if available.

25 August 2008: Wouter
	- realclean patch from Robert Edmonds.

22 August 2008: Wouter
	- nicer debuglogging of DLV.
	- test with secure delegation inside the DLV repository.

21 August 2008: Wouter
	- negative cache code linked into validator, for DLV use.
	  negative cache works for DLV.
	- iana portlist update.
	- dlv-anchor option for unit tests.
	- fixup NSEC_AT_APEX classification for short typemaps.
	- ldns-testns has subdomain checks, for unit tests.

20 August 2008: Wouter
	- negative cache code, reviewed.

18 August 2008: Wouter
	- changes info: in logfile to notice: info: or debug: depending on 
	  the verbosity of the statements.  Better logfile message
	  classification.
	- bug #208: extra rc.d unbound flexibility for freebsd/nanobsd.

15 August 2008: Wouter
	- DLV nsec code fixed for better detection of closest existing 
	  enclosers from NSEC responses.
	- DLV works, straight to the dlv repository, so not for production.
	- Iana port update.

14 August 2008: Wouter
	- synthesize DLV messages from the rrset cache, like done for DS.

13 August 2008: Wouter
	- bug #203: nicer do-auto log message when user sets incompatible
	  options.
	- bug #204: variable name ameliorated in log.c.
	- bug #206: in iana_update, no egrep, but awk use.
	- ldns snapshot r2699 taken (includes DLV type).
	- DLV work, config file element, trust anchor read in.

12 August 2008: Wouter
	- finished adjusting testset to provide qtype NS answers.

11 August 2008: Wouter
	- Fixup rrset security updates overwriting 2181 trust status.
	  This makes validated to be insecure data just as worthless as
	  nonvalidated data, and 2181 rules prevent cache overwrites to them.
	- Fix assertion fail on bogus key handling.
	- dnssec lameness detection works on first query at trust apex.
	- NS queries get proper cache and dnssec lameness treatment.
	- fixup compilation without pthreads on linux.

8 August 2008: Wouter
	- NS queries are done after every referral.
	  validator is used on those NS records (if anchors enabled).

7 August 2008: Wouter
	- Scrubber more strict. CNAME chains, DNAMEs from cache, other 
	  irrelevant rrsets removed.
	- 1.0.2 released from 1.0 support branch.
	- fixup update-anchor.sh to work both in BSD shell and bash.

5 August 2008: Wouter
	- fixup DS test so apex nodata works again.

4 August 2008: Wouter
	- iana port update. 
	- TODO update.
	- fix bug 201: null ptr deref on cleanup while udp pkts wait for port.
	- added explanatory text for outgoing-port-permit in manpage.

30 July 2008: Wouter
	- fixup bug qtype DS for unsigned zone and signed parent validation.

25 July 2008: Wouter
	- added original copyright statement of OpenBSD arc4random code.
	- created tube signaling solution on windows, as a pipe replacement.
	  this makes background asynchronous resolution work on windows.
	- removed very insecure socketpair compat code. It also did not
	  work with event_waiting. Solved by pipe replacement.
	- unbound -h prints openssl version number as well.

22 July 2008: Wouter
	- moved pipe actions to util/tube.c. easier porting and shared code.
	- check _raw() commpoint callbacks with fptr_wlist.
	- iana port update.

21 July 2008: Wouter
	- #198: nicer entropy warning message. manpage OS hints.

19 July 2008: Wouter
	- #198: fixup man page to suggest chroot entropy fix.

18 July 2008: Wouter
	- branch for 1.0 support.
	- trunk work on tube.c.

17 July 2008: Wouter
	- fix bug #196, compile outside source tree.
	- fix bug #195, add --with-username=user configure option.
	- print error and exit if started with config that requires more
	  fds than the builtin minievent can handle.

16 July 2008: Wouter
	- made svn tag 1.0.1, trunk now 1.0.2
	- sha256 checksums enabled in makedist.sh

15 July 2008: Wouter
	- Follow draft-ietf-dnsop-default-local-zones-06 added reverse
	  IPv6 example prefix to AS112 default blocklist.
	- fixup lookup of DS records by client with trustanchor for same.
	- libunbound ub_resolve, fix handling of error condition during setup.
	- lowered log_hex blocksize to fit through BSD syslog linesize.
	- no useless initialisation if getpwnam not available.
	- iana, ldns snapshot updated.

3 July 2008: Wouter
	- Matthijs fixed memory leaks in root hints file reading.

26 June 2008: Wouter
	- fixup streamtcp bounds setting for udp mode, in the test framework.
	- contrib item for updating trust anchors.

25 June 2008: Wouter
	- fixup fwd_ancil test typos.
	- Fix for newegg lameness : ok for qtype=A, but lame for others.
	- fixup unit test for infra cache, test lame merging.
	- porting to mingw, bind, listen, getsockopt and setsockopt error
	  handling.

24 June 2008: Wouter
	- removed testcode/checklocks from production code compilation path.
	- streamtcp can use UDP mode (connected UDP socket), for testing IPv6
	  on windows.
	- fwd_ancil test fails if platform support is lacking.

23 June 2008: Wouter
	- fixup minitpkg to cleanup on windows with its file locking troubles.
	- minitpkg shows skipped tests in report.
	- skip ipv6 tests on ipv4 only hosts (requires only ipv6 localhost not
	  ipv6 connectivity).
	- winsock event handler keeps track of sticky TCP events, that have
	  not been fully handled yet. when interest in the event(s) resumes,
	  they are sent again. When WOULDBLOCK is returned events are cleared.
	- skip tests that need signals when testing on mingw.

18 June 2008: Wouter
	- open testbound replay files in binary mode, because fseek/ftell
	  do not work in ascii-mode on windows. The b does nothing on unix.
	  unittest and testbound tests work on windows (xp too).
	- ioctlsocket prints nicer error message.
	- fixed up some TCP porting for winsock.
	- lack of IPv6 gives a warning, no fatal error.
	- use WSAGetLastError() on windows instead of errno for some errors.

17 June 2008: Wouter
	- outgoing num fds 32 by default on windows ; it supports less
	  fds for waiting on than unixes.
	- winsock_event minievent handler for windows. (you could also
	  attempt to link with libevent/libev ports for windows).
	- neater crypto check and gdi32 detection.
	- unbound.exe works to resolve and validate www.nlnetlabs.nl on vista.

16 June 2008: Wouter
	- on windows, use windows threads, mutex and thread-local-storage(Tls).
	- detect if openssl needs gdi32.
	- if no threading, THREADS_DISABLED is defined for use in the code.
	- sets USE_WINSOCK if using ws2_32 on windows.
	- wsa_strerror() function for more readable errors.
	- WSA Startup and Cleanup called in unbound.exe.

13 June 2008: Wouter
	- port mingw32, more signal ifdefs, detect sleep, usleep, 
	  random, srandom (used inside the tests).
	- signed or unsigned FD_SET is cast.

10 June 2008: Wouter
	- fixup warnings compiling on eeepc xandros linux.

9 June 2008: Wouter
	- in iteration response type code
	  * first check for SOA record (negative answer) before NS record
	    and lameness.
	  * check if no AA bit for non-forwarder, and thus lame zone.
	    In response to error report by Richard Doty for mail.opusnet.com.
	- fixup unput warning from lexer on freeBSD.
	- bug#183. pidfile, rundir, and chroot configure options. Also the
	  example.conf and manual pages get the configured defaults.
	  You can use: (or accept the defaults to /usr/local/etc/unbound/)
	  --with-conf-file=filename
	  --with-pidfile=filename
	  --with-run-dir=path
	  --with-chroot-dir=path

8 June 2008: Wouter
	- if multiple CNAMEs, use the first one. Fixup akamai CNAME bug.
	  Reported by Robert Edmonds.
	- iana port updated.

4 June 2008: Wouter
	- updated libtool files with newer version.
	- iana portlist updated.

3 June 2008: Wouter
	- fixup local-zone: "30.172.in-addr.arpa." nodefault, so that the
	  trailing dot is not used during comparison.

2 June 2008: Wouter
	- Jelte fixed bugs in my absence
	  - bug 178: fixed unportable shell usage in configure (relied on 
	    bash shell).
	  - bug 180: fixed buffer overflow in unbound-checkconf use of strncat.
	  - bug 181: fixed buffer overflow in ldns (called by unbound to parse
	    config file parts).
	- fixes by Wouter
	  - bug 177: fixed compilation failure on opensuse, the 
	    --disable-static configure flag caused problems.  (Patch from 
	    Klaus Singvogel)
	  - bug 179: same fix as 177.
	  - bug 185: --disable-shared not passed along to ldns included with 
	    unbound. Fixed so that configure parameters are passed to the
	    subdir configure script.
	    fixed that ./libtool is used always, you can still override
	    manually with ./configure libtool=mylibtool or set $libtool in
	    the environment.
	- update of the ldns tarball to current ldns svn version (fix 181).
	- bug 184: -r option for unbound-host, read resolv.conf for 
	  forwarder. (Note that forwarder must support DNSSEC for validation
	  to succeed).

23 May 2008: Wouter
	- mingw32 porting.
	  - test for sys/wait.h
	  - WSAEWOULDBLOCK test after nonblocking TCP connect.
	  - write_iov_buffer removed: unused and no struct iov on windows.
	  - signed/unsigned warning fixup mini_event.
	  - use ioctlsocket to set nonblocking I/O if fnctl is unavailable.
	  - skip signals that are not defined
	  - detect pwd.h.
	  - detect getpwnam, getrlimit, setsid, sbrk, chroot.
	  - default config has no chroot if chroot() unavailable.
	  - if no kill() then no pidfile is read or written.
	  - gmtime_r is replaced by nonthreadsafe alternative if unavail.
	    used in rrsig time validation errors.

22 May 2008: Wouter
	- contrib unbound.spec from Patrick Vande Walle.
	- fixup bug#175: call tzset before chroot to have correct timestamps
	  in system log.
	- do not generate lex input and lex unput functions.
	- mingw port. replacement functions labelled _unbound.
	- fix bug 174 - check for tcp_sigpipe that ldns-testns is installed.

19 May 2008: Wouter
	- fedora 9, check in6_pktinfo define in configure.
	- CREDITS fixup of history.
	- ignore ldns-1.2.2 if installed, use builtin 1.3.0-pre alternative.

16 May 2008: Wouter
	- fixup for MacOSX hosts file reading (reported by John Dickinson).
	- created 1.0.0 svn tag.
	- trunk version 1.0.1.

14 May 2008: Wouter
	- accepted patch from Ondrej Sury for library version libtool option.
	- configure --disable-rpath fixes up libtool for rpath trouble.
	  Adapted from debian package patch file.

13 May 2008: Wouter
	- Added root ipv6 addresses to builtin root hints.
	- TODO modified for post 1.0 plans.
	- trunk version set to 1.0.0.
	- no unnecessary linking with librt (only when libevent/libev used).

7 May 2008: Wouter
	- fixup no-ip4 problem with error callback in outside network.

25 April 2008: Wouter
	- DESTDIR is honored by the Makefile for rpms.
	- contrib files unbound.spec and unbound.init, builds working RPM
	  on FC7 Linux, a chrooted caching resolver, and libunbound.
	- iana ports update.

24 April 2008: Wouter
	- chroot checks improved. working directory relative to chroot.
	  checks if config file path is inside chroot. Documentation on it.
	- nicer example.conf text.
	- created 0.11 tag.

23 April 2008: Wouter
	- parseunbound.pl contrib update from Kai Storbeck for threads.
	- iana ports update

22 April 2008: Wouter
	- ignore SIGPIPE.
	- unit test for SIGPIPE ignore.

21 April 2008: Wouter
	- FEATURES document.
	- fixup reread of config file if it was given as a full path
	  and chroot was used.

16 April 2008: Wouter
	- requirements doc, updated clean query returns.
	- parseunbound.pl update from Kai Storbeck.
	- sunos4 porting changes.

15 April 2008: Wouter
	- fixup default rc.d pidfile location to /usr/local/etc.
	- iana ports updated.
	- copyright updated in ldns-testpkts to keep same as in ldns.
	- fixup checkconf chroot tests a bit more, chdir must be inside
	  chroot dir.
	- documented 'gcc: unrecognized -KPIC option' errors on Solaris.
	- example.conf values changed to /usr/local/etc/unbound
	- DSA test work.
	- DSA signatures: unbound is compatible with both encodings found.
	  It will detect and convert when necessary.

14 April 2008: Wouter
	- got update for parseunbound.pl statistics script from Kai Storbeck.
	- tpkg tests for udp wait list.
	- documented 0x20 status.
	- fixup chroot and checkconf, it is much smarter now.
	- fixup DSA EVP signature decoding. Solution that Jelte found copied.
	- and check first sig byte for the encoding type.

11 April 2008: Wouter
	- random port selection out of the configged ports.
	- fixup threadsafety for libevent-1.4.3+ (event_base_get_method).
	- removed base_port.
	- created 256-port ephemeral space for the OS, 59802 available.
	- fixup consistency of port_if out array during heavy use.

10 April 2008: Wouter
	- --with-libevent works with latest libevent 1.4.99-trunk.
	- added log file statistics perl script to contrib.
	- automatic iana ports update from makefile. 60058 available.

9 April 2008: Wouter
	- configure can detect libev(from its build directory) when passed
	  --with-libevent=/home/wouter/libev-3.2
	  libev-3.2 is a little faster than libevent-1.4.3-stable (about 5%).
	- unused commpoints not listed in epoll list.
	- statistics-cumulative option so that the values are not reset.
	- config creates array of available ports, 61841 available,
	  it excludes <1024 and iana assigned numbers.
	  config statements to modify the available port numbers.

8 April 2008: Wouter
	- unbound tries to set the ulimit fds when started as server.
	  if that does not work, it will scale back its requirements.

27 March 2008: Wouter
	- documented /dev/random symlink from chrootdir as FAQ entry.

26 March 2008: Wouter
	- implemented AD bit signaling. If a query sets AD bit (but not DO)
	  then the AD bit is set in the reply if the answer validated.
	  Without including DNSSEC signatures. Useful if you have a trusted
	  path from the client to the resolver. Follows dnssec-updates draft.

25 March 2008: Wouter
	- implemented check that for NXDOMAIN and NOERROR answers a query
	  section must be present in the reply (by the scrubber). And it must
	  be equal to the question sent, at least lowercase folded.
	  Previously this feature happened because the cache code refused
	  to store such messages. However blocking by the scrubber makes 
	  sure nothing gets into the RRset cache. Also, this looks like a
	  timeout (instead of an allocation failure) and this retries are
	  done (which is useful in a spoofing situation).
	- RTT banding. Band size 400 msec, this makes band around zero (fast)
	  include unknown servers. This makes unbound explore unknown servers.

7 March 2008: Wouter
	- -C config feature for harvest program. 
	- harvest handles CNAMEs too.

5 March 2008: Wouter
	- patch from Hugo Koji Kobayashi for iterator logs spelling.

4 March 2008: Wouter
	- From report by Jinmei Tatuya, rfc2181 trust value for remainder
	  of a cname trust chain is lower; not full answer_AA. 
	- test for this fix.
	- default config file location is /usr/local/etc/unbound.
	  Thus prefix is used to determine the location. This is also the
	  chroot and pidfile default location.

3 March 2008: Wouter
	- Create 0.10 svn tag.
	- 0.11 version in trunk.
	- indentation nicer.

29 February 2008: Wouter
	- documentation update.
	- fixup port to Solaris of perf test tool.
	- updated ldns-tarball with decl-after-statement fixes.

28 February 2008: Wouter
	- fixed memory leaks in libunbound (during cancellation and wait).
	- libunbound returns the answer packet in full.
	- snprintf compat update.
	- harvest performs lookup.
	- ldns-tarball update with fix for ldns_dname_label.
	- installs to sbin by default.
	- install all manual pages (unbound-host and libunbound too).

27 February 2008: Wouter
	- option to use caps for id randomness.
	- config file option use-caps-for-id: yes
	- harvest debug tool

26 February 2008: Wouter
	- delay utility delays TCP as well. If the server that is forwarded 
	  to has a TCP error, the delay utility closes the connection.
	- delay does REUSE_ADDR, and can handle a server that closes its end.
	- answers use casing from query.

25 February 2008: Wouter
	- delay utility works. Gets decent thoughput too (>20000).

22 February 2008: Wouter
	- +2% for recursions, if identical queries (except for destination
	  and query ID) in the reply list, avoid re-encoding the answer.
	- removed TODO items for optimizations that do not show up in
	  profile reports.
	- default is now minievent - not libevent. As its faster and
	  not needed for regular installs, only for very large port ranges.
	- loop check different speedup pkt-dname-reading, 1% faster for
	  nocache-recursion check.
	- less hashing during msg parse, 4% for recursion.
	- small speed fix for dname_count_size_labels, +1 or +2% recursion.
	- some speed results noted:
	  optimization resulted in +40% for recursion (cache miss) and
	  +70 to +80 for cache hits, and +96% for version.bind.
	  zone nsec3 example, 100 NXDOMAIN queries, NSD 35182.8 Ub 36048.4
	  www.nlnetlabs.nl from cache: BIND 8987.99 Ub 31218.3
	  www with DO bit set : BIND 8269.31 Ub 28735.6 qps.
	  So, unbound can be about equal qps to NSD in cache hits.
	  And about 3.4x faster than BIND in cache performance.
	- delay utility for testing.

21 February 2008: Wouter
	- speedup of root-delegation message encoding by 15%.
	- minor speedup of compress tree_lookup, maybe 1%.
	- speedup of dname_lab_cmp and memlowercmp - the top functions in 
	  profiler output, maybe a couple percent when it matters.

20 February 2008: Wouter
	- setup speec_cache for need-ldns-testns in dotests.
	- check number of queued replies on incoming queries to avoid overload
	  on that account.
	- fptr whitelist checks are not disabled in optimize mode.
	- do-daemonize config file option.
	- minievent time share initializes time at start.
	- updated testdata for nsec3 new algorithm numbers (6, 7).
	- small performance test of packet encoding (root delegation).

19 February 2008: Wouter
	- applied patch to unbound-host man page from Jan-Piet Mens.
	- fix donotquery-localhost: yes default (it erroneously was switched
	  to default 'no').
	- time is only gotten once and the value is shared across unbound.
	- unittest cleans up crypto, so that it has no memory leaks.
	- mini_event shares the time value with unbound this results in 
	  +3% speed for cache responses and +9% for recursions.
	- ldns tarball update with new NSEC3 sign code numbers.
	- perform several reads per UDP operation. This improves performance
	  in DoS conditions, and costs very little in normal conditions.
	  improves cache response +50%, and recursions +10%.
	- modified asynclook test. because the callback from async is not
	  in any sort of lock (and thus can use all library functions freely),
	  this causes a tiny race condition window when the last lock is 
	  released for a callback and a new cancel() for that callback.
	  The only way to remove this is by putting callbacks into some 
	  lock window. I'd rather have the small possibility of a callback
	  for a cancelled function then no use of library functions in 
	  callbacks. Could be possible to only outlaw process(), wait(),
	  cancel() from callbacks, by adding another lock, but I'd rather not.

18 February 2008: Wouter
	- patch to unbound-host from Jan-Piet Mens.
	- unbound host prints errors if fails to configure context.
	- fixup perf to resend faster, so that long waiting requests do
	  not hold up the queue, they become lost packets or SERVFAILs,
	  or can be sent a little while later (i.e. processing time may 
	  take long, but throughput has to be high).
	- fixup iterator operating in no cache conditions (RD flag unset
	  after a CNAME).
	- streamlined code for RD flag setting.
	- profiled code and changed dname compares to be faster. 
	  The speedup is about +3% to +8% (depending on the test).
	- minievent tests for eintr and eagain.

15 February 2008: Wouter
	- added FreeBSD rc.d script to contrib.
	- --prefix option for configure also changes directory: pidfile:
	  and chroot: defaults in config file.
	- added cache speed test, for cache size OK and cache too small.

14 February 2008: Wouter
	- start without a config file (will complain, but start with
	  defaults).
	- perf test program works.

13 February 2008: Wouter
	- 0.9 released.
	- 1.0 development. Printout ldns version on unbound -h.
	- start of perf tool.
	- bugfix to read empty lines from /etc/hosts.

12 February 2008: Wouter
	- fixup problem with configure calling itself if ldns-src tarball
	  is not present.

11 February 2008: Wouter
	- changed library to use ub_ instead of ub_val_ as prefix.
	- statistics output text nice.
	- etc/hosts handling.
	- library function to put logging to a stream.
	- set any option interface.

8 February 2008: Wouter
	- test program for multiple queries over a TCP channel.
	- tpkg test for stream tcp queries.
	- unbound replies to multiple TCP queries on a TCP channel.
	- fixup misclassification of root referral with NS in answer
	  when validating a nonrec query.
	- tag 0.9
	- layout of manpages, spelling fix in header, manpages process by
	  makedist, list asynclook and tcpstream tests as ldns-testns
	  required.

7 February 2008: Wouter
	- moved up all current level 2 to be level 3. And 3 to 4.
	  to make room for new debug level 2 for detailed information 
	  for operators.
	- verbosity level 2. Describes recursion and validation.
	- cleaner configure script and fixes for libevent solaris.
	- signedness for log output memory sizes in high verbosity.

6 February 2008: Wouter
	- clearer explanation of threading configure options.
	- fixup asynclook test for nothreading (it creates only one process
	  to do the extended test).
	- changed name of ub_val_result_free to ub_val_resolve_free.
	- removes warning message during library linking, renamed
	  libunbound/unbound.c -> libunbound.c and worker to libworker.
	- fallback without EDNS if result is NOTIMPL as well as on FORMERR.

5 February 2008: Wouter
	- statistics-interval: seconds option added.
	- test for statistics option
	- ignore errors making directories, these can occur in parallel builds
	- fixup Makefile strip command and libunbound docs typo.

31 January 2008: Wouter
	- bg thread/process reads and writes the pipe nonblocking all the time
	  so that even if the pipe is buffered or so, the bg thread does not
	  block, and services both pipes and queries.

30 January 2008: Wouter
	- check trailing / on chrootdir in checkconf.
	- check if root hints and anchor files are in chrootdir.
	- no route to host tcp error is verbosity level 2. 
	- removed unused send_reply_iov. and its configure check.
	- added prints of 'remote address is 1.2.3.4 port 53' to errors
	  from netevent; the basic socket errors.

28 January 2008: Wouter
	- fixup uninit use of buffer by libunbound (query id, flags) for
	  local_zone answers.
	- fixup uninit warning from random.c; also seems to fix sporadic
	  sigFPE coming out of openssl.
	- made openssl entropy warning more silent for library use. Needs
	  verbosity 1 now.
	- fixup forgotten locks for rbtree_searches on ctx->query tree.
	- random generator cleanup - RND_STATE_SIZE removed, and instead
	  a super-rnd can be passed at init to chain init random states.
	- test also does lock checks if available.
	- protect config access in libworker_setup().
	- libevent doesn't like comm_base_exit outside of runloop.
	- close fds after removing commpoints only (for epoll, kqueue).

25 January 2008: Wouter
	- added tpkg for asynclook and library use. 
	- allows localhost to be queried when as a library.
	- fixup race condition between cancel and answer (in case of
	  really fast answers that beat the cancel).
	- please doxygen, put doxygen comment in one place.
	- asynclook -b blocking mode and test.
	- refactor asynclook, nicer code.
	- fixup race problems from opensll in rand init from library, with
	  a mutex around the rand init.
	- fix pass async_id=NULL to _async resolve().
	- rewrote _wait() routine, so that it is threadsafe.
	- cancelation is threadsafe.
	- asynclook extended test in tpkg.
	- fixed two races where forked bg process waits for (somehow shared?)
	  locks, so does not service the query pipe on the bg side.
	  Now those locks are only held for fg_threads and for bg_as_a_thread.

24 January 2008: Wouter
	- tested the cancel() function.
	- asynclook -c (cancel) feature.
	- fix fail to allocate context actions.
	- make pipe nonblocking at start.
	- update plane for retry mode with caution to limit bandwidth.
	- fix Makefile for concurrent make of unbound-host.
	- renamed ub_val_ctx_wait/poll/process/fd to ub_val*.
	- new calls to set forwarding added to header and docs.

23 January 2008: Wouter
	- removed debug prints from if-auto, verb-algo enables some.
	- libunbound QUIT setup, remove memory leaks, when using threads
	  will share memory for passing results instead of writing it over
	  the pipe, only writes ID number over the pipe (towards the handler
	  thread that does process() ).

22 January 2008: Wouter
	- library code for async in libunbound/unbound.c.
	- fix link testbound.
	- fixup exit bug in mini_event.
	- background worker query enter and result functions.
	- bg query test application asynclook, it looks up multiple
	  hostaddresses (A records) at the same time.

21 January 2008: Wouter
	- libworker work, netevent raw commpoints, write_msg, serialize.

18 January 2008: Wouter
	- touch up of manpage for libunbound.
	- support for IP_RECVDSTADDR (for *BSD ip4).
	- fix for BSD, do not use ip4to6 mapping, make two sockets, once
	  ip6 and once ip4, uses socket options.
	- goodbye ip4to6 mapping.
	- update ldns-testpkts with latest version from ldns-trunk.
	- updated makedist for relative ldns pathnames.
	- library API with more information inside the result structure.
	- work on background resolves.

17 January 2008: Wouter
	- fixup configure in case -lldns is installed.
	- fixup a couple of doxygen warnings, about enum variables.
	- interface-automatic now copies the interface address from the
	  PKT_INFO structure as well.
	- manual page with library API, all on one page 'man libunbound'.
	- rewrite of PKTINFO structure, it also captures IP4 PKTINFO.

16 January 2008: Wouter
	- incoming queries to the server with TC bit on are replied FORMERR.
	- interface-automatic replied the wrong source address on localhost
	  queries. Seems to be due to ifnum=0 in recvmsg PKTINFO. Trying
	  to use ifnum=-1 to mean 'no interface, use kernel route'.

15 January 2008: Wouter
	- interface-automatic feature. experimental. Nice for anycast.
	- tpkg test for ip6 ancillary data.
	- removed debug prints.
	- porting experience, define for Solaris, test refined for BSD
	  compatibility. The feature probably will not work on OpenBSD.
	- makedist fixup for ldns-src in build-dir.

14 January 2008: Wouter
	- in no debug sets NDEBUG to remove asserts.
	- configure --enable-debug is needed for dependency generation
	  for assertions and for compiler warnings.
	- ldns.tgz updated with ldns-trunk (where buffer.h is updated).
	- fix lint, unit test in optimize mode.
	- default access control allows ::ffff:127.0.0.1 v6mapped localhost.
	
11 January 2008: Wouter
	- man page, warning removed.
	- added text describing the use of stub zones for private zones.
	- checkconf tests for bad hostnames (IP address), and for doubled
	  interface lines.
	- memory sizes can be given with 'k', 'Kb', or M or G appended.

10 January 2008: Wouter
	- typo in example.conf.
	- made using ldns-src that is included the package more portable
	  by linking with .lo instead of .o files in the ldns package.
	- nicer do-ip6: yes/no documentation.
	- nicer linking of libevent .o files.
	- man pages render correctly on solaris.

9 January 2008: Wouter
	- fixup openssl RAND problem, when the system is not configured to
	  give entropy, and the rng needs to be seeded.

8 January 2008: Wouter
	- print median and quartiles with extensive logging.

4 January 2008: Wouter
	- document misconfiguration in private network.

2 January 2008: Wouter
	- fixup typo in requirements.
	- document that 'refused' is a better choice than 'drop' for 
	  the access control list, as refused will stop retries.

7 December 2007: Wouter
	- unbound-host has a -d option to show what happens. This can help
	  with debugging (why do I get this answer).
	- fixup CNAME handling, on nodata, sets and display canonname.
	- dot removed from CNAME display.
	- respect -v for NXDOMAINs.
	- updated ldns-src.tar.gz with ldns-trunk today (1.2.2 fixes).
	- size_t to int for portability of the header file.
	- fixup bogus handling.
	- dependencies and lint for unbound-host.

6 December 2007: Wouter
	- library resolution works in foreground mode, unbound-host app
	  receives data.
	- unbound-host prints rdata using ldns.
	- unbound-host accepts trust anchors, and prints validation
	  information when you give -v.

5 December 2007: Wouter
	- locking in context_new() inside the function.
	- setup of libworker.

4 December 2007: Wouter
	- minor Makefile fixup.
	- moved module-stack code out of daemon/daemon into services/modstack,
	  preparing for code-reuse.
	- move context into own header file.
	- context query structure.
	- removed unused variable pwd from checkconf.
	- removed unused assignment from outside netw.
	- check timeval length of string.
	- fixup error in val_utils getsigner.
	- fixup same (*var) error in netblocktostr.
	- fixup memleak on parse error in localzone.
	- fixup memleak on packet parse error.
	- put ; after union in parser.y.
	- small hardening in iter_operate against iq==NULL.
	- hardening, if error reply with rcode=0 (noerror) send servfail.
	- fixup same (*var) error in find_rrset in msgparse, was harmless.
	- check return value of evtimer_add().
	- fixup lockorder in lruhash_reclaim(), building up a list of locked
	  entries one at a time. Instead they are removed and unlocked.
	- fptr_wlist for markdelfunc.
	- removed is_locked param from lruhash delkeyfunc.
	- moved bin_unlock during bin_split purely to please.

3 December 2007: Wouter
	- changed checkconf/ to smallapp/ to make room for more support tools.
	  (such as unbound-host).
	- install dirs created with -m 755 because they need to be accessible.
	- library extensive featurelist added to TODO.
	- please doxygen, lint.
	- library test application, with basic functionality.
	- fix for building in a subdirectory. 
	- link lib fix for Leopard.

30 November 2007: Wouter
	- makefile that creates libunbound.la, basic file or libunbound.a
	  when creating static executables (no libtool).
	- more API setup.

29 November 2007: Wouter
	- 0.9 public API start.

28 November 2007: Wouter
	- Changeup plan for 0.8 - no complication needed, a simple solution
	  has been chosen for authoritative features.
	- you can use single quotes in the config file, so it is possible
	  to specify TXT records in local data.
	- fixup small memory problem in implicit transparent zone creation.
	- test for implicit zone creation and multiple RR RRsets local data.
	- local-zone nodefault test.
	- show testbound testlist on commit.
	- iterator normalizer changes CNAME chains ending in NXDOMAIN where
	  the packet got rcode NXDOMAIN into rcode NOERROR. (since the initial
	  domain exists).
	- nicer verbosity: 0 and 1 levels.
	- lower nonRDquery chance of eliciting wrongly typed validation
	  requiring message from the cache.
	- fix for nonRDquery validation typing; nodata is detected when
	  SOA record in auth section (all validation-requiring nodata messages
	  have a SOA record in authority, so this is OK for the validator),
	  and NS record is needed to be a referral.
	- duplicate checking when adding NSECs for a CNAME, and test.
	- created svn tag 0.8, after completing testbed tests.

27 November 2007: Wouter
	- per suggestion in rfc2308, replaced default max-ttl value with 1 day.
	- set size of msgparse lookup table to 32, from 1024, so that its size
	  is below the 2048 regional large size threshold, and does not cause
	  a call to malloc when a message is parsed.
	- update of memstats tool to print number of allocation calls.
	  This is what is taking time (not space) and indicates the avg size
	  of the allocations as well. region_alloc stat is removed.

22 November 2007: Wouter
	- noted EDNS in-the-middle dropping trouble as a TODO.
	  At this point theoretical, no user trouble has been reported.
	- added all default AS112 zones.
	- answers from local zone content.
		* positive answer, the rrset in question
		* nodata answer (exist, but not that type).
		* nxdomain answer (domain does not exist).
		* empty-nonterminal answer.
		* But not: wildcard, nsec, referral, rrsig, cname/dname,
			or additional section processing, NS put in auth.
	- test for correct working of static and transparent and couple
	  of important defaults (localhost, as112, reverses). 
	  Also checks deny and refuse settings.
	- fixup implicit zone generation and AA bit for NXDOMAIN on localdata.

21 November 2007: Wouter
	- local zone internal data setup.

20 November 2007: Wouter
	- 0.8 - str2list config support for double string config options.
	- local-zone and local-data options, config storage and documentation.

19 November 2007: Wouter
	- do not downcase NSEC and RRSIG for verification. Follows 
	  draft-ietf-dnsext-dnssec-bis-updates-06.txt.
	- fixup leaking unbound daemons at end of tests.
	- README file updated.
	- nice libevent not found error.
	- README talks about gnu make.
	- 0.8: unit test for addr_mask and fixups for it.
	  and unit test for addr_in_common().
	- 0.8: access-control config file element.
	  and unit test rpl replay file.
	- 0.8: fixup address reporting from netevent.

16 November 2007: Wouter
	- privilege separation is not needed in unbound at this time.
	  TODO item marked as such.
	- created beta-0.7 branch for support.
	- tagged 0.7 for beta release.
	- moved trunk to 0.8 for 0.8(auth features) development.
	- 0.8: access control list setup.

15 November 2007: Wouter
	- review fixups from Jelte.

14 November 2007: Wouter
	- testbed script does not recreate configure, since its in svn now.
	- fixup checkconf test so that it does not test 
	  /etc/unbound/unbound.conf.
	- tag 0.6.

13 November 2007: Wouter
	- remove debug print.
	- fixup testbound exit when LIBEVENT_SIGNAL_PROBLEM exists.

12 November 2007: Wouter
	- fixup signal handling where SIGTERM could be ignored if a SIGHUP
	  arrives later on.
	- bugreports to unbound-bugs@nlnetlabs.nl
	- fixup testbound so it exits cleanly.
	- cleanup the caches on a reload, so that rrsetID numbers won't clash.

9 November 2007: Wouter
	- took ldns snapshot in repo.
	- default config file is /etc/unbound/unbound.conf.
	  If it doesn't exist, it is installed with the doc/example.conf file.
	  The file is not deleted on uninstall.
	- default listening is not all, but localhost interfaces.
	
8 November 2007: Wouter
	- Fixup chroot and drop user privileges.
	- new L root ip address in default hints.

1 November 2007: Wouter
	- Fixup of crash on reload, due to anchors in env not NULLed after
	  dealloc during deinit.
	- Fixup of chroot call. Happens after privileges are dropped, so
	  that checking the passwd entry still works.
	- minor touch up of clear() hashtable function.
	- VERB_DETAIL prints out what chdir, username, chroot is being done.
	- when id numbers run out, caches are cleared, as in design notes.
	  Tested with a mock setup with very few bits in id, it worked.
	- harden-dnssec-stripped: yes is now default. It insists on dnssec
	  data for trust anchors. Included tests for the feature.

31 October 2007: Wouter
	- cache-max-ttl config option.
	- building outside sourcedir works again.
	- defaults more secure:
		username: "unbound"
		chroot: "/etc/unbound"
	  The operator can override them to be less secure ("") if necessary.
	- fix horrible oversight in sorting rrset references in a message,
	  sort per reference key pointer, not on referencepointer itself.
	- pidfile: "/etc/unbound/unbound.pid" is now the default.
	- tests changed to reflect the updated default.
	- created hashtable clear() function that respects locks.

30 October 2007: Wouter
	- fixup assertion failure that relied on compressed names to be
	  smaller than uncompressed names. A packet from comrite.com was seen
	  to be compressed to a larger size. Added it as unit test.
	- quieter logging at low verbosity level for common tcp messages.
	- no greedy TTL update.

23 October 2007: Wouter
	- fixup (grand-)parent problem for dnssec-lameness detection.
	- fixup tests to do additional section processing for lame replies,
	  since the detection needs that.
	- no longer trust in query section in reply during dnssec lame detect.
	- dnssec lameness does not make the server never ever queried, but
	  non-preferred. If no other servers exist or answer, the dnssec lame
	  server is used; the fastest dnssec lame server is chosen.
	- added test then when trust anchor cannot be primed (nodata), the
	  insecure mode from unbound works.
	- Fixup max queries per thread, any more are dropped.

22 October 2007: Wouter
	- added donotquerylocalhost config option. Can be turned off for
	  out test cases.
	- ISO C compat changes.
	- detect RA-no-AA lameness, as LAME.
	- DNSSEC-lameness detection, as LAME.
	  See notes in requirements.txt for choices made.
	- tests for lameness detection.
	- added all to make test target; need unbound for fwd tests.
	- testbound does not pollute /etc/unbound.

19 October 2007: Wouter
	- added configure (and its files) to svn, so that the trunk is easier
	  to use. ./configure, config.guess, config.sub, ltmain.sh,
	  and config.h.in.
	- added yacc/lex generated files, util/configlexer.c, 
	  util/configparser.c util/configparser.h, to svn. 
	- without lex no attempt to use it.
	- unsecure response validation collated into one block.
	- remove warning about const cast of cfgfile name.
	- outgoing-interfaces can be different from service interfaces.
	- ldns-src configure is done during unbound configure and
	  ldns-src make is done during unbound make, and so inherits the
	  make arguments from the unbound make invocation.
	- nicer error when libevent problem causes instant exit on signal.
	- read root hints from a root hint file (like BIND does).
	  
18 October 2007: Wouter
	- addresses are logged with errors.
	- fixup testcode fake event to remove pending before callback
	  since the callback may create new pending items.
	- tests updated because retries are now in iterator module.
	- ldns-testpkts code is checked for differences between unbound
	  and ldns by makedist.sh.
	- ldns trunk from today added in svn repo for fallback in case
	  no ldns is installed on the system.
	  make download_ldns refreshes the tarball with ldns svn trunk.
	- ldns-src.tar.gz is used if no ldns is found on the system, and
	  statically linked into unbound.
	- start of regional allocator code.
	- regional uses less memory and variables, simplified code.
	- remove of region-allocator.
	- alloc cache keeps a cache of recently released regional blocks,
	  up to a maximum.
	- make unit test cleanly free memory.

17 October 2007: Wouter
	- fixup another cycle detect and ns-addr timeout resolution bug.
	  This time by refusing delegations from the cache without addresses
	  when resolving a mandatory-glue nameserver-address for that zone.
	  We're going to have to ask a TLD server anyway; might as well be
	  the TLD server for this name. And this resolves a lot of cases where
	  the other nameserver names lead to cycles or are not available.
	- changed random generator from random(3) clone to arc4random wrapped
	  for thread safety. The random generator is initialised with
	  entropy from the system.
	- fix crash where failure to prime DNSKEY tried to print null pointer
	  in the log message.
	- removed some debug prints, only verb_algo (4) enables them.
	- fixup test; new random generator took new paths; such as one 
	  where no scripted answer was available.
	- mark insecure RRs as insecure.
	- fixup removal of nonsecure items from the additional.
	- reduced timeout values to more realistic, 376 msec (262 msec has
	  90% of roundtrip times, 512 msec has 99% of roundtrip times.)
	- server selection failover to next server after timeout (376 msec).

16 October 2007: Wouter
	- no malloc in log_hex.
	- assertions around system calls.
	- protect against gethostname without ending zero.
	- ntop output is null terminated by unbound.
	- pidfile content null termination
	- various snprintf use sizeof(stringbuf) instead of fixed constant.
	- changed loopdetect % 8 with & 0x7 since % can become negative for
	  weird negative input and particular interpretation of integer math.
	- dname_pkt_copy checks length of result, to protect result buffers.
	  prints an error, this should not happen. Bad strings should have
	  been rejected earlier in the program.
	- remove a size_t underflow from msgreply size func.

15 October 2007: Wouter
	- nicer warning.
	- fix IP6 TCP, wrong definition check. With test package.
	- fixup the fact that the query section was not compressed to,
	  the code was there but was called by value instead of by reference.
	  And test for the case, uses xxd and nc.
	- more portable ip6 check for sockaddr types.

8 October 2007: Wouter
	- --disable-rpath option in configure for 64bit systems with
	  several dynamic lib dirs.

7 October 2007: Wouter
	- fixup tests for no AD bit in non-DO queries.
	- test that makes sure AD bit is not set on non-DO query.

6 October 2007: Wouter
	- removed logfile open early. It did not have the proper permissions;
	  it was opened as root instead of the user. And we cannot change user
	  id yet, since chroot and bind ports need to be done.
	- callback checks for event callbacks done from mini_event. Because
	  of deletions cannot do this from netevent. This means when using
	  libevent the protection does not work on event-callbacks.
	- fixup too small reply (did not zero counts).
	- fixup reply no longer AD bit when query without DO bit.

5 October 2007: Wouter
	- function pointer whitelist.

4 October 2007: Wouter
	- overwrite sensitive random seed value after use.
	- switch to logfile very soon if not -d (console attached).
	- error messages do not reveal the trustanchor contents.
	- start work on function pointer whitelists.

3 October 2007: Wouter
	- fix for multiple empty nonterminals, after multiple DSes in the
	  chain of trust.
	- mesh checks if modules are looping, and stops them.
	- refetch with CNAMEd nameserver address regression test added.
	- fixup line count bug in testcode, so testbound prints correct line
	  number with parse errors.
	- unit test for multiple ENT case.
	- fix for cname out of validated unsec zone.
	- fixup nasty id=0 reuse. Also added assertions to detect its
	  return (the assertion catches in the existing test cases).

1 October 2007: Wouter
	- skip F77, CXX, objC tests in configure step.
	- fixup crash in refetch glue after a CNAME.
	  and protection against similar failures (with error print).

28 September 2007: Wouter
	- test case for unbound-checkconf, fixed so it also checks the
	  interface: statements.

26 September 2007: Wouter
	- SIGHUP will reopen the log file.
	- Option to log to syslog.
	- please lint, fixup tests (that went to syslog on open, oops).
	- config check program.

25 September 2007: Wouter
	- tests for NSEC3. Fixup bitmap checks for NSEC3.
	- positive ANY response needs to check if wildcard expansion, and
	  check that original data did not exist.
	- tests for NSEC3 that wrong use of OPTOUT is bad. For insecure
	  delegation, for abuse of child zone apex nsec3.
	- create 0.5 release tag.

24 September 2007: Wouter
	- do not make test programs by default.
	- But 'make test' will perform all of the tests.
	- Advertise builtin select libevent alternative when no libevent
	  is found.
	- signit can generate NSEC3 hashes, for generating tests.
	- multiple nsec3 parameters in message test.
	- too high nsec3 iterations becomes insecure test.

21 September 2007: Wouter
	- fixup empty_DS_name allocated in wrong region (port DEC Alpha).
	- fixup testcode lock safety (port FreeBSD).
	- removes subscript has type char warnings (port Solaris 9).
	- fixup of field with format type to int (port MacOS/X intel).
	- added test for infinite loop case in nonRD answer validation.
	  It was a more general problem, but hard to reproduce. When an
	  unsigned rrset is being validated and the key fetched, the DS
	  sequence is followed, but if the final name has no DS, then no
	  proof is possible - the signature has been stripped off.

20 September 2007: Wouter
	- fixup and test for NSEC wildcard with empty nonterminals. 
	- makedist.sh fixup for svn info.
	- acl features request in plan.
	- improved DS empty nonterminal handling.
	- compat with ANS nxdomain for empty nonterminals. Attempts the nodata
	  proof anyway, which succeeds in ANS failure case.
	- striplab protection in case it becomes -1.
	- plans for static and blacklist config.

19 September 2007: Wouter
	- comments about non-packed usage.
	- plan for overload support in 0.6.
	- added testbound tests for a failed resolution from the logs
	  and for failed prime when missing glue.
	- fixup so useless delegation points are not returned from the
	  cache. Also the safety belt is used if priming fails to complete.
	- fixup NSEC rdata not to be lowercased, bind compat.

18 September 2007: Wouter
	- wildcard nsec3 testcases, and fixup to get correct wildcard name.
	- validator prints subtype classification for debug.

17 September 2007: Wouter
	- NSEC3 hash cache unit test.
	- validator nsec3 nameerror test.

14 September 2007: Wouter
	- nsec3 nodata proof, nods proof, wildcard proof.
	- nsec3 support for cname chain ending in noerror or nodata.
	- validator calls nsec3 proof routines if no NSECs prove anything.
	- fixup iterator bug where it stored the answer to a cname under
	  the wrong qname into the cache. When prepending the cnames, the
	  qname has to be reset to the original qname.

13 September 2007: Wouter
	- nsec3 find matching and covering, ce proof, prove namerror msg.

12 September 2007: Wouter
	- fixup of manual page warnings, like for NSD bugreport.
	- nsec3 work, config, max iterations, filter, and hash cache. 

6 September 2007: Wouter
	- fixup to find libevent on mac port install.
	- fixup size_t vs unsigned portability in validator/sigcrypt.
	- please compiler on different platforms, for unreachable code.
	- val_nsec3 file.
	- pthread_rwlock type is optional, in case of old pthread libs.

5 September 2007: Wouter
	- cname, name error validator tests.
	- logging of qtype ANY works.
	- ANY type answers get RRSIG in answer section of replies (but not
	  in other sections, unless DO bit is on).
	- testbound can replay a TCP query (set MATCH TCP in the QUERY).
	- DS and noDS referral validation test.
	- if you configure many trust anchors, parent trust anchors can
	  securely deny existence of child trust anchors, if validated.
	- not all *.name NSECs are present because a wildcard was matched,
	  and *.name NSECs can prove nodata for empty nonterminals.
	  Also, for wildcard name NSECs, check they are not from the parent
	  zone (for wildcarded zone cuts), and check absence of CNAME bit,
	  for a nodata proof.
	- configure option for memory allocation debugging.
	- port configure option for memory allocation to solaris10.

4 September 2007: Wouter
	- fixup of Leakage warning when serviced queries processed multiple
	  callbacks for the same query from the same server.
	- testbound removes config file from /tmp on failed exit.
	- fixup for referral cleanup of the additional section.
	- tests for cname, referral validation.
	- neater testbound tpkg output.
	- DNAMEs no longer match their apex when synthesized from the cache.
	- find correct signer name for DNAME responses.
	- wildcarded DNAME test and fixup code to detect.
	- prepend NSEC and NSEC3 rrsets in the iterator while chasing CNAMEs.
	  So that wildcarded CNAMEs get their NSEC with them to the answer.
	- test for a CNAME to a DNAME to a CNAME to an answer, all from
	  different domains, for key fetching and signature checking of
	  CNAME'd messages.

3 September 2007: Wouter
	- Fixed error in iterator that would cause assertion failure in 
	  validator. CNAME to a NXDOMAIN response was collated into a response
	  with both a CNAME and the NXDOMAIN rcode. Added a test that the
	  rcode is changed to NOERROR (because of the CNAME).
	- timeout on tcp does not lead to spurious leakage detect.
	- account memory for name of lame zones, so that memory leakages does
	  not show lame cache growth as a leakage growth.
	- config setting for lameness cache expressed in bytes, instead of
	  number of entries.
	- tool too summarize allocations per code line.

31 August 2007: Wouter
	- can read bind trusted-keys { ... }; files, in a compatibility mode. 
	- iterator should not detach target queries that it still could need.
	  the protection against multiple outstanding queries is moved to a
	  current_query num check.
	- validator nodata, positive, referral tests.
	- dname print can print '*' wildcard.

30 August 2007: Wouter
	- fixup override date config option.
	- config options to control memory usage.
	- caught bad free of un-alloced data in worker_send error case.
	- memory accounting for key cache (trust anchors and temporary cache).
	- memory accounting fixup for outside network tcp pending waits.
	- memory accounting fixup for outside network tcp callbacks.
	- memory accounting for iterator fixed storage.
	- key cache size and slabs config options.
	- lib crypto cleanups at exit. 

29 August 2007: Wouter
	- test tool to sign rrsets for testing validator with.
	- added RSA and DSA test keys, public and private pairs, 512 bits.
	- default configuration is with validation enabled.
	  Only a trust-anchor needs to be configured for DNSSEC to work.
	- do not convert to DER for DSA signature verification.
	- validator replay test file, for a DS to DNSKEY DSA key prime and
	  positive response.

28 August 2007: Wouter
	- removed double use for udp buffers, that could fail,
	  instead performs a malloc to do the backup.
	- validator validates referral messages, by validating all the rrsets
	  and stores the rrsets in the cache. Further referral (nonRD queries)
	  replies are made from the rrset cache directly. Unless unchecked
	  rrsets are encountered, there are then validated.
	- enforce that signing is done by a parent domain (or same domain).
	- adjust TTL downwards if rrset TTL bigger than signature allows.
	- permissive mode feature, sets AD bit for secure, but bogus does
	  not give servfail (bogus is changed into indeterminate).
	- optimization of rrset verification. rr canonical sorting is reused,
	  for the same rrset. canonical rrset image in buffer is reused for
	  the same signature.
	- if the rrset is too big (64k exactly + large owner name) the
	  canonicalization routine will fail if it does not fit in buffer.
	- faster verification for large sigsets.
	- verb_detail mode reports validation failures, but not the entire
	  algorithm for validation. Key prime failures are reported as 
	  verb_ops level.

27 August 2007: Wouter
	- do not garble the edns if a cache answer fails.
	- answer norecursive from cache if possible.
	- honor clean_additional setting when returning secure non-recursive
	  referrals.
	- do not store referral in msg cache for nonRD queries.
	- store verification status in the rrset cache to speed up future
	  verification.
	- mark rrsets indeterminate and insecure if they are found to be so.
	  and store this in the cache.

24 August 2007: Wouter
	- message is bogus if unsecure authority rrsets are present.
	- val-clean-additional option, so you can turn it off.
	- move rrset verification out of the specific proof types into one
	  routine. This makes the proof routines prettier.
	- fixup cname handling in validator, cname-to-positive and cname-to-
	  nodata work.
	- Do not synthesize DNSKEY and DS responses from the rrset cache if
	  the rrset is from the additional section. Signatures may have
	  fallen off the packet, and cause validation failure.
	- more verbose signature date errors (with the date attached).
	- increased default infrastructure cache size. It is important for
	  performance, and 1000 entries are only 212k (or a 400 k total cache
	  size). To 10000 entries (for 2M entries, 4M cache size).

23 August 2007: Wouter
	- CNAME handling - move needs_validation to before val_new().
	  val_new() setups the chase-reply to be an edited copy of the msg.
	  new classification, and find signer can find for it. 
	  removal of unsigned crap from additional, and query restart for
	  cname.
	- refuse to follow wildcarded DNAMEs when validating.
	  But you can query for qtype ANY, or qtype DNAME and validate that.

22 August 2007: Wouter
	- bogus TTL.
	- review - use val_error().

21 August 2007: Wouter
	- ANY response validation.
	- store security status in cache.
	- check cache security status and either send the query to be
	  validated, return the query to client, or send servfail to client.
	  Sets AD bit on validated replies.
	- do not examine security status on an error reply in mesh_done.
	- construct DS, DNSKEY messages from rrset cache.
	- manual page entry for override-date.

20 August 2007: Wouter
	- validate and positive validation, positive wildcard NSEC validation.
	- nodata validation, nxdomain validation.

18 August 2007: Wouter
	- process DNSKEY response in FINDKEY state.

17 August 2007: Wouter
	- work on DS2KE routine.
	- val_nsec.c for validator NSEC proofs.
	- unit test for NSEC bitmap reading.
	- dname iswild and canonical_compare with unit tests.

16 August 2007: Wouter
	- DS sig unit test.
	- latest release libevent 1.3c and 1.3d have threading fixed.
	- key entry fixup data pointer and ttl absolute.
	- This makes a key-prime succeed in validator, with DS or DNSKEY as
	  trust-anchor.
	- fixup canonical compare byfield routine, fix bug and also neater.
	- fixed iterator response type classification for queries of type
	  ANY and NS.
	  dig ANY gives sometimes NS rrset in AN and NS section, and parser
	  removes the NS section duplicate. dig NS gives sometimes the NS
	  in the answer section, as referral.
	- validator FINDKEY state.

15 August 2007: Wouter
	- crypto calls to verify signatures.
	- unit test for rrsig verification.

14 August 2007: Wouter
	- default outgoing ports changed to avoid port 2049 by default.
	  This port is widely blocked by firewalls.
	- count infra lameness cache in memory size.
	- accounting of memory improved
	- outbound entries are allocated in the query region they are for.
	- extensive debugging for memory allocations.
	- --enable-lock-checks can be used to enable lock checking.
	- protect undefs in config.h from autoheaders ministrations.
	- print all received udp packets. log hex will print on multiple
	  lines if needed.
	- fixed error in parser with backwards rrsig references.
	- mark cycle targets for iterator did not have CD flag so failed
	  its task.

13 August 2007: Wouter
	- fixup makefile, if lexer is missing give nice error and do not
	  mess up the dependencies.
	- canonical compare routine updated.
	- canonical hinfo compare.
	- printout list of the queries that the mesh is working on.

10 August 2007: Wouter
	- malloc and free overrides that track total allocation and frees.
	  for memory debugging.
	- work on canonical sort.

9 August 2007: Wouter
	- canonicalization, signature checks
	- dname signature label count and unit test.
	- added debug heap size print to memory printout.
	- typo fixup in worker.c
	- -R needed on solaris.
	- validator override option for date check testing.

8 August 2007: Wouter
	- ldns _raw routines created (in ldns trunk).
	- sigcrypt DS digest routines
	- val_utils uses sigcrypt to perform signature cryptography.
	- sigcrypt keyset processing

7 August 2007: Wouter
	- security status type.
	- security status is copied when rdata is equal for rrsets.
	- rrset id is updated to invalidate all the message cache entries
	  that refer to NSEC, NSEC3, DNAME rrsets that have changed.
	- val_util work
	- val_sigcrypt file for validator signature checks.

6 August 2007: Wouter
	- key cache for validator.
	- moved isroot and dellabel to own dname routines, with unit test.

3 August 2007: Wouter
	- replanning.
	- scrubber check section of lame NS set.
	- trust anchors can be in config file or read from zone file,
	  DS and DNSKEY entries.
	- unit test trust anchor storage.
	- trust anchors converted to packed rrsets.
	- key entry definition.

2 August 2007: Wouter
	- configure change for latest libevent trunk version (needs -lrt).
	- query_done and walk_supers are moved out of module interface.
	- fixup delegation point duplicates.
	- fixup iterator scrubber; lame NS set is let through the scrubber
	  so that the classification is lame.
	- validator module exists, and does nothing but pass through,
	  with calling of next module and return.
	- validator work.

1 August 2007: Wouter
	- set version to 0.5
	- module work for module to module interconnections.
	- config of modules.
	- detect cycle takes flags.

31 July 2007: Wouter
	- updated plan
	- release 0.4 tag.

30 July 2007: Wouter
	- changed random state init, so that sequential process IDs are not
	  cancelled out by sequential thread-ids in the random number seed.
	- the fwd_three test, which sends three queries to unbound, and 
	  unbound is kept waiting by ldns-testns for 3 seconds, failed
	  because the retry timeout for default by unbound is 3 seconds too,
	  it would hit that timeout and fail the test. Changed so that unbound
	  is kept waiting for 2 seconds instead.

27 July 2007: Wouter
	- removed useless -C debug option. It did not work.
	- text edit of documentation.
	- added doc/CREDITS file, referred to by the manpages.
	- updated planning.

26 July 2007: Wouter
	- cycle detection, for query state dependencies. Will attempt to
	  circumvent the cycle, but if no other targets available fails.
	- unit test for AXFR, IXFR response.
	- test for cycle detection.

25 July 2007: Wouter
	- testbound read ADDRESS and check it.
	- test for version.bind and friends.
	- test for iterator chaining through several referrals.
	- test and fixup for refetch for glue. Refetch fails if glue
	  is still not provided.

24 July 2007: Wouter
	- Example section in config manual.
	- Addr stored for range and moment in replay.

20 July 2007: Wouter
	- Check CNAME chain before returning cache entry with CNAMEs.
	- Option harden-glue, default is on. It will discard out of zone
	  data. If disabled, performance is faster, but spoofing attempts
	  become a possibility. Note that still normalize scrubbing is done,
	  and that the potentially spoofed data is used for infrastructure
	  and not returned to the client.
	- if glue times out, refetch by asking parent of delegation again.
	  Much like asking for DS at the parent side.
	- TODO items from forgery-resilience draft.
	  and on memory handling improvements.
	- renamed module_event_timeout to module_event_noreply.
	- memory reporting code; reports on memory usage after handling
	  a network packet (not on cache replies).

19 July 2007: Wouter
	- shuffle NS selection when getting nameserver target addresses.
	- fixup of deadlock warnings, yield cpu in checklock code so that
	  freebsd scheduler selects correct process to run.
	- added identity and version config options and replies.
	- store cname messages complete answers.

18 July 2007: Wouter
	- do not query addresses, 127.0.0.1, and ::1 by default.

17 July 2007: Wouter
	- forward zone options in config file.
	- forward per zone in iterator. takes precedence over stubs.
	- fixup commithooks.
	- removed forward-to and forward-to-port features, subsumed by
	  new forward zones.
	- fix parser to handle absent server: clause.
	- change untrusted rrset test to account for scrubber that is now
	  applied during the test (which removes the poison, by the way).
	- feature, addresses can be specified with @portnumber, like nsd.conf.
	- test config files changed over to new forwarder syntax.

27 June 2007: Wouter
	- delete of mesh does a postorder traverse of the tree.
	- found and fixed a memory leak. For TTL=0 messages, that would
	  not be cached, instead the msg-replyinfo structure was leaked.
	- changed server selection so it will filter out hosts that are
	  unresponsive. This is defined as a host with the maximum rto value.
	  This means that unbound tried the host for retries up to 120 secs.
	  The rto value will time out after host-ttl seconds from the cache.
	  This keeps such unresolvable queries from taking up resources.
	- utility for keeping histogram.

26 June 2007: Wouter
	- mesh is called by worker, and iterator uses it.
	  This removes the hierarchical code.
	  QueryTargets state and Finished state are merged for iterator.
	- forwarder mode no longer sets AA bit on first reply.
	- rcode in walk_supers is not needed.

25 June 2007: Wouter
	- more mesh work.
	- error encode routine for ease.

22 June 2007: Wouter
	- removed unused _node iterator value from rbtree_t. Takes up space.
	- iterator can handle querytargets state without a delegation point
	  set, so that a priming(stub) subquery error can be handled.
	- iterator stores if it is priming or not.
	- log_query_info() neater logging.
	- changed iterator so that it does not alter module_qstate.qinfo
	  but keeps a chase query info. Also query_flags are not altered,
	  the iterator uses chase_flags.
	- fixup crash in case no ports for the family exist.

21 June 2007: Wouter
	- Fixup secondary buffer in case of error callback.
	- cleanup slumber list of runnable states.
	- module_subreq_depth fails to work in slumber list.
	- fixup query release for cached results to sub targets.
	- neater error for tcp connection failure, shows addr in verbose.
	- rbtree_init so that it can be used with preallocated memory.

20 June 2007: Wouter
	- new -C option to enable coredumps after forking away.
	- doc update.
	- fixup CNAME generation by scrubber, and memory allocation of it.
	- fixup deletion of serviced queries when all callbacks delete too.
	- set num target queries to 0 when you move them to slumber list.
	- typo in check caused subquery errors to be ignored, fixed.
	- make lint happy about rlim_t.
	- freeup of modules after freeup of module-states.
	- duplicate replies work, this uses secondary udp buffer in outnet.

19 June 2007: Wouter
	- nicer layout in stats.c, review 0.3 change.
	- spelling improvement, review 0.3 change.
	- uncapped timeout for server selection, so that very fast or slow
	  servers will stand out from the rest.
	- target-fetch-policy: "3 2 1 0 0" config setting.
	- fixup queries answered without RD bit (for root prime results).
	- refuse AXFR and IXFR requests.
	- fixup RD flag in error reply from iterator. fixup RA flag from
	  worker error reply.
	- fixup encoding of very short edns buffer sizes, now sets TC bit.
	- config options harden-short-bufsize and harden-large-queries.

18 June 2007: Wouter
	- same, move subqueries to slumber list when first has resolved.
	- fixup last fix for duplicate callbacks.
	- another offbyone in targetcounter. Also in Java prototype by the way.

15 June 2007: Wouter
	- if a query asks to be notified of the same serviced query result
	  multiple times, this will succeed. Only one callback will happen;
	  multiple outbound-list entries result (but the double cleanup of it
	  will not matter).
	- when iterator moves on due to CNAME or referral, it will remove
	  the subqueries (for other targets). These are put on the slumber
	  list.
	- state module wait subq is OK with no new subqs, an old one may have
	  stopped, with an error, and it is still waiting for other ones.
	- if a query loops, halt entire query (easy way to clean up properly).

14 June 2007: Wouter
	- num query targets was > 0 , not >= 0 compared, so that fetch
	  policy of 0 did nothing.

13 June 2007: Wouter
	- debug option: configure --enable-static-exe for compile where
	  ldns and libevent are linked statically. Default is off.
	- make install and make uninstall. Works with static-exe and without.
	  installation of unbound binary and manual pages.
	- alignment problem fix on solaris 64.
	- fixup address in case of TCP error.

12 June 2007: Wouter
	- num target queries was set to 0 at a bad time. Default it to 0 and
	  increase as target queries are done.
	- synthesize CNAME and DNAME responses from the cache.
	- Updated doxygen config for doxygen 1.5.
	- aclocal newer version.
	- doxygen 1.5 fixes for comments (for the strict check on docs).

11 June 2007: Wouter
	- replies on TCP queries have the address field set in replyinfo,
	  for serviced queries, because the initiator does not know that
	  a TCP fallback has occured.
	- omit DNSSEC types from nonDO replies, except if qtype is ANY or
	  if qtype directly queries for the type (and then only show that
	  'unknown type' in the answer section).
	- fixed message parsing where rrsigs on their own would be put
	  in the signature list over the rrsig type.

7 June 2007: Wouter
	- fixup error in double linked list insertion for subqueries and
	  for outbound list of serviced queries for iterator module.
	- nicer printout of outgoing port selection. 
	- fixup cname target readout.
	- nicer debug output.
	- fixup rrset counts when prepending CNAMEs to the answer.
	- fixup rrset TTL for prepended CNAMEs.
	- process better check for looping modules, and which submodule to
	  run next.
	- subreq insertion code fixup for slumber list.
	- VERB_DETAIL, verbosity: 2 level gives short but readable output.
	  VERB_ALGO, verbosity: 3 gives extensive output.
	- fixup RA bit in cached replies.
	- fixup CNAME responses from the cache no longer partial response.
	- error in network send handled without leakage.
	- enable ip6 from config, and try ip6 addresses if available,
	  if ip6 is not connected, skips to next server.

5 June 2007: Wouter
	- iterator state finished.
	- subrequests without parent store in cache and stop.
	- worker slumber list for ongoing promiscuous queries.
	- subrequest error handling.
	- priming failure returns SERVFAIL.
	- priming gives LAME result, returns SERVFAIL.
	- debug routine to print dns_msg as handled by iterator.
	- memleak in config file stubs fixup.
	- more small bugs, in scrubber, query compare no ID for lookup,
	  in dname validation for NS targets.
	- sets entry.key for new special allocs.
	- lognametypeclass can display unknown types and classes.

4 June 2007: Wouter
	- random selection of equally preferred nameserver targets.
	- reply info copy routine. Reuses existing code.
	- cache lameness in response handling.
	- do not touch qstate after worker_process_query because it may have
	  been deleted by that routine.
	- Prime response state.
	- Process target response state.
	- some memcmp changed to dname_compare for case preservation.

1 June 2007: Wouter
	- normalize incoming messages. Like unbound-java, with CNAME chain
	  checked, DNAME checked, CNAME's synthesized, glue checked.
	- sanitize incoming messages.
	- split msgreply encode functions into own file msgencode.c.
	- msg_parse to queryinfo/replyinfo conversion more versatile.
	- process_response, classify response, delegpt_from_message. 

31 May 2007: Wouter
	- querytargets state.
	- dname_subdomain_c() routine.
	- server selection, based on RTT. ip6 is filtered out if not available,
	  and lameness is checked too.
	- delegation point copy routine.

30 May 2007: Wouter
	- removed FLAG_CD from message and rrset caches. This was useful for
	  an agnostic forwarder, but not for a sophisticated (trust value per
	  rrset enabled) cache.
	- iterator response typing.
	- iterator cname handle.
	- iterator prime start.
	- subquery work.
	- processInitRequest and processInitRequest2.
	- cache synthesizes referral messages, with DS and NSEC.
	- processInitRequest3.
	- if a request creates multiple subrequests these are all activated.

29 May 2007: Wouter
	- routines to lock and unlock array of rrsets moved to cache/rrset.
	- lookup message from msg cache (and copy to region).
	- fixed cast error in dns msg lookup.
	- message with duplicate rrset does not increase its TTLs twice.
	- 'qnamesize' changed to 'qname_len' for similar naming scheme.

25 May 2007: Wouter
	- Acknowledge use of unbound-java code in iterator. Nicer readme.
	- services/cache/dns.c DNS Cache. Hybrid cache uses msgcache and
	  rrset cache from module environment.
	- packed rrset key has type and class as easily accessible struct
	  members. They are still kept in network format for fast msg encode.
	- dns cache find_delegation routine.
	- iterator main functions setup.
	- dns cache lookup setup.

24 May 2007: Wouter
	- small changes to prepare for subqueries.
	- iterator forwarder feature separated out.
	- iterator hints stub code, config file stub code, so that first
	  testing can proceed locally.
	- replay tests now have config option to enable forwarding mode.

23 May 2007: Wouter
	- outside network does precise timers for roundtrip estimates for rtt
	  and for setting timeout for UDP. Pending_udp takes milliseconds.
	- cleaner iterator sockaddr conversion of forwarder address.
	- iterator/iter_utils and iter_delegpt setup.
	- root hints.

22 May 2007: Wouter
	- outbound query list for modules and support to callback with the
	  outbound entry to the module.
	- testbound support for new serviced queries.
	- test for retry to TCP cannot use testbound any longer.
	- testns test for EDNS fallback, test for TCP fallback already exists.
	- fixes for no-locking compile.
	- mini_event timer precision and fix for change in timeouts during
	  timeout callback. Fix for fwd_three tests, performed nonexit query.

21 May 2007: Wouter
	- small comment on hash table locking.
	- outside network serviced queries, contain edns and tcp fallback,
	  and udp retries and rtt timing.

16 May 2007: Wouter
	- lruhash_touch() would cause locking order problems. Fixup in 
	  lock-verify in case locking cycle is found.
	- services/cache/rrset.c for rrset cache code.
	- special rrset_cache LRU updating function that uses the rrset id.
	- no dependencies calculation when make clean is called.
	- config settings for infra cache.
	- daemon code slightly cleaner, only creates caches once.

15 May 2007: Wouter
	- host cache code.
	- unit test for host cache.

14 May 2007: Wouter
	- Port to OS/X and Dec Alpha. Printf format and alignment fixes.
	- extensive lock debug report on join timeout.
	- proper RTT calculation, in utility code.
	- setup of services/cache/infra, host cache.

11 May 2007: Wouter
	- iterator/iterator.c module.
	- fixup to pass reply_info in testcode and in netevent.

10 May 2007: Wouter
	- created release-0.3 svn tag.
	- util/module.h
	- fixed compression - no longer compresses root name.

9 May 2007: Wouter
	- outside network cleans up waiting tcp queries on exit.
	- fallback to TCP.
	- testbound replay with retry in TCP mode.
	- tpkg test for retry in TCP mode, against ldns-testns server.
	- daemon checks max number of open files and complains if not enough.
	- test where data expires in the cache.
	- compiletests: fixed empty body ifstatements in alloc.c, in case
	  locks are disabled.

8 May 2007: Wouter
	- outgoing network keeps list of available tcp buffers for outgoing 
	  tcp queries.
	- outgoing-num-tcp config option.
	- outgoing network keeps waiting list of queries waiting for buffer.
	- netevent supports outgoing tcp commpoints, nonblocking connects.

7 May 2007: Wouter
	- EDNS read from query, used to make reply smaller.
	- advertised edns value constants.
	- EDNS BADVERS response, if asked for too high edns version.
	- EDNS extended error responses once the EDNS record from the query
	  has successfully been parsed.

4 May 2007: Wouter
	- msgreply sizefunc is more accurate.
	- config settings for rrset cache size and slabs.
	- hashtable insert takes argument so that a thread can use its own
	  alloc cache to store released keys.
	- alloc cache special_release() locks if necessary.
	- rrset trustworthiness type added.
	- thread keeps a scratchpad region for handling messages.
	- writev used in netevent to write tcp length and data after another.
	  This saves a roundtrip on tcp replies.
	- test for one rrset updated in the cache.
	- test for one rrset which is not updated, as it is not deemed
	  trustworthy enough.
	- test for TTL refreshed in rrset.

3 May 2007: Wouter
	- fill refs. Use new parse and encode to answer queries.
	- stores rrsets in cache.
	- uses new msgreply format in cache.

2 May 2007: Wouter
	- dname unit tests in own file and spread out neatly in functions.
	- more dname unit tests.
	- message encoding creates truncated TC flagged messages if they do 
	  not fit, and will leave out (whole)rrsets from additional if needed.

1 May 2007: Wouter
	- decompress query section, extremely lenient acceptance.
	  But only for answers from other servers, not for plain queries.
	- compression and decompression test cases.
	- some stats added.
	- example.conf interface: line is changed from 127.0.0.1 which leads
	  to problems if used (restricting communication to the localhost),
	  to a documentation and test address.

27 April 2007: Wouter
	- removed iov usage, it is not good for dns message encoding.
	- owner name compression more optimal.
	- rrsig owner name compression.
	- rdata domain name compression.

26 April 2007: Wouter
	- floating point exception fix in lock-verify.
	- lint uses make dependency
	- fixup lint in dname owner domain name compression code.
	- define for offset range that can be compressed to.

25 April 2007: Wouter
	- prettier code; parse_rrset->type kept in host byte order.
	- datatype used for hashvalue of converted rrsig structure.
	- unit test compares edns section data too.

24 April 2007: Wouter
	- ttl per RR, for RRSIG rrsets and others.
	- dname_print debug function.
	- if type is not known, size calc will skip DNAME decompression.
	- RRSIG parsing and storing and putting in messages.
	- dnssec enabled unit tests (from nlnetlabs.nl and se queries).
	- EDNS extraction routine.

20 April 2007: Wouter
	- code comes through all of the unit tests now.
	- disabled warning about spurious extra data.
	- documented the RRSIG parse plan in msgparse.h.
	- rrsig reading and outputting.

19 April 2007: Wouter
	- fix unit test to actually to tests.
	- fix write iov helper, and fakevent code.
	- extra builtin testcase (small packet).
	- ttl converted to network format in packets.
	- flags converted correctly
	- rdatalen off by 2 error fixup.
	- uses less iov space for header.

18 April 2007: Wouter
	- review of msgparse code.
	- smaller test cases.

17 April 2007: Wouter
	- copy and decompress dnames.
	- store calculated hash value too.
	- routine to create message out of stored information.
	- util/data/msgparse.c for message parsing code.
	- unit test, and first fixes because of test.
		* forgot rrset_count addition.
		* did & of ptr on stack for memory position calculation.
		* dname_pkt_copy forgot to read next label length.
	- test from file and fixes
		* double frees fixed in error conditions.
		* types with less than full rdata allowed by parser.
		  Some dynamic update packets seem to use it.

16 April 2007: Wouter
	- following a small change in LDNS, parsing code calculates the
	  memory size to allocate for rrs.
	- code to handle ID creation.

13 April 2007: Wouter
	- parse routines. Code that parses rrsets, rrs.

12 April 2007: Wouter
	- dname compare routine that preserves case, with unit tests.
	
11 April 2007: Wouter
	- parse work - dname packet parse, msgparse, querysection parse,
	  start of sectionparse.

10 April 2007: Wouter
	- Improved alignment of reply_info packet, nice for 32 and 64 bit.
	- Put RRset counts in reply_info, because the number of RRs can change
	  due to RRset updates.
	- import of region-allocator code from nsd.
	- set alloc special type to ub_packed_rrset_key.
	  Uses lruhash entry overflow chain next pointer in alloc cache.
	- doxygen documentation for region-allocator.
	- setup for parse scratch data.

5 April 2007: Wouter
	- discussed packed rrset with Jelte.

4 April 2007: Wouter
	- moved to version 0.3.
	- added util/data/dname.c
	- layout of memory for rrsets.

3 April 2007: Wouter
	- detect sign of msghdr.msg_iovlen so that the cast to that type
	  in netevent (which is there to please lint) can be correct.
	  The type on several OSes ranges from int, int32, uint32, size_t.
	  Detects unsigned or signed using math trick.
	- constants for DNS flags. 
	- compilation without locks fixup.
	- removed include of unportable header from lookup3.c.
	- more portable use of struct msghdr.
	- casts for printf warning portability.
	- tweaks to tests to port them to the testbed.
	- 0.2 tag created.

2 April 2007: Wouter
	- check sizes of udp received messages, not too short.
	- review changes. Some memmoves can be memcpys: 4byte aligned.
	  set id correctly on cached answers. 
	- review changes msgreply.c, memleak on error condition. AA flag
	  clear on cached reply. Lowercase queries on hashing.
	  unit test on lowercasing. Test AA bit not set on cached reply.
	  Note that no TTLs are managed.

29 March 2007: Wouter
	- writev or sendmsg used when answering from cache.
	  This avoids a copy of the data.
	- do not do useless byteswap on query id. Store reply flags in uint16
	  for easier access (and no repeated byteswapping).
	- reviewed code.
	- configure detects and config.h includes sys/uio.h for writev decl.

28 March 2007: Wouter
	- new config option: num-queries-per-thread.
	- added tpkg test for answering three queries at the same time
	  using one thread (from the query service list).

27 March 2007: Wouter
	- added test for cache and not cached answers, in testbound replays.
	- testbound can give config file and commandline options from the
	  replay file to unbound.
	- created test that checks if items drop out of the cache.
	- added word 'partitioned hash table' to documentation on slab hash.
	  A slab hash is a partitioned hash table.
	- worker can handle multiple queries at a time.

26 March 2007: Wouter
	- config settings for slab hash message cache.
	- test for cached answer.
	- Fixup deleting fake answer from testbound list.

23 March 2007: Wouter
	- review of yesterday's commits.
	- covered up memory leak of the entry locks.
	- answers from the cache correctly. Copies flags correctly.
	- sanity check for incoming query replies.
	- slabbed hash table. Much nicer contention, need dual cpu to see.

22 March 2007: Wouter
	- AIX configure check.
	- lock-verify can handle references to locks that are created
	  in files it has not yet read in.
	- threaded hash table test. 
	- unit test runs lock-verify afterwards and checks result.
	- need writelock to update data on hash_insert.
	- message cache code, msgreply code.

21 March 2007: Wouter
	- unit test of hash table, fixup locking problem in table_grow().
	- fixup accounting of sizes for removing items from hashtable.
	- unit test for hash table, single threaded test of integrity.
	- lock-verify reports errors nicely. More quiet in operation.

16 March 2007: Wouter
	- lock-verifier, checks consistent order of locking.

14 March 2007: Wouter
	- hash table insert (and subroutines) and lookup implemented.
	- hash table remove.
	- unit tests for hash internal bin, lru functions.

13 March 2007: Wouter
	- lock_unprotect in checklocks.
	- util/storage/lruhash.h for LRU hash table structure.

12 March 2007: Wouter
	- configure.ac moved to 0.2.
	- query_info and replymsg util/data structure.

9 March 2007: Wouter
	- added rwlock writelock checking.
	  So it will keep track of the writelock, and readlocks are enforced
	  to not change protected memory areas.
	- log_hex function to dump hex strings to the logfile.
	- checklocks zeroes its destroyed lock after checking memory areas.
	- unit test for alloc.
	- identifier for union in checklocks to please older compilers.
	- created 0.1 tag.

8 March 2007: Wouter
	- Reviewed checklock code.

7 March 2007: Wouter
	- created a wrapper around thread calls that performs some basic
	  checking for data race and deadlock, and basic performance 
	  contention measurement.

6 March 2007: Wouter
	- Testbed works with threading (different machines, different options).
	- alloc work, does the special type.

2 March 2007: Wouter
	- do not compile fork funcs unless needed. Otherwise will give
	  type errors as their typedefs have not been enabled.
	- log shows thread numbers much more nicely (and portably).
	- even on systems with nonthreadsafe libevent signal handling,
	  unbound will exit if given a signal.
	  Reloads will not work, and exit is not graceful.
	- start of alloc framework layout.

1 March 2007: Wouter
	- Signals, libevent and threads work well, with libevent patch and
	  changes to code (close after event_del).
	- set ipc pipes nonblocking.

27 February 2007: Wouter
	- ub_thread_join portable definition.
	- forking is used if no threading is available.
	  Tested, it works, since pipes work across processes as well.
	  Thread_join is replaced with waitpid. 
	- During reloads the daemon will temporarily handle signals,
	  so that they do not result in problems.
	- Also randomize the outgoing port range for tests.
	- If query list is full, will stop selecting listening ports for read.
	  This makes all threads service incoming requests, instead of one.
	  No memory is leaking during reloads, service of queries, etc.
	- test that uses ldns-testns -f to test threading. Have to answer
	  three queries at the same time.
	- with verbose=0 operates quietly.

26 February 2007: Wouter
	- ub_random code used to select ID and port.
	- log code prints thread id.
	- unbound can thread itself, with reload(HUP) and quit working
	  correctly.
	- don't open pipes for #0, doesn't need it.
	- listens to SIGTERM, SIGQUIT, SIGINT (all quit) and SIGHUP (reload).

23 February 2007: Wouter
	- Can do reloads on sigHUP. Everything is stopped, and freed,
	  except the listening ports. Then the config file is reread.
	  And everything is started again (and listening ports if needed).
	- Ports for queries are shared.
	- config file added interface:, chroot: and username:.
	- config file: directory, logfile, pidfile. And they work too.
	- will daemonize by default now. Use -d to stay in the foreground.
	- got BSD random[256 state] code, made it threadsafe. util/random.

22 February 2007: Wouter
	- Have a config file. Removed commandline options, moved to config.
	- tests use config file.

21 February 2007: Wouter
	- put -c option in man page.
	- minievent fd array capped by FD_SETSIZE.

20 February 2007: Wouter
	- Added locks code and pthread spinlock detection.
	- can use no locks, or solaris native thread library.
	- added yacc and lex configure, and config file parsing code.
	  also makedist.sh, and manpage.
	- put include errno.h in config.h

19 February 2007: Wouter
	- Created 0.0 svn tag.
	- added acx_pthread.m4 autoconf check for pthreads from 
	  the autoconf archive. It is GPL-with-autoconf-exception Licensed.
	  You can specify --with-pthreads, or --without-pthreads to configure.

16 February 2007: Wouter
	- Updated testbed script, works better by using make on remote end.
	- removed check decls, we can compile without them.
	- makefile supports LIBOBJ replacements.
	- docs checks ignore compat code.
	- added util/mini-event.c and .h, a select based alternative used with
	  ./configure --with-libevent=no
	  It is limited to 1024 file descriptors, and has less features.
	- will not create ip6 sockets if ip6 not on the machine.

15 February 2007: Wouter
	- port to FreeBSD 4.11 Dec Alpha. Also works on Solaris 10 sparc64,
	  Solaris 9, FreeBSD 6, Linux i386 and OSX powerpc.
	- malloc rndstate, so that it is aligned for access.
	- fixed rbtree cleanup with postorder traverse.
	- fixed pending messages are deleted when handled.
	- You can control verbosity; default is not verbose, every -v
	  adds more verbosity.

14 February 2007: Wouter
	- Included configure.ac changes from ldns.
	- detect (some) headers before the standards check.
	- do not use isblank to test c99, since its not available on solaris9.
	- review of testcode.
		* entries in a RANGE are no longer reversed.
		* print name of file with replay entry parse errors.
	- port to OSX: cast to int for some prints of sizet.
	- Makefile copies ldnstestpkts.c before doing dependencies on it.

13 February 2007: Wouter
	- work on fake events, first fwd replay works.
	- events can do timeouts and errors on queries to servers.
	- test package that runs replay scenarios.

12 February 2007: Wouter
	- work on fake events.

9 February 2007: Wouter
	- replay file reading.
	- fake event setup, it creates fake structures, and teardowns,
	  added signal callbacks to reply to be able to fake those,
	  and main structure of event replay routines.

8 February 2007: Wouter
	- added tcp test.
	- replay storage.
	- testcode/fake_event work.

7 February 2007: Wouter
	- return answer with the same ID as query was sent with.
	- created udp forwarder test. I've done some effort to make it perform
	  quickly. After servers are created, no big sleep statements but
	  it checks the logfiles to see if servers have come up. Takes 0.14s.
	- set addrlen value when calling recvfrom.
	- comparison of addrs more portable.
	- LIBEVENT option for testbed to set libevent directory.
	- work on tcp input.

6 February 2007: Wouter
	- reviewed code and improved in places.

5 February 2007: Wouter
	- Picked up stdc99 and other define tests from ldns. Improved
	  POSIX define test to include getaddrinfo.
	- defined constants for netevent callback error code.
	- unit test for strisip6.

2 February 2007: Wouter
	- Created udp4 and udp6 port arrays to provide service for both
	  address families.
	- uses IPV6_USE_MIN_MTU for udp6 ,IPV6_V6ONLY to make ip6 sockets.
	- listens on both ip4 and ip6 ports to provide correct return address.
	- worker fwder address filled correctly.
	- fixup timer code.
	- forwards udp queries and sends answer.

1 February 2007: Wouter
	- outside network more UDP work.
	- moved * closer to type.
	- comm_timer object and events.

31 January 2007: Wouter
	- Added makedist.sh script to make release tarball.
	- Removed listen callback layer, did not add anything.
	- Added UDP recv to netevent, worker callback for udp.
	- netevent communication reply storage structure.
	- minimal query header sanity checking for worker.
	- copied over rbtree implementation from NSD (BSD licensed too).
	- outgoing network query service work.

30 January 2007: Wouter
	- links in example/ldns-testpkts.c and .h for premade packet support.
	- added callback argument to listen_dnsport and daemon/worker.

29 January 2007: Wouter
	- unbound.8 a short manpage.

26 January 2007: Wouter
	- fixed memleak.
	- make lint works on BSD and Linux (openssl defines).
	- make tags works.
	- testbound program start.

25 January 2007: Wouter
	- fixed lint so it may work on BSD.
	- put license into header of every file.
	- created verbosity flag.
	- fixed libevent configure flag.
	- detects event_base_free() in new libevent 1.2 version.
	- getopt in daemon. fatal_exit() and verbose() logging funcs.
	- created log_assert, that throws assertions to the logfile.
	- listen_dnsport service. Binds ports.

24  January 2007: Wouter
	- cleaned up configure.ac.

23  January 2007: Wouter
	- added libevent to configure to link with.
	- util/netevent setup work.
	- configure searches for libevent.
	- search for libs at end of configure (when other headers and types
	  have been found).
	- doxygen works with ATTR_UNUSED().
	- util/netevent implementation.

22  January 2007: Wouter
	- Designed header file for network communication.

16  January 2007: Wouter
	- added readme.svn and readme.tests.

4 January 2007: Wouter
	- Testbed script (run on multiple platforms the test set).
	  Works on Sunos9, Sunos10, FreeBSD 6.1, Fedora core 5.
	- added unit test tpkg.

3 January 2007: Wouter
	- committed first set of files into subversion repository.
	  svn co svn+ssh://unbound.net/svn/unbound
	  You need a ssh login.  There is no https access yet.
	- Added LICENSE, the BSD license.
	- Added doc/README with compile help.
	- main program stub and quiet makefile.
	- minimal logging service (to stderr).
	- added postcommit hook that serves emails.
	- added first test 00-lint. postcommit also checks if build succeeds.
	- 01-doc: doxygen doc target added for html docs. And stringent test
	  on documented files, functions and parameters.

15 December 2006: Wouter
	- Created Makefile.in and configure.ac.<|MERGE_RESOLUTION|>--- conflicted
+++ resolved
@@ -1,4 +1,3 @@
-<<<<<<< HEAD
 5 February 2020: George
 	- Added serve-stale functionality as described in
 	  draft-ietf-dnsop-serve-stale-10. `serve-expired-*` options can be used
@@ -8,10 +7,9 @@
 	  come with a configurable TTL value (`serve-expired-reply-ttl`).
 	- Fixed stats when replying with cached, cname-aliased records.
 	- Added missing default values for redis cachedb backend.
-=======
--3 February 2020: Ralph
+
+3 February 2020: Ralph
 	- Add assertion to please static analyzer
->>>>>>> 5980d9c3
 
 31 January 2020: Wouter
 	- Fix fclose on error in TLS session ticket code.
