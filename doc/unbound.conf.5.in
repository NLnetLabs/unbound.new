--- conflicted
+++ resolved
@@ -1620,12 +1620,8 @@
 .B forward\-first: \fI<yes or no>
 If a forwarded query is met with a SERVFAIL error, and this option is
 enabled, unbound will fall back to normal recursive resolution for this
-<<<<<<< HEAD
 query as if no query forwarding had been specified.
-The default is no.
-=======
-query as if no query forwarding had been specified.  The default is "no".
->>>>>>> 91f585ed
+The default is "no".
 .TP
 .B forward\-tls\-upstream: \fI<yes or no>
 Enabled or disable whether the queries to this forwarder use TLS for transport.
