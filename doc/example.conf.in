#
# Example configuration file.
#
# See unbound.conf(5) man page, version @version@.
#
# this is a comment.

# Use this anywhere in the file to include other text into this file.
#include: "otherfile.conf"

# Use this anywhere in the file to include other text, that explicitly starts a
# clause, into this file. Text after this directive needs to start a clause.
#include-toplevel: "otherfile.conf"

# The server clause sets the main parameters.
server:
	# whitespace is not necessary, but looks cleaner.

	# verbosity number, 0 is least verbose. 1 is default.
	verbosity: 1

	# print statistics to the log (for every thread) every N seconds.
	# Set to "" or 0 to disable. Default is disabled.
	# statistics-interval: 0

	# enable shm for stats, default no.  if you enable also enable
	# statistics-interval, every time it also writes stats to the
	# shared memory segment keyed with shm-key.
	# shm-enable: no

	# shm for stats uses this key, and key+1 for the shared mem segment.
	# shm-key: 11777

	# enable cumulative statistics, without clearing them after printing.
	# statistics-cumulative: no

	# enable extended statistics (query types, answer codes, status)
	# printed from unbound-control. default off, because of speed.
	# extended-statistics: no

	# number of threads to create. 1 disables threading.
	# num-threads: 1

	# specify the interfaces to answer queries from by ip-address.
	# The default is to listen to localhost (127.0.0.1 and ::1).
	# specify 0.0.0.0 and ::0 to bind to all available interfaces.
	# specify every interface[@port] on a new 'interface:' labelled line.
	# The listen interfaces are not changed on reload, only on restart.
	# interface: 192.0.2.153
	# interface: 192.0.2.154
	# interface: 192.0.2.154@5003
	# interface: 2001:DB8::5

	# enable this feature to copy the source address of queries to reply.
	# Socket options are not supported on all platforms. experimental.
	# interface-automatic: no

	# port to answer queries from
	# port: 53

	# specify the interfaces to send outgoing queries to authoritative
	# server from by ip-address. If none, the default (all) interface
	# is used. Specify every interface on a 'outgoing-interface:' line.
	# outgoing-interface: 192.0.2.153
	# outgoing-interface: 2001:DB8::5
	# outgoing-interface: 2001:DB8::6

	# Specify a netblock to use remainder 64 bits as random bits for
	# upstream queries.  Uses freebind option (Linux).
	# outgoing-interface: 2001:DB8::/64
	# Also (Linux:) ip -6 addr add 2001:db8::/64 dev lo
	# And: ip -6 route add local 2001:db8::/64 dev lo
	# And set prefer-ip6: yes to use the ip6 randomness from a netblock.
	# Set this to yes to prefer ipv6 upstream servers over ipv4.
	# prefer-ip6: no

	# Prefer ipv4 upstream servers, even if ipv6 is available.
	# prefer-ip4: no

	# number of ports to allocate per thread, determines the size of the
	# port range that can be open simultaneously.  About double the
	# num-queries-per-thread, or, use as many as the OS will allow you.
	# outgoing-range: 4096

	# permit unbound to use this port number or port range for
	# making outgoing queries, using an outgoing interface.
	# outgoing-port-permit: 32768

	# deny unbound the use this of port number or port range for
	# making outgoing queries, using an outgoing interface.
	# Use this to make sure unbound does not grab a UDP port that some
	# other server on this computer needs. The default is to avoid
	# IANA-assigned port numbers.
	# If multiple outgoing-port-permit and outgoing-port-avoid options
	# are present, they are processed in order.
	# outgoing-port-avoid: "3200-3208"

	# number of outgoing simultaneous tcp buffers to hold per thread.
	# outgoing-num-tcp: 10

	# number of incoming simultaneous tcp buffers to hold per thread.
	# incoming-num-tcp: 10

	# buffer size for UDP port 53 incoming (SO_RCVBUF socket option).
	# 0 is system default.  Use 4m to catch query spikes for busy servers.
	# so-rcvbuf: 0

	# buffer size for UDP port 53 outgoing (SO_SNDBUF socket option).
	# 0 is system default.  Use 4m to handle spikes on very busy servers.
	# so-sndbuf: 0

	# use SO_REUSEPORT to distribute queries over threads.
	# at extreme load it could be better to turn it off to distribute even.
	# so-reuseport: yes

	# use IP_TRANSPARENT so the interface: addresses can be non-local
	# and you can config non-existing IPs that are going to work later on
	# (uses IP_BINDANY on FreeBSD).
	# ip-transparent: no

	# use IP_FREEBIND so the interface: addresses can be non-local
	# and you can bind to nonexisting IPs and interfaces that are down.
	# Linux only.  On Linux you also have ip-transparent that is similar.
	# ip-freebind: no

	# the value of the Differentiated Services Codepoint (DSCP)
	# in the differentiated services field (DS) of the outgoing
	# IP packets
	# ip-dscp: 0

	# EDNS reassembly buffer to advertise to UDP peers (the actual buffer
	# is set with msg-buffer-size).
	# edns-buffer-size: 1232

	# Maximum UDP response size (not applied to TCP response).
	# Suggested values are 512 to 4096. Default is 4096. 65536 disables it.
	# max-udp-size: 4096

	# max memory to use for stream(tcp and tls) waiting result buffers.
	# stream-wait-size: 4m

	# buffer size for handling DNS data. No messages larger than this
	# size can be sent or received, by UDP or TCP. In bytes.
	# msg-buffer-size: 65552

	# the amount of memory to use for the message cache.
	# plain value in bytes or you can append k, m or G. default is "4Mb".
	# msg-cache-size: 4m

	# the number of slabs to use for the message cache.
	# the number of slabs must be a power of 2.
	# more slabs reduce lock contention, but fragment memory usage.
	# msg-cache-slabs: 4

	# the number of queries that a thread gets to service.
	# num-queries-per-thread: 1024

	# if very busy, 50% queries run to completion, 50% get timeout in msec
	# jostle-timeout: 200

	# msec to wait before close of port on timeout UDP. 0 disables.
	# delay-close: 0

	# perform connect for UDP sockets to mitigate ICMP side channel.
	# udp-connect: yes

	# msec for waiting for an unknown server to reply.  Increase if you
	# are behind a slow satellite link, to eg. 1128.
	# unknown-server-time-limit: 376

	# the amount of memory to use for the RRset cache.
	# plain value in bytes or you can append k, m or G. default is "4Mb".
	# rrset-cache-size: 4m

	# the number of slabs to use for the RRset cache.
	# the number of slabs must be a power of 2.
	# more slabs reduce lock contention, but fragment memory usage.
	# rrset-cache-slabs: 4

	# the time to live (TTL) value lower bound, in seconds. Default 0.
	# If more than an hour could easily give trouble due to stale data.
	# cache-min-ttl: 0

	# the time to live (TTL) value cap for RRsets and messages in the
	# cache. Items are not cached for longer. In seconds.
	# cache-max-ttl: 86400

	# the time to live (TTL) value cap for negative responses in the cache
	# cache-max-negative-ttl: 3600

	# the time to live (TTL) value for cached roundtrip times, lameness and
	# EDNS version information for hosts. In seconds.
	# infra-host-ttl: 900

	# minimum wait time for responses, increase if uplink is long. In msec.
	# infra-cache-min-rtt: 50

	# enable to make server probe down hosts more frequently.
	# infra-keep-probing: no

	# the number of slabs to use for the Infrastructure cache.
	# the number of slabs must be a power of 2.
	# more slabs reduce lock contention, but fragment memory usage.
	# infra-cache-slabs: 4

	# the maximum number of hosts that are cached (roundtrip, EDNS, lame).
	# infra-cache-numhosts: 10000

	# define a number of tags here, use with local-zone, access-control.
	# repeat the define-tag statement to add additional tags.
	# define-tag: "tag1 tag2 tag3"

	# Enable IPv4, "yes" or "no".
	# do-ip4: yes

	# Enable IPv6, "yes" or "no".
	# do-ip6: yes

	# Enable UDP, "yes" or "no".
	# do-udp: yes

	# Enable TCP, "yes" or "no".
	# do-tcp: yes

	# upstream connections use TCP only (and no UDP), "yes" or "no"
	# useful for tunneling scenarios, default no.
	# tcp-upstream: no

	# upstream connections also use UDP (even if do-udp is no).
	# useful if if you want UDP upstream, but don't provide UDP downstream.
	# udp-upstream-without-downstream: no

	# Maximum segment size (MSS) of TCP socket on which the server
	# responds to queries. Default is 0, system default MSS.
	# tcp-mss: 0

	# Maximum segment size (MSS) of TCP socket for outgoing queries.
	# Default is 0, system default MSS.
	# outgoing-tcp-mss: 0

	# Idle TCP timeout, connection closed in milliseconds
	# tcp-idle-timeout: 30000

	# Enable EDNS TCP keepalive option.
	# edns-tcp-keepalive: no

	# Timeout for EDNS TCP keepalive, in msec.
	# edns-tcp-keepalive-timeout: 120000

	# Use systemd socket activation for UDP, TCP, and control sockets.
	# use-systemd: no

	# Detach from the terminal, run in background, "yes" or "no".
	# Set the value to "no" when unbound runs as systemd service.
	# do-daemonize: yes

	# control which clients are allowed to make (recursive) queries
	# to this server. Specify classless netblocks with /size and action.
	# By default everything is refused, except for localhost.
	# Choose deny (drop message), refuse (polite error reply),
	# allow (recursive ok), allow_setrd (recursive ok, rd bit is forced on),
	# allow_snoop (recursive and nonrecursive ok)
	# deny_non_local (drop queries unless can be answered from local-data)
	# refuse_non_local (like deny_non_local but polite error reply).
	# access-control: 0.0.0.0/0 refuse
	# access-control: 127.0.0.0/8 allow
	# access-control: ::0/0 refuse
	# access-control: ::1 allow
	# access-control: ::ffff:127.0.0.1 allow

	# tag access-control with list of tags (in "" with spaces between)
	# Clients using this access control element use localzones that
	# are tagged with one of these tags.
	# access-control-tag: 192.0.2.0/24 "tag2 tag3"

	# set action for particular tag for given access control element
	# if you have multiple tag values, the tag used to lookup the action
	# is the first tag match between access-control-tag and local-zone-tag
	# where "first" comes from the order of the define-tag values.
	# access-control-tag-action: 192.0.2.0/24 tag3 refuse

	# set redirect data for particular tag for access control element
	# access-control-tag-data: 192.0.2.0/24 tag2 "A 127.0.0.1"

	# Set view for access control element
	# access-control-view: 192.0.2.0/24 viewname

	# if given, a chroot(2) is done to the given directory.
	# i.e. you can chroot to the working directory, for example,
	# for extra security, but make sure all files are in that directory.
	#
	# If chroot is enabled, you should pass the configfile (from the
	# commandline) as a full path from the original root. After the
	# chroot has been performed the now defunct portion of the config
	# file path is removed to be able to reread the config after a reload.
	#
	# All other file paths (working dir, logfile, roothints, and
	# key files) can be specified in several ways:
	# 	o as an absolute path relative to the new root.
	# 	o as a relative path to the working directory.
	# 	o as an absolute path relative to the original root.
	# In the last case the path is adjusted to remove the unused portion.
	#
	# The pid file can be absolute and outside of the chroot, it is
	# written just prior to performing the chroot and dropping permissions.
	#
	# Additionally, unbound may need to access /dev/urandom (for entropy).
	# How to do this is specific to your OS.
	#
	# If you give "" no chroot is performed. The path must not end in a /.
	# chroot: "@UNBOUND_CHROOT_DIR@"

	# if given, user privileges are dropped (after binding port),
	# and the given username is assumed. Default is user "unbound".
	# If you give "" no privileges are dropped.
	# username: "@UNBOUND_USERNAME@"

	# the working directory. The relative files in this config are
	# relative to this directory. If you give "" the working directory
	# is not changed.
	# If you give a server: directory: dir before include: file statements
	# then those includes can be relative to the working directory.
	# directory: "@UNBOUND_RUN_DIR@"

	# the log file, "" means log to stderr.
	# Use of this option sets use-syslog to "no".
	# logfile: ""

	# Log to syslog(3) if yes. The log facility LOG_DAEMON is used to
	# log to. If yes, it overrides the logfile.
	# use-syslog: yes

	# Log identity to report. if empty, defaults to the name of argv[0]
	# (usually "unbound").
	# log-identity: ""

	# print UTC timestamp in ascii to logfile, default is epoch in seconds.
	# log-time-ascii: no

	# print one line with time, IP, name, type, class for every query.
	# log-queries: no

	# print one line per reply, with time, IP, name, type, class, rcode,
	# timetoresolve, fromcache and responsesize.
	# log-replies: no

	# log with tag 'query' and 'reply' instead of 'info' for
	# filtering log-queries and log-replies from the log.
	# log-tag-queryreply: no

	# log the local-zone actions, like local-zone type inform is enabled
	# also for the other local zone types.
	# log-local-actions: no

	# print log lines that say why queries return SERVFAIL to clients.
	# log-servfail: no

	# the pid file. Can be an absolute path outside of chroot/work dir.
	# pidfile: "@UNBOUND_PIDFILE@"

	# file to read root hints from.
	# get one from https://www.internic.net/domain/named.cache
	# root-hints: ""

	# enable to not answer id.server and hostname.bind queries.
	# hide-identity: no

	# enable to not answer version.server and version.bind queries.
	# hide-version: no

	# enable to not answer trustanchor.unbound queries.
	# hide-trustanchor: no

	# the identity to report. Leave "" or default to return hostname.
	# identity: ""

	# the version to report. Leave "" or default to return package version.
	# version: ""

	# NSID identity (hex string, or "ascii_somestring"). default disabled.
	# nsid: "aabbccdd"

	# the target fetch policy.
	# series of integers describing the policy per dependency depth.
	# The number of values in the list determines the maximum dependency
	# depth the recursor will pursue before giving up. Each integer means:
	# 	-1 : fetch all targets opportunistically,
	# 	0: fetch on demand,
	#	positive value: fetch that many targets opportunistically.
	# Enclose the list of numbers between quotes ("").
	# target-fetch-policy: "3 2 1 0 0"

	# Harden against very small EDNS buffer sizes.
	# harden-short-bufsize: yes

	# Harden against unseemly large queries.
	# harden-large-queries: no

	# Harden against out of zone rrsets, to avoid spoofing attempts.
	# harden-glue: yes

	# Harden against receiving dnssec-stripped data. If you turn it
	# off, failing to validate dnskey data for a trustanchor will
	# trigger insecure mode for that zone (like without a trustanchor).
	# Default on, which insists on dnssec data for trust-anchored zones.
	# harden-dnssec-stripped: yes

	# Harden against queries that fall under dnssec-signed nxdomain names.
	# harden-below-nxdomain: yes

	# Harden the referral path by performing additional queries for
	# infrastructure data.  Validates the replies (if possible).
	# Default off, because the lookups burden the server.  Experimental
	# implementation of draft-wijngaards-dnsext-resolver-side-mitigation.
	# harden-referral-path: no

	# Harden against algorithm downgrade when multiple algorithms are
	# advertised in the DS record.  If no, allows the weakest algorithm
	# to validate the zone.
	# harden-algo-downgrade: no

	# Sent minimum amount of information to upstream servers to enhance
	# privacy. Only sent minimum required labels of the QNAME and set QTYPE
	# to A when possible.
	# qname-minimisation: yes

	# QNAME minimisation in strict mode. Do not fall-back to sending full
	# QNAME to potentially broken nameservers. A lot of domains will not be
	# resolvable when this option in enabled.
	# This option only has effect when qname-minimisation is enabled.
	# qname-minimisation-strict: no

	# Aggressive NSEC uses the DNSSEC NSEC chain to synthesize NXDOMAIN
	# and other denials, using information from previous NXDOMAINs answers.
	# aggressive-nsec: no

	# Use 0x20-encoded random bits in the query to foil spoof attempts.
	# This feature is an experimental implementation of draft dns-0x20.
	# use-caps-for-id: no

	# Domains (and domains in them) without support for dns-0x20 and
	# the fallback fails because they keep sending different answers.
	# caps-exempt: "licdn.com"
	# caps-exempt: "senderbase.org"

	# Enforce privacy of these addresses. Strips them away from answers.
	# It may cause DNSSEC validation to additionally mark it as bogus.
	# Protects against 'DNS Rebinding' (uses browser as network proxy).
	# Only 'private-domain' and 'local-data' names are allowed to have
	# these private addresses. No default.
	# private-address: 10.0.0.0/8
	# private-address: 172.16.0.0/12
	# private-address: 192.168.0.0/16
	# private-address: 169.254.0.0/16
	# private-address: fd00::/8
	# private-address: fe80::/10
	# private-address: ::ffff:0:0/96

	# Allow the domain (and its subdomains) to contain private addresses.
	# local-data statements are allowed to contain private addresses too.
	# private-domain: "example.com"

	# If nonzero, unwanted replies are not only reported in statistics,
	# but also a running total is kept per thread. If it reaches the
	# threshold, a warning is printed and a defensive action is taken,
	# the cache is cleared to flush potential poison out of it.
	# A suggested value is 10000000, the default is 0 (turned off).
	# unwanted-reply-threshold: 0

	# Do not query the following addresses. No DNS queries are sent there.
	# List one address per entry. List classless netblocks with /size,
	# do-not-query-address: 127.0.0.1/8
	# do-not-query-address: ::1

	# if yes, the above default do-not-query-address entries are present.
	# if no, localhost can be queried (for testing and debugging).
	# do-not-query-localhost: yes

	# if yes, perform prefetching of almost expired message cache entries.
	# prefetch: no

	# if yes, perform key lookups adjacent to normal lookups.
	# prefetch-key: no

	# deny queries of type ANY with an empty response.
	# deny-any: no

	# if yes, Unbound rotates RRSet order in response.
	# rrset-roundrobin: yes

	# if yes, Unbound doesn't insert authority/additional sections
	# into response messages when those sections are not required.
	# minimal-responses: yes

	# true to disable DNSSEC lameness check in iterator.
	# disable-dnssec-lame-check: no

	# module configuration of the server. A string with identifiers
	# separated by spaces. Syntax: "[dns64] [validator] iterator"
	# most modules have to be listed at the beginning of the line,
	# except cachedb(just before iterator), and python (at the beginning,
	# or, just before the iterator).
	# module-config: "validator iterator"

	# File with trusted keys, kept uptodate using RFC5011 probes,
	# initial file like trust-anchor-file, then it stores metadata.
	# Use several entries, one per domain name, to track multiple zones.
	#
	# If you want to perform DNSSEC validation, run unbound-anchor before
	# you start unbound (i.e. in the system boot scripts).  And enable:
	# Please note usage of unbound-anchor root anchor is at your own risk
	# and under the terms of our LICENSE (see that file in the source).
	# auto-trust-anchor-file: "@UNBOUND_ROOTKEY_FILE@"

	# trust anchor signaling sends a RFC8145 key tag query after priming.
	# trust-anchor-signaling: yes

	# Root key trust anchor sentinel (draft-ietf-dnsop-kskroll-sentinel)
	# root-key-sentinel: yes

	# File with trusted keys for validation. Specify more than one file
	# with several entries, one file per entry.
	# Zone file format, with DS and DNSKEY entries.
	# Note this gets out of date, use auto-trust-anchor-file please.
	# trust-anchor-file: ""

	# Trusted key for validation. DS or DNSKEY. specify the RR on a
	# single line, surrounded by "". TTL is ignored. class is IN default.
	# Note this gets out of date, use auto-trust-anchor-file please.
	# (These examples are from August 2007 and may not be valid anymore).
	# trust-anchor: "nlnetlabs.nl. DNSKEY 257 3 5 AQPzzTWMz8qSWIQlfRnPckx2BiVmkVN6LPupO3mbz7FhLSnm26n6iG9N Lby97Ji453aWZY3M5/xJBSOS2vWtco2t8C0+xeO1bc/d6ZTy32DHchpW 6rDH1vp86Ll+ha0tmwyy9QP7y2bVw5zSbFCrefk8qCUBgfHm9bHzMG1U BYtEIQ=="
	# trust-anchor: "jelte.nlnetlabs.nl. DS 42860 5 1 14D739EB566D2B1A5E216A0BA4D17FA9B038BE4A"

	# File with trusted keys for validation. Specify more than one file
	# with several entries, one file per entry. Like trust-anchor-file
	# but has a different file format. Format is BIND-9 style format,
	# the trusted-keys { name flag proto algo "key"; }; clauses are read.
	# you need external update procedures to track changes in keys.
	# trusted-keys-file: ""

	# Ignore chain of trust. Domain is treated as insecure.
	# domain-insecure: "example.com"

	# Override the date for validation with a specific fixed date.
	# Do not set this unless you are debugging signature inception
	# and expiration. "" or "0" turns the feature off. -1 ignores date.
	# val-override-date: ""

	# The time to live for bogus data, rrsets and messages. This avoids
	# some of the revalidation, until the time interval expires. in secs.
	# val-bogus-ttl: 60

	# The signature inception and expiration dates are allowed to be off
	# by 10% of the signature lifetime (expir-incep) from our local clock.
	# This leeway is capped with a minimum and a maximum.  In seconds.
	# val-sig-skew-min: 3600
	# val-sig-skew-max: 86400

	# Should additional section of secure message also be kept clean of
	# unsecure data. Useful to shield the users of this validator from
	# potential bogus data in the additional section. All unsigned data
	# in the additional section is removed from secure messages.
	# val-clean-additional: yes

	# Turn permissive mode on to permit bogus messages. Thus, messages
	# for which security checks failed will be returned to clients,
	# instead of SERVFAIL. It still performs the security checks, which
	# result in interesting log files and possibly the AD bit in
	# replies if the message is found secure. The default is off.
	# val-permissive-mode: no

	# Ignore the CD flag in incoming queries and refuse them bogus data.
	# Enable it if the only clients of unbound are legacy servers (w2008)
	# that set CD but cannot validate themselves.
	# ignore-cd-flag: no

	# Serve expired responses from cache, with serve-expired-reply-ttl in
	# the response, and then attempt to fetch the data afresh.
	# serve-expired: no
	#
	# Limit serving of expired responses to configured seconds after
	# expiration. 0 disables the limit.
	# serve-expired-ttl: 0
	#
	# Set the TTL of expired records to the serve-expired-ttl value after a
	# failed attempt to retrieve the record from upstream. This makes sure
	# that the expired records will be served as long as there are queries
	# for it.
	# serve-expired-ttl-reset: no
	#
	# TTL value to use when replying with expired data.
	# serve-expired-reply-ttl: 30
	#
	# Time in milliseconds before replying to the client with expired data.
	# This essentially enables the serve-stale behavior as specified in
	# RFC 8767 that first tries to resolve before
	# immediately responding with expired data.  0 disables this behavior.
	# A recommended value is 1800.
	# serve-expired-client-timeout: 0

	# Have the validator log failed validations for your diagnosis.
	# 0: off. 1: A line per failed user query. 2: With reason and bad IP.
	# val-log-level: 0

	# It is possible to configure NSEC3 maximum iteration counts per
	# keysize. Keep this table very short, as linear search is done.
	# A message with an NSEC3 with larger count is marked insecure.
	# List in ascending order the keysize and count values.
	# val-nsec3-keysize-iterations: "1024 150 2048 500 4096 2500"

	# instruct the auto-trust-anchor-file probing to add anchors after ttl.
	# add-holddown: 2592000 # 30 days

	# instruct the auto-trust-anchor-file probing to del anchors after ttl.
	# del-holddown: 2592000 # 30 days

	# auto-trust-anchor-file probing removes missing anchors after ttl.
	# If the value 0 is given, missing anchors are not removed.
	# keep-missing: 31622400 # 366 days

	# debug option that allows very small holddown times for key rollover,
	# otherwise the RFC mandates probe intervals must be at least 1 hour.
	# permit-small-holddown: no

	# the amount of memory to use for the key cache.
	# plain value in bytes or you can append k, m or G. default is "4Mb".
	# key-cache-size: 4m

	# the number of slabs to use for the key cache.
	# the number of slabs must be a power of 2.
	# more slabs reduce lock contention, but fragment memory usage.
	# key-cache-slabs: 4

	# the amount of memory to use for the negative cache.
	# plain value in bytes or you can append k, m or G. default is "1Mb".
	# neg-cache-size: 1m

	# By default, for a number of zones a small default 'nothing here'
	# reply is built-in.  Query traffic is thus blocked.  If you
	# wish to serve such zone you can unblock them by uncommenting one
	# of the nodefault statements below.
	# You may also have to use domain-insecure: zone to make DNSSEC work,
	# unless you have your own trust anchors for this zone.
	# local-zone: "localhost." nodefault
	# local-zone: "127.in-addr.arpa." nodefault
	# local-zone: "1.0.0.0.0.0.0.0.0.0.0.0.0.0.0.0.0.0.0.0.0.0.0.0.0.0.0.0.0.0.0.0.ip6.arpa." nodefault
	# local-zone: "onion." nodefault
	# local-zone: "test." nodefault
	# local-zone: "invalid." nodefault
	# local-zone: "10.in-addr.arpa." nodefault
	# local-zone: "16.172.in-addr.arpa." nodefault
	# local-zone: "17.172.in-addr.arpa." nodefault
	# local-zone: "18.172.in-addr.arpa." nodefault
	# local-zone: "19.172.in-addr.arpa." nodefault
	# local-zone: "20.172.in-addr.arpa." nodefault
	# local-zone: "21.172.in-addr.arpa." nodefault
	# local-zone: "22.172.in-addr.arpa." nodefault
	# local-zone: "23.172.in-addr.arpa." nodefault
	# local-zone: "24.172.in-addr.arpa." nodefault
	# local-zone: "25.172.in-addr.arpa." nodefault
	# local-zone: "26.172.in-addr.arpa." nodefault
	# local-zone: "27.172.in-addr.arpa." nodefault
	# local-zone: "28.172.in-addr.arpa." nodefault
	# local-zone: "29.172.in-addr.arpa." nodefault
	# local-zone: "30.172.in-addr.arpa." nodefault
	# local-zone: "31.172.in-addr.arpa." nodefault
	# local-zone: "168.192.in-addr.arpa." nodefault
	# local-zone: "0.in-addr.arpa." nodefault
	# local-zone: "254.169.in-addr.arpa." nodefault
	# local-zone: "2.0.192.in-addr.arpa." nodefault
	# local-zone: "100.51.198.in-addr.arpa." nodefault
	# local-zone: "113.0.203.in-addr.arpa." nodefault
	# local-zone: "255.255.255.255.in-addr.arpa." nodefault
	# local-zone: "0.0.0.0.0.0.0.0.0.0.0.0.0.0.0.0.0.0.0.0.0.0.0.0.0.0.0.0.0.0.0.0.ip6.arpa." nodefault
	# local-zone: "d.f.ip6.arpa." nodefault
	# local-zone: "8.e.f.ip6.arpa." nodefault
	# local-zone: "9.e.f.ip6.arpa." nodefault
	# local-zone: "a.e.f.ip6.arpa." nodefault
	# local-zone: "b.e.f.ip6.arpa." nodefault
	# local-zone: "8.b.d.0.1.0.0.2.ip6.arpa." nodefault
	# And for 64.100.in-addr.arpa. to 127.100.in-addr.arpa.

	# Add example.com into ipset
	# local-zone: "example.com" ipset

	# If unbound is running service for the local host then it is useful
	# to perform lan-wide lookups to the upstream, and unblock the
	# long list of local-zones above.  If this unbound is a dns server
	# for a network of computers, disabled is better and stops information
	# leakage of local lan information.
	# unblock-lan-zones: no

	# The insecure-lan-zones option disables validation for
	# these zones, as if they were all listed as domain-insecure.
	# insecure-lan-zones: no

	# a number of locally served zones can be configured.
	# 	local-zone: <zone> <type>
	# 	local-data: "<resource record string>"
	# o deny serves local data (if any), else, drops queries.
	# o refuse serves local data (if any), else, replies with error.
	# o static serves local data, else, nxdomain or nodata answer.
	# o transparent gives local data, but resolves normally for other names
	# o redirect serves the zone data for any subdomain in the zone.
	# o nodefault can be used to normally resolve AS112 zones.
	# o typetransparent resolves normally for other types and other names
	# o inform acts like transparent, but logs client IP address
	# o inform_deny drops queries and logs client IP address
	# o inform_redirect redirects queries and logs client IP address
	# o always_transparent, always_refuse, always_nxdomain, always_nodata,
	#   always_deny resolve in that way but ignore local data for
	#   that name
	# o always_null returns 0.0.0.0 or ::0 for any name in the zone.
	# o noview breaks out of that view towards global local-zones.
	#
	# defaults are localhost address, reverse for 127.0.0.1 and ::1
	# and nxdomain for AS112 zones. If you configure one of these zones
	# the default content is omitted, or you can omit it with 'nodefault'.
	#
	# If you configure local-data without specifying local-zone, by
	# default a transparent local-zone is created for the data.
	#
	# You can add locally served data with
	# local-zone: "local." static
	# local-data: "mycomputer.local. IN A 192.0.2.51"
	# local-data: 'mytext.local TXT "content of text record"'
	#
	# You can override certain queries with
	# local-data: "adserver.example.com A 127.0.0.1"
	#
	# You can redirect a domain to a fixed address with
	# (this makes example.com, www.example.com, etc, all go to 192.0.2.3)
	# local-zone: "example.com" redirect
	# local-data: "example.com A 192.0.2.3"
	#
	# Shorthand to make PTR records, "IPv4 name" or "IPv6 name".
	# You can also add PTR records using local-data directly, but then
	# you need to do the reverse notation yourself.
	# local-data-ptr: "192.0.2.3 www.example.com"

	# tag a localzone with a list of tag names (in "" with spaces between)
	# local-zone-tag: "example.com" "tag2 tag3"

	# add a netblock specific override to a localzone, with zone type
	# local-zone-override: "example.com" 192.0.2.0/24 refuse

	# service clients over TLS (on the TCP sockets) with plain DNS inside
	# the TLS stream, and over HTTPS using HTTP/2 as specified in RFC8484.
	# Give the certificate to use and private key.
	# default is "" (disabled).  requires restart to take effect.
	# tls-service-key: "path/to/privatekeyfile.key"
	# tls-service-pem: "path/to/publiccertfile.pem"
	# tls-port: 853
	# https-port: 443

	# cipher setting for TLSv1.2
	# tls-ciphers: "DHE-RSA-AES256-GCM-SHA384:DHE-RSA-AES128-GCM-SHA256:ECDHE-RSA-AES256-GCM-SHA384:ECDHE-RSA-AES128-GCM-SHA256:DHE-RSA-AES256-SHA256:DHE-RSA-AES128-SHA256:ECDHE-RSA-AES256-SHA384:ECDHE-RSA-AES128-SHA256"
	# cipher setting for TLSv1.3
	# tls-ciphersuites: "TLS_AES_128_GCM_SHA256:TLS_AES_128_CCM_8_SHA256:TLS_AES_128_CCM_SHA256:TLS_AES_256_GCM_SHA384:TLS_CHACHA20_POLY1305_SHA256"

<<<<<<< HEAD
	# Pad responses to padded queries received over TLS
	# pad-responses: yes

	# Padded responses will be padded to the closest multiple of this size.
	# pad-responses-block-size: 468
=======
	# Use the SNI extension for TLS connections.  Default is yes.
	# Changing the value requires a reload.
	# tls-use-sni: yes
>>>>>>> 9de4c398

	# Add the secret file for TLS Session Ticket.
	# Secret file must be 80 bytes of random data.
	# First key use to encrypt and decrypt TLS session tickets.
	# Other keys use to decrypt only.
	# requires restart to take effect.
	# tls-session-ticket-keys: "path/to/secret_file1"
	# tls-session-ticket-keys: "path/to/secret_file2"

	# request upstream over TLS (with plain DNS inside the TLS stream).
	# Default is no.  Can be turned on and off with unbound-control.
	# tls-upstream: no

	# Certificates used to authenticate connections made upstream.
	# tls-cert-bundle: ""

	# Add system certs to the cert bundle, from the Windows Cert Store
	# tls-win-cert: no

	# Pad queries over TLS upstreams
	# pad-queries: yes

	# Padded queries will be padded to the closest multiple of this size.
	# pad-queries-block-size: 128

	# Also serve tls on these port numbers (eg. 443, ...), by listing
	# tls-additional-port: portno for each of the port numbers.

	# HTTP endpoint to provide DNS-over-HTTPS service on.
	# http-endpoint: "/dns-query"

	# HTTP/2 SETTINGS_MAX_CONCURRENT_STREAMS value to use.
	# http-max-streams: 100

	# Maximum number of bytes used for all HTTP/2 query buffers.
	# http-query-buffer-size: 4m

	# Maximum number of bytes used for all HTTP/2 response buffers.
	# http-response-buffer-size: 4m

	# Set TCP_NODELAY socket option on sockets used for DNS-over-HTTPS
	# service.
	# http-nodelay: yes

	# Disable TLS for DNS-over-HTTP downstream service.
	# http-notls-downstream: no

	# DNS64 prefix. Must be specified when DNS64 is use.
	# Enable dns64 in module-config.  Used to synthesize IPv6 from IPv4.
	# dns64-prefix: 64:ff9b::0/96

	# DNS64 ignore AAAA records for these domains and use A instead.
	# dns64-ignore-aaaa: "example.com"

	# ratelimit for uncached, new queries, this limits recursion effort.
	# ratelimiting is experimental, and may help against randomqueryflood.
	# if 0(default) it is disabled, otherwise state qps allowed per zone.
	# ratelimit: 0

	# ratelimits are tracked in a cache, size in bytes of cache (or k,m).
	# ratelimit-size: 4m
	# ratelimit cache slabs, reduces lock contention if equal to cpucount.
	# ratelimit-slabs: 4

	# 0 blocks when ratelimited, otherwise let 1/xth traffic through
	# ratelimit-factor: 10

	# override the ratelimit for a specific domain name.
	# give this setting multiple times to have multiple overrides.
	# ratelimit-for-domain: example.com 1000
	# override the ratelimits for all domains below a domain name
	# can give this multiple times, the name closest to the zone is used.
	# ratelimit-below-domain: com 1000

	# global query ratelimit for all ip addresses.
	# feature is experimental.
	# if 0(default) it is disabled, otherwise states qps allowed per ip address
	# ip-ratelimit: 0

	# ip ratelimits are tracked in a cache, size in bytes of cache (or k,m).
	# ip-ratelimit-size: 4m
	# ip ratelimit cache slabs, reduces lock contention if equal to cpucount.
	# ip-ratelimit-slabs: 4

	# 0 blocks when ip is ratelimited, otherwise let 1/xth traffic through
	# ip-ratelimit-factor: 10

	# Limit the number of connections simultaneous from a netblock
	# tcp-connection-limit: 192.0.2.0/24 12

	# select from the fastest servers this many times out of 1000. 0 means
	# the fast server select is disabled. prefetches are not sped up.
	# fast-server-permil: 0
	# the number of servers that will be used in the fast server selection.
	# fast-server-num: 3

	# Specific options for ipsecmod. unbound needs to be configured with
	# --enable-ipsecmod for these to take effect.
	#
	# Enable or disable ipsecmod (it still needs to be defined in
	# module-config above). Can be used when ipsecmod needs to be
	# enabled/disabled via remote-control(below).
	# ipsecmod-enabled: yes
	#
	# Path to executable external hook. It must be defined when ipsecmod is
	# listed in module-config (above).
	# ipsecmod-hook: "./my_executable"
	#
	# When enabled unbound will reply with SERVFAIL if the return value of
	# the ipsecmod-hook is not 0.
	# ipsecmod-strict: no
	#
	# Maximum time to live (TTL) for cached A/AAAA records with IPSECKEY.
	# ipsecmod-max-ttl: 3600
	#
	# Reply with A/AAAA even if the relevant IPSECKEY is bogus. Mainly used for
	# testing.
	# ipsecmod-ignore-bogus: no
	#
	# Domains for which ipsecmod will be triggered. If not defined (default)
	# all domains are treated as being allowed.
	# ipsecmod-allow: "example.com"
	# ipsecmod-allow: "nlnetlabs.nl"


# Python config section. To enable:
# o use --with-pythonmodule to configure before compiling.
# o list python in the module-config string (above) to enable.
#   It can be at the start, it gets validated results, or just before
#   the iterator and process before DNSSEC validation.
# o and give a python-script to run.
python:
	# Script file to load
	# python-script: "@UNBOUND_SHARE_DIR@/ubmodule-tst.py"

# Dynamic library config section. To enable:
# o use --with-dynlibmodule to configure before compiling.
# o list dynlib in the module-config string (above) to enable.
#   It can be placed anywhere, the dynlib module is only a very thin wrapper
#   to load modules dynamically.
# o and give a dynlib-file to run. If more than one dynlib entry is listed in
#   the module-config then you need one dynlib-file per instance.
dynlib:
	# Script file to load
	# dynlib-file: "@UNBOUND_SHARE_DIR@/dynlib.so"

# Remote control config section.
remote-control:
	# Enable remote control with unbound-control(8) here.
	# set up the keys and certificates with unbound-control-setup.
	# control-enable: no

	# what interfaces are listened to for remote control.
	# give 0.0.0.0 and ::0 to listen to all interfaces.
	# set to an absolute path to use a unix local name pipe, certificates
	# are not used for that, so key and cert files need not be present.
	# control-interface: 127.0.0.1
	# control-interface: ::1

	# port number for remote control operations.
	# control-port: 8953

	# for localhost, you can disable use of TLS by setting this to "no"
	# For local sockets this option is ignored, and TLS is not used.
	# control-use-cert: "yes"

	# unbound server key file.
	# server-key-file: "@UNBOUND_RUN_DIR@/unbound_server.key"

	# unbound server certificate file.
	# server-cert-file: "@UNBOUND_RUN_DIR@/unbound_server.pem"

	# unbound-control key file.
	# control-key-file: "@UNBOUND_RUN_DIR@/unbound_control.key"

	# unbound-control certificate file.
	# control-cert-file: "@UNBOUND_RUN_DIR@/unbound_control.pem"

# Stub zones.
# Create entries like below, to make all queries for 'example.com' and
# 'example.org' go to the given list of nameservers. list zero or more
# nameservers by hostname or by ipaddress. If you set stub-prime to yes,
# the list is treated as priming hints (default is no).
# With stub-first yes, it attempts without the stub if it fails.
# Consider adding domain-insecure: name and local-zone: name nodefault
# to the server: section if the stub is a locally served zone.
# stub-zone:
#	name: "example.com"
#	stub-addr: 192.0.2.68
#	stub-prime: no
#	stub-first: no
#	stub-tls-upstream: no
#	stub-no-cache: no
# stub-zone:
#	name: "example.org"
#	stub-host: ns.example.com.

# Forward zones
# Create entries like below, to make all queries for 'example.com' and
# 'example.org' go to the given list of servers. These servers have to handle
# recursion to other nameservers. List zero or more nameservers by hostname
# or by ipaddress. Use an entry with name "." to forward all queries.
# If you enable forward-first, it attempts without the forward if it fails.
# forward-zone:
# 	name: "example.com"
# 	forward-addr: 192.0.2.68
# 	forward-addr: 192.0.2.73@5355  # forward to port 5355.
# 	forward-first: no
# 	forward-tls-upstream: no
#	forward-no-cache: no
# forward-zone:
# 	name: "example.org"
# 	forward-host: fwd.example.com

# Authority zones
# The data for these zones is kept locally, from a file or downloaded.
# The data can be served to downstream clients, or used instead of the
# upstream (which saves a lookup to the upstream).  The first example
# has a copy of the root for local usage.  The second serves example.org
# authoritatively.  zonefile: reads from file (and writes to it if you also
# download it), primary: fetches with AXFR and IXFR, or url to zonefile.
# With allow-notify: you can give additional (apart from primaries) sources of
# notifies.
# auth-zone:
#	name: "."
#	primary: 199.9.14.201         # b.root-servers.net
#	primary: 192.33.4.12          # c.root-servers.net
#	primary: 199.7.91.13          # d.root-servers.net
#	primary: 192.5.5.241          # f.root-servers.net
#	primary: 192.112.36.4         # g.root-servers.net
#	primary: 193.0.14.129         # k.root-servers.net
#	primary: 192.0.47.132         # xfr.cjr.dns.icann.org
#	primary: 192.0.32.132         # xfr.lax.dns.icann.org
#	primary: 2001:500:200::b      # b.root-servers.net
#	primary: 2001:500:2::c        # c.root-servers.net
#	primary: 2001:500:2d::d       # d.root-servers.net
#	primary: 2001:500:2f::f       # f.root-servers.net
#	primary: 2001:500:12::d0d     # g.root-servers.net
#	primary: 2001:7fd::1          # k.root-servers.net
#	primary: 2620:0:2830:202::132 # xfr.cjr.dns.icann.org
#	primary: 2620:0:2d0:202::132  # xfr.lax.dns.icann.org
#	fallback-enabled: yes
#	for-downstream: no
#	for-upstream: yes
# auth-zone:
#	name: "example.org"
#	for-downstream: yes
#	for-upstream: yes
#	zonefile: "example.org.zone"

# Views
# Create named views. Name must be unique. Map views to requests using
# the access-control-view option. Views can contain zero or more local-zone
# and local-data options. Options from matching views will override global
# options. Global options will be used if no matching view is found.
# With view-first yes, it will try to answer using the global local-zone and
# local-data elements if there is no view specific match.
# view:
#	name: "viewname"
#	local-zone: "example.com" redirect
#	local-data: "example.com A 192.0.2.3"
#	local-data-ptr: "192.0.2.3 www.example.com"
#	view-first: no
# view:
#	name: "anotherview"
#	local-zone: "example.com" refuse

# DNSCrypt
# Caveats:
# 1. the keys/certs cannot be produced by unbound. You can use dnscrypt-wrapper
#   for this: https://github.com/cofyc/dnscrypt-wrapper/blob/master/README.md#usage
# 2. dnscrypt channel attaches to an interface. you MUST set interfaces to
#   listen on `dnscrypt-port` with the follo0wing snippet:
# server:
#     interface: 0.0.0.0@443
#     interface: ::0@443
#
# Finally, `dnscrypt` config has its own section.
# dnscrypt:
#     dnscrypt-enable: yes
#     dnscrypt-port: 443
#     dnscrypt-provider: 2.dnscrypt-cert.example.com.
#     dnscrypt-secret-key: /path/unbound-conf/keys1/1.key
#     dnscrypt-secret-key: /path/unbound-conf/keys2/1.key
#     dnscrypt-provider-cert: /path/unbound-conf/keys1/1.cert
#     dnscrypt-provider-cert: /path/unbound-conf/keys2/1.cert

# CacheDB
# Enable external backend DB as auxiliary cache.  Specify the backend name
# (default is "testframe", which has no use other than for debugging and
# testing) and backend-specific options.  The 'cachedb' module must be
# included in module-config, just before the iterator module.
# cachedb:
#     backend: "testframe"
#     # secret seed string to calculate hashed keys
#     secret-seed: "default"
#
#     # For "redis" backend:
#     # redis server's IP address or host name
#     redis-server-host: 127.0.0.1
#     # redis server's TCP port
#     redis-server-port: 6379
#     # timeout (in ms) for communication with the redis server
#     redis-timeout: 100
#     # set timeout on redis records based on DNS response TTL
#     redis-expire-records: no

# IPSet
# Add specify domain into set via ipset.
# Note: To enable ipset unbound needs to run as root user.
# ipset:
#     # set name for ip v4 addresses
#     name-v4: "list-v4"
#     # set name for ip v6 addresses
#     name-v6: "list-v6"
#

# Dnstap logging support, if compiled in.  To enable, set the dnstap-enable
# to yes and also some of dnstap-log-..-messages to yes.  And select an
# upstream log destination, by socket path, TCP or TLS destination.
# dnstap:
# 	dnstap-enable: no
# 	# if set to yes frame streams will be used in bidirectional mode
# 	dnstap-bidirectional: yes
# 	dnstap-socket-path: "@DNSTAP_SOCKET_PATH@"
# 	# if "" use the unix socket in dnstap-socket-path, otherwise,
# 	# set it to "IPaddress[@port]" of the destination.
# 	dnstap-ip: ""
# 	# if set to yes if you want to use TLS to dnstap-ip, no for TCP.
# 	dnstap-tls: yes
# 	# name for authenticating the upstream server. or "" disabled.
# 	dnstap-tls-server-name: ""
# 	# if "", it uses the cert bundle from the main unbound config.
# 	dnstap-tls-cert-bundle: ""
# 	# key file for client authentication, or "" disabled.
# 	dnstap-tls-client-key-file: ""
# 	# cert file for client authentication, or "" disabled.
# 	dnstap-tls-client-cert-file: ""
# 	dnstap-send-identity: no
# 	dnstap-send-version: no
# 	# if "" it uses the hostname.
# 	dnstap-identity: ""
# 	# if "" it uses the package version.
# 	dnstap-version: ""
# 	dnstap-log-resolver-query-messages: no
# 	dnstap-log-resolver-response-messages: no
# 	dnstap-log-client-query-messages: no
# 	dnstap-log-client-response-messages: no
# 	dnstap-log-forwarder-query-messages: no
# 	dnstap-log-forwarder-response-messages: no

# Response Policy Zones
# RPZ policies. Applied in order of configuration. QNAME and Response IP
# Address trigger are the only supported triggers. Supported actions are:
# NXDOMAIN, NODATA, PASSTHRU, DROP and Local Data. Policies can be loaded from
# file, using zone transfer, or using HTTP. The respip module needs to be added
# to the module-config, e.g.: module-config: "respip validator iterator".
# rpz:
#     name: "rpz.example.com"
#     zonefile: "rpz.example.com"
#     primary: 192.0.2.0
#     allow-notify: 192.0.2.0/32
#     url: http://www.example.com/rpz.example.org.zone
#     rpz-action-override: cname
#     rpz-cname-override: www.example.org
#     rpz-log: yes
#     rpz-log-name: "example policy"
#     tags: "example"<|MERGE_RESOLUTION|>--- conflicted
+++ resolved
@@ -758,17 +758,15 @@
 	# cipher setting for TLSv1.3
 	# tls-ciphersuites: "TLS_AES_128_GCM_SHA256:TLS_AES_128_CCM_8_SHA256:TLS_AES_128_CCM_SHA256:TLS_AES_256_GCM_SHA384:TLS_CHACHA20_POLY1305_SHA256"
 
-<<<<<<< HEAD
 	# Pad responses to padded queries received over TLS
 	# pad-responses: yes
 
 	# Padded responses will be padded to the closest multiple of this size.
 	# pad-responses-block-size: 468
-=======
+
 	# Use the SNI extension for TLS connections.  Default is yes.
 	# Changing the value requires a reload.
 	# tls-use-sni: yes
->>>>>>> 9de4c398
 
 	# Add the secret file for TLS Session Ticket.
 	# Secret file must be 80 bytes of random data.
