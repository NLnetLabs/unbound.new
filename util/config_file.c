--- conflicted
+++ resolved
@@ -334,17 +334,14 @@
 	cfg->cachedb_backend = NULL;
 	cfg->cachedb_secret = NULL;
 #endif
-<<<<<<< HEAD
 	cfg->do_answer_cookie = 1;
 	memset(cfg->cookie_secret, 0, sizeof(cfg->cookie_secret));
 	cfg->cookie_secret_len = 16;
 	init_cookie_secret(cfg->cookie_secret, cfg->cookie_secret_len);
-=======
 #ifdef USE_IPSET
 	cfg->ipset_name_v4 = NULL;
 	cfg->ipset_name_v6 = NULL;
 #endif
->>>>>>> 368386c0
 	return cfg;
 error_exit:
 	config_delete(cfg);
