--- conflicted
+++ resolved
@@ -261,11 +261,8 @@
 	cfg->serve_expired_ttl_reset = 0;
 	cfg->serve_expired_reply_ttl = 30;
 	cfg->serve_expired_client_timeout = 0;
-<<<<<<< HEAD
+	cfg->serve_original_ttl = 0;
 	cfg->zonemd_permissive_mode = 0;
-=======
-	cfg->serve_original_ttl = 0;
->>>>>>> c365e3ab
 	cfg->add_holddown = 30*24*3600;
 	cfg->del_holddown = 30*24*3600;
 	cfg->keep_missing = 366*24*3600; /* one year plus a little leeway */
