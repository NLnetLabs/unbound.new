--- conflicted
+++ resolved
@@ -579,22 +579,19 @@
 	int redis_timeout;
 #endif
 #endif
-<<<<<<< HEAD
 	/** Downstream DNS Cookies */
 	/** do answer with server cookie when request contained cookie option */
 	int do_answer_cookie;
 	/** cookie secret */
-	uint8_t cookie_secret[32];
+	uint8_t cookie_secret[40];
 	/** cookie secret length */
 	size_t  cookie_secret_len;
-=======
 
 	/* ipset module */
 #ifdef USE_IPSET
 	char* ipset_name_v4;
 	char* ipset_name_v6;
 #endif
->>>>>>> 368386c0
 };
 
 /** from cfg username, after daemonize setup performed */
