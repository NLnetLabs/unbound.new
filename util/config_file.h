--- conflicted
+++ resolved
@@ -128,13 +128,10 @@
 	char* tls_ciphers;
 	/** TLS chiphersuites (TLSv1.3) */
 	char* tls_ciphersuites;
-<<<<<<< HEAD
 	/** port on which to provide DNS over HTTPS service */
 	int https_port;
-=======
 	/** if SNI is to be used */
 	int tls_use_sni;
->>>>>>> a269db38
 
 	/** outgoing port range number of ports (per thread) */
 	int outgoing_num_ports;
