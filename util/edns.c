--- conflicted
+++ resolved
@@ -306,13 +306,9 @@
 		!edns_keepalive(edns_out, edns_in, c, region))
 		return 0;
 
-<<<<<<< HEAD
 	if(!edns_cookie(edns_out, edns_in, cfg, c, repinfo, now, region))
 		return 0;
 
-	if(!edns_padding(edns_out, edns_in, c, region))
-		return 0;
-=======
 	if (cfg->nsid && edns_opt_list_find(edns_in->opt_list, LDNS_EDNS_NSID)
 	&& !edns_opt_list_append(&edns_out->opt_list,
 			LDNS_EDNS_NSID, cfg->nsid_len, cfg->nsid, region))
@@ -327,7 +323,6 @@
 		return 0;
 	else
 		edns_out->padding_block_size = cfg->pad_responses_block_size;
->>>>>>> 4694323b
 
 	return 1;
 }