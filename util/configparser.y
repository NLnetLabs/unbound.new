/*
 * configparser.y -- yacc grammar for unbound configuration files
 *
 * Copyright (c) 2001-2006, NLnet Labs. All rights reserved.
 *
 * Copyright (c) 2007, NLnet Labs. All rights reserved.
 * 
 * This software is open source.
 * 
 * Redistribution and use in source and binary forms, with or without
 * modification, are permitted provided that the following conditions
 * are met:
 * 
 * Redistributions of source code must retain the above copyright notice,
 * this list of conditions and the following disclaimer.
 * 
 * Redistributions in binary form must reproduce the above copyright notice,
 * this list of conditions and the following disclaimer in the documentation
 * and/or other materials provided with the distribution.
 * 
 * Neither the name of the NLNET LABS nor the names of its contributors may
 * be used to endorse or promote products derived from this software without
 * specific prior written permission.
 * 
 * THIS SOFTWARE IS PROVIDED BY THE COPYRIGHT HOLDERS AND CONTRIBUTORS
 * "AS IS" AND ANY EXPRESS OR IMPLIED WARRANTIES, INCLUDING, BUT NOT
 * LIMITED TO, THE IMPLIED WARRANTIES OF MERCHANTABILITY AND FITNESS FOR
 * A PARTICULAR PURPOSE ARE DISCLAIMED. IN NO EVENT SHALL THE COPYRIGHT
 * HOLDER OR CONTRIBUTORS BE LIABLE FOR ANY DIRECT, INDIRECT, INCIDENTAL,
 * SPECIAL, EXEMPLARY, OR CONSEQUENTIAL DAMAGES (INCLUDING, BUT NOT LIMITED
 * TO, PROCUREMENT OF SUBSTITUTE GOODS OR SERVICES; LOSS OF USE, DATA, OR
 * PROFITS; OR BUSINESS INTERRUPTION) HOWEVER CAUSED AND ON ANY THEORY OF
 * LIABILITY, WHETHER IN CONTRACT, STRICT LIABILITY, OR TORT (INCLUDING
 * NEGLIGENCE OR OTHERWISE) ARISING IN ANY WAY OUT OF THE USE OF THIS
 * SOFTWARE, EVEN IF ADVISED OF THE POSSIBILITY OF SUCH DAMAGE.
 */

%{
#include "config.h"

#include <stdarg.h>
#include <stdio.h>
#include <string.h>
#include <stdlib.h>
#include <assert.h>

#include "util/configyyrename.h"
#include "util/config_file.h"
#include "util/net_help.h"

int ub_c_lex(void);
void ub_c_error(const char *message);

static void validate_respip_action(const char* action);

/* these need to be global, otherwise they cannot be used inside yacc */
extern struct config_parser_state* cfg_parser;

#if 0
#define OUTYY(s)  printf s /* used ONLY when debugging */
#else
#define OUTYY(s)
#endif

%}
%union {
	char*	str;
};

%token SPACE LETTER NEWLINE COMMENT COLON ANY ZONESTR
%token <str> STRING_ARG
%token VAR_SERVER VAR_VERBOSITY VAR_NUM_THREADS VAR_PORT
%token VAR_OUTGOING_RANGE VAR_INTERFACE VAR_PREFER_IP4
%token VAR_DO_IP4 VAR_DO_IP6 VAR_PREFER_IP6 VAR_DO_UDP VAR_DO_TCP
%token VAR_TCP_MSS VAR_OUTGOING_TCP_MSS VAR_TCP_IDLE_TIMEOUT
%token VAR_EDNS_TCP_KEEPALIVE VAR_EDNS_TCP_KEEPALIVE_TIMEOUT
%token VAR_CHROOT VAR_USERNAME VAR_DIRECTORY VAR_LOGFILE VAR_PIDFILE
%token VAR_MSG_CACHE_SIZE VAR_MSG_CACHE_SLABS VAR_NUM_QUERIES_PER_THREAD
%token VAR_RRSET_CACHE_SIZE VAR_RRSET_CACHE_SLABS VAR_OUTGOING_NUM_TCP
%token VAR_INFRA_HOST_TTL VAR_INFRA_LAME_TTL VAR_INFRA_CACHE_SLABS
%token VAR_INFRA_CACHE_NUMHOSTS VAR_INFRA_CACHE_LAME_SIZE VAR_NAME
%token VAR_STUB_ZONE VAR_STUB_HOST VAR_STUB_ADDR VAR_TARGET_FETCH_POLICY
%token VAR_HARDEN_SHORT_BUFSIZE VAR_HARDEN_LARGE_QUERIES
%token VAR_FORWARD_ZONE VAR_FORWARD_HOST VAR_FORWARD_ADDR
%token VAR_DO_NOT_QUERY_ADDRESS VAR_HIDE_IDENTITY VAR_HIDE_VERSION
%token VAR_IDENTITY VAR_VERSION VAR_HARDEN_GLUE VAR_MODULE_CONF
%token VAR_TRUST_ANCHOR_FILE VAR_TRUST_ANCHOR VAR_VAL_OVERRIDE_DATE
%token VAR_BOGUS_TTL VAR_VAL_CLEAN_ADDITIONAL VAR_VAL_PERMISSIVE_MODE
%token VAR_INCOMING_NUM_TCP VAR_MSG_BUFFER_SIZE VAR_KEY_CACHE_SIZE
%token VAR_KEY_CACHE_SLABS VAR_TRUSTED_KEYS_FILE 
%token VAR_VAL_NSEC3_KEYSIZE_ITERATIONS VAR_USE_SYSLOG 
%token VAR_OUTGOING_INTERFACE VAR_ROOT_HINTS VAR_DO_NOT_QUERY_LOCALHOST
%token VAR_CACHE_MAX_TTL VAR_HARDEN_DNSSEC_STRIPPED VAR_ACCESS_CONTROL
%token VAR_LOCAL_ZONE VAR_LOCAL_DATA VAR_INTERFACE_AUTOMATIC
%token VAR_STATISTICS_INTERVAL VAR_DO_DAEMONIZE VAR_USE_CAPS_FOR_ID
%token VAR_STATISTICS_CUMULATIVE VAR_OUTGOING_PORT_PERMIT 
%token VAR_OUTGOING_PORT_AVOID VAR_DLV_ANCHOR_FILE VAR_DLV_ANCHOR
%token VAR_NEG_CACHE_SIZE VAR_HARDEN_REFERRAL_PATH VAR_PRIVATE_ADDRESS
%token VAR_PRIVATE_DOMAIN VAR_REMOTE_CONTROL VAR_CONTROL_ENABLE
%token VAR_CONTROL_INTERFACE VAR_CONTROL_PORT VAR_SERVER_KEY_FILE
%token VAR_SERVER_CERT_FILE VAR_CONTROL_KEY_FILE VAR_CONTROL_CERT_FILE
%token VAR_CONTROL_USE_CERT
%token VAR_EXTENDED_STATISTICS VAR_LOCAL_DATA_PTR VAR_JOSTLE_TIMEOUT
%token VAR_STUB_PRIME VAR_UNWANTED_REPLY_THRESHOLD VAR_LOG_TIME_ASCII
%token VAR_DOMAIN_INSECURE VAR_PYTHON VAR_PYTHON_SCRIPT VAR_VAL_SIG_SKEW_MIN
%token VAR_VAL_SIG_SKEW_MAX VAR_CACHE_MIN_TTL VAR_VAL_LOG_LEVEL
%token VAR_AUTO_TRUST_ANCHOR_FILE VAR_KEEP_MISSING VAR_ADD_HOLDDOWN 
%token VAR_DEL_HOLDDOWN VAR_SO_RCVBUF VAR_EDNS_BUFFER_SIZE VAR_PREFETCH
%token VAR_PREFETCH_KEY VAR_SO_SNDBUF VAR_SO_REUSEPORT VAR_HARDEN_BELOW_NXDOMAIN
%token VAR_IGNORE_CD_FLAG VAR_LOG_QUERIES VAR_LOG_REPLIES VAR_LOG_LOCAL_ACTIONS
%token VAR_TCP_UPSTREAM VAR_SSL_UPSTREAM
%token VAR_SSL_SERVICE_KEY VAR_SSL_SERVICE_PEM VAR_SSL_PORT VAR_FORWARD_FIRST
%token VAR_STUB_SSL_UPSTREAM VAR_FORWARD_SSL_UPSTREAM VAR_TLS_CERT_BUNDLE
%token VAR_STUB_FIRST VAR_MINIMAL_RESPONSES VAR_RRSET_ROUNDROBIN
%token VAR_MAX_UDP_SIZE VAR_DELAY_CLOSE
%token VAR_UNBLOCK_LAN_ZONES VAR_INSECURE_LAN_ZONES
%token VAR_INFRA_CACHE_MIN_RTT
%token VAR_DNS64_PREFIX VAR_DNS64_SYNTHALL VAR_DNS64_IGNORE_AAAA
%token VAR_DNSTAP VAR_DNSTAP_ENABLE VAR_DNSTAP_SOCKET_PATH VAR_DNSTAP_IP
%token VAR_DNSTAP_TLS VAR_DNSTAP_TLS_SERVER_NAME VAR_DNSTAP_TLS_CERT_BUNDLE
%token VAR_DNSTAP_TLS_CLIENT_KEY_FILE VAR_DNSTAP_TLS_CLIENT_CERT_FILE
%token VAR_DNSTAP_SEND_IDENTITY VAR_DNSTAP_SEND_VERSION
%token VAR_DNSTAP_IDENTITY VAR_DNSTAP_VERSION
%token VAR_DNSTAP_LOG_RESOLVER_QUERY_MESSAGES
%token VAR_DNSTAP_LOG_RESOLVER_RESPONSE_MESSAGES
%token VAR_DNSTAP_LOG_CLIENT_QUERY_MESSAGES
%token VAR_DNSTAP_LOG_CLIENT_RESPONSE_MESSAGES
%token VAR_DNSTAP_LOG_FORWARDER_QUERY_MESSAGES
%token VAR_DNSTAP_LOG_FORWARDER_RESPONSE_MESSAGES
%token VAR_RESPONSE_IP_TAG VAR_RESPONSE_IP VAR_RESPONSE_IP_DATA
%token VAR_HARDEN_ALGO_DOWNGRADE VAR_IP_TRANSPARENT
%token VAR_IP_DSCP
%token VAR_DISABLE_DNSSEC_LAME_CHECK
%token VAR_IP_RATELIMIT VAR_IP_RATELIMIT_SLABS VAR_IP_RATELIMIT_SIZE
%token VAR_RATELIMIT VAR_RATELIMIT_SLABS VAR_RATELIMIT_SIZE
%token VAR_RATELIMIT_FOR_DOMAIN VAR_RATELIMIT_BELOW_DOMAIN
%token VAR_IP_RATELIMIT_FACTOR VAR_RATELIMIT_FACTOR
%token VAR_SEND_CLIENT_SUBNET VAR_CLIENT_SUBNET_ZONE
%token VAR_CLIENT_SUBNET_ALWAYS_FORWARD VAR_CLIENT_SUBNET_OPCODE
%token VAR_MAX_CLIENT_SUBNET_IPV4 VAR_MAX_CLIENT_SUBNET_IPV6
%token VAR_MIN_CLIENT_SUBNET_IPV4 VAR_MIN_CLIENT_SUBNET_IPV6
%token VAR_MAX_ECS_TREE_SIZE_IPV4 VAR_MAX_ECS_TREE_SIZE_IPV6
%token VAR_CAPS_WHITELIST VAR_CACHE_MAX_NEGATIVE_TTL VAR_PERMIT_SMALL_HOLDDOWN
%token VAR_QNAME_MINIMISATION VAR_QNAME_MINIMISATION_STRICT VAR_IP_FREEBIND
%token VAR_DEFINE_TAG VAR_LOCAL_ZONE_TAG VAR_ACCESS_CONTROL_TAG
%token VAR_LOCAL_ZONE_OVERRIDE VAR_ACCESS_CONTROL_TAG_ACTION
%token VAR_ACCESS_CONTROL_TAG_DATA VAR_VIEW VAR_ACCESS_CONTROL_VIEW
%token VAR_VIEW_FIRST VAR_SERVE_EXPIRED VAR_SERVE_EXPIRED_TTL
%token VAR_SERVE_EXPIRED_TTL_RESET VAR_SERVE_EXPIRED_REPLY_TTL
%token VAR_SERVE_EXPIRED_CLIENT_TIMEOUT VAR_FAKE_DSA
%token VAR_FAKE_SHA1 VAR_LOG_IDENTITY VAR_HIDE_TRUSTANCHOR
%token VAR_TRUST_ANCHOR_SIGNALING VAR_AGGRESSIVE_NSEC VAR_USE_SYSTEMD
%token VAR_SHM_ENABLE VAR_SHM_KEY VAR_ROOT_KEY_SENTINEL
%token VAR_DNSCRYPT VAR_DNSCRYPT_ENABLE VAR_DNSCRYPT_PORT VAR_DNSCRYPT_PROVIDER
%token VAR_DNSCRYPT_SECRET_KEY VAR_DNSCRYPT_PROVIDER_CERT
%token VAR_DNSCRYPT_PROVIDER_CERT_ROTATED
%token VAR_DNSCRYPT_SHARED_SECRET_CACHE_SIZE
%token VAR_DNSCRYPT_SHARED_SECRET_CACHE_SLABS
%token VAR_DNSCRYPT_NONCE_CACHE_SIZE
%token VAR_DNSCRYPT_NONCE_CACHE_SLABS
%token VAR_IPSECMOD_ENABLED VAR_IPSECMOD_HOOK VAR_IPSECMOD_IGNORE_BOGUS
%token VAR_IPSECMOD_MAX_TTL VAR_IPSECMOD_WHITELIST VAR_IPSECMOD_STRICT
%token VAR_CACHEDB VAR_CACHEDB_BACKEND VAR_CACHEDB_SECRETSEED
%token VAR_CACHEDB_REDISHOST VAR_CACHEDB_REDISPORT VAR_CACHEDB_REDISTIMEOUT
%token VAR_CACHEDB_REDISEXPIRERECORDS
%token VAR_UDP_UPSTREAM_WITHOUT_DOWNSTREAM VAR_FOR_UPSTREAM
%token VAR_AUTH_ZONE VAR_ZONEFILE VAR_MASTER VAR_URL VAR_FOR_DOWNSTREAM
%token VAR_FALLBACK_ENABLED VAR_TLS_ADDITIONAL_PORT VAR_LOW_RTT VAR_LOW_RTT_PERMIL
%token VAR_FAST_SERVER_PERMIL VAR_FAST_SERVER_NUM
%token VAR_ALLOW_NOTIFY VAR_TLS_WIN_CERT VAR_TCP_CONNECTION_LIMIT
%token VAR_FORWARD_NO_CACHE VAR_STUB_NO_CACHE VAR_LOG_SERVFAIL VAR_DENY_ANY
%token VAR_UNKNOWN_SERVER_TIME_LIMIT VAR_LOG_TAG_QUERYREPLY
%token VAR_STREAM_WAIT_SIZE VAR_TLS_CIPHERS VAR_TLS_CIPHERSUITES VAR_TLS_USE_SNI
%token VAR_IPSET VAR_IPSET_NAME_V4 VAR_IPSET_NAME_V6
<<<<<<< HEAD
%token VAR_TLS_SESSION_TICKET_KEYS VAR_RPZ VAR_TAGS VAR_RPZ_ACTION_OVERRIDE
%token VAR_RPZ_CNAME_OVERRIDE VAR_RPZ_LOG VAR_RPZ_LOG_NAME
=======
%token VAR_DYNLIB VAR_DYNLIB_FILE
>>>>>>> b7e8dc11

%%
toplevelvars: /* empty */ | toplevelvars toplevelvar ;
toplevelvar: serverstart contents_server | stubstart contents_stub |
	forwardstart contents_forward | pythonstart contents_py | 
	rcstart contents_rc | dtstart contents_dt | viewstart contents_view |
	dnscstart contents_dnsc | cachedbstart contents_cachedb |
<<<<<<< HEAD
	ipsetstart contents_ipset | authstart contents_auth |
	rpzstart contents_rpz
=======
	ipsetstart contents_ipset | authstart contents_auth | dynlibstart contents_dl
>>>>>>> b7e8dc11
	;

/* server: declaration */
serverstart: VAR_SERVER
	{ 
		OUTYY(("\nP(server:)\n")); 
	}
	;
contents_server: contents_server content_server 
	| ;
content_server: server_num_threads | server_verbosity | server_port |
	server_outgoing_range | server_do_ip4 |
	server_do_ip6 | server_prefer_ip4 | server_prefer_ip6 |
	server_do_udp | server_do_tcp |
	server_tcp_mss | server_outgoing_tcp_mss | server_tcp_idle_timeout |
	server_tcp_keepalive | server_tcp_keepalive_timeout |
	server_interface | server_chroot | server_username | 
	server_directory | server_logfile | server_pidfile |
	server_msg_cache_size | server_msg_cache_slabs |
	server_num_queries_per_thread | server_rrset_cache_size | 
	server_rrset_cache_slabs | server_outgoing_num_tcp | 
	server_infra_host_ttl | server_infra_lame_ttl | 
	server_infra_cache_slabs | server_infra_cache_numhosts |
	server_infra_cache_lame_size | server_target_fetch_policy | 
	server_harden_short_bufsize | server_harden_large_queries |
	server_do_not_query_address | server_hide_identity |
	server_hide_version | server_identity | server_version |
	server_harden_glue | server_module_conf | server_trust_anchor_file |
	server_trust_anchor | server_val_override_date | server_bogus_ttl |
	server_val_clean_additional | server_val_permissive_mode |
	server_incoming_num_tcp | server_msg_buffer_size | 
	server_key_cache_size | server_key_cache_slabs | 
	server_trusted_keys_file | server_val_nsec3_keysize_iterations |
	server_use_syslog | server_outgoing_interface | server_root_hints |
	server_do_not_query_localhost | server_cache_max_ttl |
	server_harden_dnssec_stripped | server_access_control |
	server_local_zone | server_local_data | server_interface_automatic |
	server_statistics_interval | server_do_daemonize | 
	server_use_caps_for_id | server_statistics_cumulative |
	server_outgoing_port_permit | server_outgoing_port_avoid |
	server_dlv_anchor_file | server_dlv_anchor | server_neg_cache_size |
	server_harden_referral_path | server_private_address |
	server_private_domain | server_extended_statistics | 
	server_local_data_ptr | server_jostle_timeout | 
	server_unwanted_reply_threshold | server_log_time_ascii | 
	server_domain_insecure | server_val_sig_skew_min | 
	server_val_sig_skew_max | server_cache_min_ttl | server_val_log_level |
	server_auto_trust_anchor_file | server_add_holddown | 
	server_del_holddown | server_keep_missing | server_so_rcvbuf |
	server_edns_buffer_size | server_prefetch | server_prefetch_key |
	server_so_sndbuf | server_harden_below_nxdomain | server_ignore_cd_flag |
	server_log_queries | server_log_replies | server_tcp_upstream | server_ssl_upstream |
	server_log_local_actions |
	server_ssl_service_key | server_ssl_service_pem | server_ssl_port |
	server_minimal_responses | server_rrset_roundrobin | server_max_udp_size |
	server_so_reuseport | server_delay_close |
	server_unblock_lan_zones | server_insecure_lan_zones |
	server_dns64_prefix | server_dns64_synthall | server_dns64_ignore_aaaa |
	server_infra_cache_min_rtt | server_harden_algo_downgrade |
	server_ip_transparent | server_ip_ratelimit | server_ratelimit |
	server_ip_dscp |
	server_ip_ratelimit_slabs | server_ratelimit_slabs |
	server_ip_ratelimit_size | server_ratelimit_size |
	server_ratelimit_for_domain |
	server_ratelimit_below_domain | server_ratelimit_factor |
	server_ip_ratelimit_factor | server_send_client_subnet |
	server_client_subnet_zone | server_client_subnet_always_forward |
	server_client_subnet_opcode |
	server_max_client_subnet_ipv4 | server_max_client_subnet_ipv6 |
	server_min_client_subnet_ipv4 | server_min_client_subnet_ipv6 |
	server_max_ecs_tree_size_ipv4 | server_max_ecs_tree_size_ipv6 |
	server_caps_whitelist | server_cache_max_negative_ttl |
	server_permit_small_holddown | server_qname_minimisation |
	server_ip_freebind | server_define_tag | server_local_zone_tag |
	server_disable_dnssec_lame_check | server_access_control_tag |
	server_local_zone_override | server_access_control_tag_action |
	server_access_control_tag_data | server_access_control_view |
	server_qname_minimisation_strict | server_serve_expired |
	server_serve_expired_ttl | server_serve_expired_ttl_reset |
	server_serve_expired_reply_ttl | server_serve_expired_client_timeout |
	server_fake_dsa | server_log_identity | server_use_systemd |
	server_response_ip_tag | server_response_ip | server_response_ip_data |
	server_shm_enable | server_shm_key | server_fake_sha1 |
	server_hide_trustanchor | server_trust_anchor_signaling |
	server_root_key_sentinel |
	server_ipsecmod_enabled | server_ipsecmod_hook |
	server_ipsecmod_ignore_bogus | server_ipsecmod_max_ttl |
	server_ipsecmod_whitelist | server_ipsecmod_strict |
	server_udp_upstream_without_downstream | server_aggressive_nsec |
	server_tls_cert_bundle | server_tls_additional_port | server_low_rtt |
	server_fast_server_permil | server_fast_server_num  | server_tls_win_cert |
	server_tcp_connection_limit | server_log_servfail | server_deny_any |
	server_unknown_server_time_limit | server_log_tag_queryreply |
	server_stream_wait_size | server_tls_ciphers |
	server_tls_ciphersuites | server_tls_session_ticket_keys |
	server_tls_use_sni
	;
stubstart: VAR_STUB_ZONE
	{
		struct config_stub* s;
		OUTYY(("\nP(stub_zone:)\n")); 
		s = (struct config_stub*)calloc(1, sizeof(struct config_stub));
		if(s) {
			s->next = cfg_parser->cfg->stubs;
			cfg_parser->cfg->stubs = s;
		} else 
			yyerror("out of memory");
	}
	;
contents_stub: contents_stub content_stub 
	| ;
content_stub: stub_name | stub_host | stub_addr | stub_prime | stub_first |
	stub_no_cache | stub_ssl_upstream
	;
forwardstart: VAR_FORWARD_ZONE
	{
		struct config_stub* s;
		OUTYY(("\nP(forward_zone:)\n")); 
		s = (struct config_stub*)calloc(1, sizeof(struct config_stub));
		if(s) {
			s->next = cfg_parser->cfg->forwards;
			cfg_parser->cfg->forwards = s;
		} else 
			yyerror("out of memory");
	}
	;
contents_forward: contents_forward content_forward 
	| ;
content_forward: forward_name | forward_host | forward_addr | forward_first |
	forward_no_cache | forward_ssl_upstream
	;
viewstart: VAR_VIEW
	{
		struct config_view* s;
		OUTYY(("\nP(view:)\n")); 
		s = (struct config_view*)calloc(1, sizeof(struct config_view));
		if(s) {
			s->next = cfg_parser->cfg->views;
			if(s->next && !s->next->name)
				yyerror("view without name");
			cfg_parser->cfg->views = s;
		} else 
			yyerror("out of memory");
	}
	;
contents_view: contents_view content_view 
	| ;
content_view: view_name | view_local_zone | view_local_data | view_first |
		view_response_ip | view_response_ip_data | view_local_data_ptr
	;
authstart: VAR_AUTH_ZONE
	{
		struct config_auth* s;
		OUTYY(("\nP(auth_zone:)\n")); 
		s = (struct config_auth*)calloc(1, sizeof(struct config_auth));
		if(s) {
			s->next = cfg_parser->cfg->auths;
			cfg_parser->cfg->auths = s;
			/* defaults for auth zone */
			s->for_downstream = 1;
			s->for_upstream = 1;
			s->fallback_enabled = 0;
			s->isrpz = 0;
		} else 
			yyerror("out of memory");
	}
	;
contents_auth: contents_auth content_auth 
	| ;
content_auth: auth_name | auth_zonefile | auth_master | auth_url |
	auth_for_downstream | auth_for_upstream | auth_fallback_enabled |
	auth_allow_notify
	;

rpz_tag: VAR_TAGS STRING_ARG
	{
		uint8_t* bitlist;
		size_t len = 0;
		OUTYY(("P(server_local_zone_tag:%s)\n", $2));
		bitlist = config_parse_taglist(cfg_parser->cfg, $2,
			&len);
		free($2);
		if(!bitlist) {
			yyerror("could not parse tags, (define-tag them first)");
		}
		if(bitlist) {
			cfg_parser->cfg->auths->rpz_taglist = bitlist;
			cfg_parser->cfg->auths->rpz_taglistlen = len;

		}
	}
	;

rpz_action_override: VAR_RPZ_ACTION_OVERRIDE STRING_ARG
	{
		OUTYY(("P(rpz_action_override:%s)\n", $2));
		if(strcmp($2, "nxdomain")!=0 && strcmp($2, "nodata")!=0 &&
		   strcmp($2, "passthru")!=0 && strcmp($2, "drop")!=0 &&
		   strcmp($2, "cname")!=0 && strcmp($2, "disabled")!=0) {
			yyerror("rpz-action-override action: expected nxdomain, "
				"nodata, passthru, drop, cname or disabled");
			free($2);
			cfg_parser->cfg->auths->rpz_action_override = NULL;
		}
		else {
			cfg_parser->cfg->auths->rpz_action_override = $2;
		}
	}
	;

rpz_cname_override: VAR_RPZ_CNAME_OVERRIDE STRING_ARG
	{
		OUTYY(("P(rpz_cname_override:%s)\n", $2));
		free(cfg_parser->cfg->auths->rpz_cname);
		cfg_parser->cfg->auths->rpz_cname = $2;
	}
	;

rpz_log: VAR_RPZ_LOG STRING_ARG
	{
		OUTYY(("P(rpz_log:%s)\n", $2));
		if(strcmp($2, "yes") != 0 && strcmp($2, "no") != 0)
			yyerror("expected yes or no.");
		else cfg_parser->cfg->auths->rpz_log = (strcmp($2, "yes")==0);
		free($2);
	}
	;

rpz_log_name: VAR_RPZ_LOG_NAME STRING_ARG
	{
		OUTYY(("P(rpz_log_name:%s)\n", $2));
		free(cfg_parser->cfg->auths->rpz_log_name);
		cfg_parser->cfg->auths->rpz_log_name = $2;
	}
	;

rpzstart: VAR_RPZ
	{
		struct config_auth* s;
		OUTYY(("\nP(rpz:)\n")); 
		s = (struct config_auth*)calloc(1, sizeof(struct config_auth));
		if(s) {
			s->next = cfg_parser->cfg->auths;
			cfg_parser->cfg->auths = s;
			/* defaults for RPZ auth zone */
			s->for_downstream = 0;
			s->for_upstream = 0;
			s->fallback_enabled = 0;
			s->isrpz = 1;
		} else 
			yyerror("out of memory");
	}
	;
contents_rpz: contents_rpz content_rpz 
	| ;
content_rpz: auth_name | auth_zonefile | rpz_tag | auth_master | auth_url |
	   auth_allow_notify | rpz_action_override | rpz_cname_override |
	   rpz_log | rpz_log_name
	;
server_num_threads: VAR_NUM_THREADS STRING_ARG 
	{ 
		OUTYY(("P(server_num_threads:%s)\n", $2)); 
		if(atoi($2) == 0 && strcmp($2, "0") != 0)
			yyerror("number expected");
		else cfg_parser->cfg->num_threads = atoi($2);
		free($2);
	}
	;
server_verbosity: VAR_VERBOSITY STRING_ARG 
	{ 
		OUTYY(("P(server_verbosity:%s)\n", $2)); 
		if(atoi($2) == 0 && strcmp($2, "0") != 0)
			yyerror("number expected");
		else cfg_parser->cfg->verbosity = atoi($2);
		free($2);
	}
	;
server_statistics_interval: VAR_STATISTICS_INTERVAL STRING_ARG 
	{ 
		OUTYY(("P(server_statistics_interval:%s)\n", $2)); 
		if(strcmp($2, "") == 0 || strcmp($2, "0") == 0)
			cfg_parser->cfg->stat_interval = 0;
		else if(atoi($2) == 0)
			yyerror("number expected");
		else cfg_parser->cfg->stat_interval = atoi($2);
		free($2);
	}
	;
server_statistics_cumulative: VAR_STATISTICS_CUMULATIVE STRING_ARG
	{
		OUTYY(("P(server_statistics_cumulative:%s)\n", $2));
		if(strcmp($2, "yes") != 0 && strcmp($2, "no") != 0)
			yyerror("expected yes or no.");
		else cfg_parser->cfg->stat_cumulative = (strcmp($2, "yes")==0);
		free($2);
	}
	;
server_extended_statistics: VAR_EXTENDED_STATISTICS STRING_ARG
	{
		OUTYY(("P(server_extended_statistics:%s)\n", $2));
		if(strcmp($2, "yes") != 0 && strcmp($2, "no") != 0)
			yyerror("expected yes or no.");
		else cfg_parser->cfg->stat_extended = (strcmp($2, "yes")==0);
		free($2);
	}
	;
server_shm_enable: VAR_SHM_ENABLE STRING_ARG
	{
		OUTYY(("P(server_shm_enable:%s)\n", $2));
		if(strcmp($2, "yes") != 0 && strcmp($2, "no") != 0)
			yyerror("expected yes or no.");
		else cfg_parser->cfg->shm_enable = (strcmp($2, "yes")==0);
		free($2);
	}
	;
server_shm_key: VAR_SHM_KEY STRING_ARG 
	{ 
		OUTYY(("P(server_shm_key:%s)\n", $2)); 
		if(strcmp($2, "") == 0 || strcmp($2, "0") == 0)
			cfg_parser->cfg->shm_key = 0;
		else if(atoi($2) == 0)
			yyerror("number expected");
		else cfg_parser->cfg->shm_key = atoi($2);
		free($2);
	}
	;
server_port: VAR_PORT STRING_ARG
	{
		OUTYY(("P(server_port:%s)\n", $2));
		if(atoi($2) == 0)
			yyerror("port number expected");
		else cfg_parser->cfg->port = atoi($2);
		free($2);
	}
	;
server_send_client_subnet: VAR_SEND_CLIENT_SUBNET STRING_ARG
	{
	#ifdef CLIENT_SUBNET
		OUTYY(("P(server_send_client_subnet:%s)\n", $2));
		if(!cfg_strlist_insert(&cfg_parser->cfg->client_subnet, $2))
			fatal_exit("out of memory adding client-subnet");
	#else
		OUTYY(("P(Compiled without edns subnet option, ignoring)\n"));
		free($2);
	#endif
	}
	;
server_client_subnet_zone: VAR_CLIENT_SUBNET_ZONE STRING_ARG
	{
	#ifdef CLIENT_SUBNET
		OUTYY(("P(server_client_subnet_zone:%s)\n", $2));
		if(!cfg_strlist_insert(&cfg_parser->cfg->client_subnet_zone,
			$2))
			fatal_exit("out of memory adding client-subnet-zone");
	#else
		OUTYY(("P(Compiled without edns subnet option, ignoring)\n"));
		free($2);
	#endif
	}
	;
server_client_subnet_always_forward:
	VAR_CLIENT_SUBNET_ALWAYS_FORWARD STRING_ARG
	{
	#ifdef CLIENT_SUBNET
		OUTYY(("P(server_client_subnet_always_forward:%s)\n", $2));
		if(strcmp($2, "yes") != 0 && strcmp($2, "no") != 0)
			yyerror("expected yes or no.");
		else
			cfg_parser->cfg->client_subnet_always_forward =
				(strcmp($2, "yes")==0);
	#else
		OUTYY(("P(Compiled without edns subnet option, ignoring)\n"));
	#endif
		free($2);
	}
	;
server_client_subnet_opcode: VAR_CLIENT_SUBNET_OPCODE STRING_ARG
	{
	#ifdef CLIENT_SUBNET
		OUTYY(("P(client_subnet_opcode:%s)\n", $2));
		OUTYY(("P(Deprecated option, ignoring)\n"));
	#else
		OUTYY(("P(Compiled without edns subnet option, ignoring)\n"));
	#endif
		free($2);
	}
	;
server_max_client_subnet_ipv4: VAR_MAX_CLIENT_SUBNET_IPV4 STRING_ARG
	{
	#ifdef CLIENT_SUBNET
		OUTYY(("P(max_client_subnet_ipv4:%s)\n", $2));
		if(atoi($2) == 0 && strcmp($2, "0") != 0)
			yyerror("IPv4 subnet length expected");
		else if (atoi($2) > 32)
			cfg_parser->cfg->max_client_subnet_ipv4 = 32;
		else if (atoi($2) < 0)
			cfg_parser->cfg->max_client_subnet_ipv4 = 0;
		else cfg_parser->cfg->max_client_subnet_ipv4 = (uint8_t)atoi($2);
	#else
		OUTYY(("P(Compiled without edns subnet option, ignoring)\n"));
	#endif
		free($2);
	}
	;
server_max_client_subnet_ipv6: VAR_MAX_CLIENT_SUBNET_IPV6 STRING_ARG
	{
	#ifdef CLIENT_SUBNET
		OUTYY(("P(max_client_subnet_ipv6:%s)\n", $2));
		if(atoi($2) == 0 && strcmp($2, "0") != 0)
			yyerror("Ipv6 subnet length expected");
		else if (atoi($2) > 128)
			cfg_parser->cfg->max_client_subnet_ipv6 = 128;
		else if (atoi($2) < 0)
			cfg_parser->cfg->max_client_subnet_ipv6 = 0;
		else cfg_parser->cfg->max_client_subnet_ipv6 = (uint8_t)atoi($2);
	#else
		OUTYY(("P(Compiled without edns subnet option, ignoring)\n"));
	#endif
		free($2);
	}
	;
server_min_client_subnet_ipv4: VAR_MIN_CLIENT_SUBNET_IPV4 STRING_ARG
	{
	#ifdef CLIENT_SUBNET
		OUTYY(("P(min_client_subnet_ipv4:%s)\n", $2));
		if(atoi($2) == 0 && strcmp($2, "0") != 0)
			yyerror("IPv4 subnet length expected");
		else if (atoi($2) > 32)
			cfg_parser->cfg->min_client_subnet_ipv4 = 32;
		else if (atoi($2) < 0)
			cfg_parser->cfg->min_client_subnet_ipv4 = 0;
		else cfg_parser->cfg->min_client_subnet_ipv4 = (uint8_t)atoi($2);
	#else
		OUTYY(("P(Compiled without edns subnet option, ignoring)\n"));
	#endif
		free($2);
	}
	;
server_min_client_subnet_ipv6: VAR_MIN_CLIENT_SUBNET_IPV6 STRING_ARG
	{
	#ifdef CLIENT_SUBNET
		OUTYY(("P(min_client_subnet_ipv6:%s)\n", $2));
		if(atoi($2) == 0 && strcmp($2, "0") != 0)
			yyerror("Ipv6 subnet length expected");
		else if (atoi($2) > 128)
			cfg_parser->cfg->min_client_subnet_ipv6 = 128;
		else if (atoi($2) < 0)
			cfg_parser->cfg->min_client_subnet_ipv6 = 0;
		else cfg_parser->cfg->min_client_subnet_ipv6 = (uint8_t)atoi($2);
	#else
		OUTYY(("P(Compiled without edns subnet option, ignoring)\n"));
	#endif
		free($2);
	}
	;
server_max_ecs_tree_size_ipv4: VAR_MAX_ECS_TREE_SIZE_IPV4 STRING_ARG
	{
	#ifdef CLIENT_SUBNET
		OUTYY(("P(max_ecs_tree_size_ipv4:%s)\n", $2));
		if(atoi($2) == 0 && strcmp($2, "0") != 0)
			yyerror("IPv4 ECS tree size expected");
		else if (atoi($2) < 0)
			cfg_parser->cfg->max_ecs_tree_size_ipv4 = 0;
		else cfg_parser->cfg->max_ecs_tree_size_ipv4 = (uint32_t)atoi($2);
	#else
		OUTYY(("P(Compiled without edns subnet option, ignoring)\n"));
	#endif
		free($2);
	}
	;
server_max_ecs_tree_size_ipv6: VAR_MAX_ECS_TREE_SIZE_IPV6 STRING_ARG
	{
	#ifdef CLIENT_SUBNET
		OUTYY(("P(max_ecs_tree_size_ipv6:%s)\n", $2));
		if(atoi($2) == 0 && strcmp($2, "0") != 0)
			yyerror("IPv6 ECS tree size expected");
		else if (atoi($2) < 0)
			cfg_parser->cfg->max_ecs_tree_size_ipv6 = 0;
		else cfg_parser->cfg->max_ecs_tree_size_ipv6 = (uint32_t)atoi($2);
	#else
		OUTYY(("P(Compiled without edns subnet option, ignoring)\n"));
	#endif
		free($2);
	}
	;
server_interface: VAR_INTERFACE STRING_ARG
	{
		OUTYY(("P(server_interface:%s)\n", $2));
		if(cfg_parser->cfg->num_ifs == 0)
			cfg_parser->cfg->ifs = calloc(1, sizeof(char*));
		else 	cfg_parser->cfg->ifs = realloc(cfg_parser->cfg->ifs,
				(cfg_parser->cfg->num_ifs+1)*sizeof(char*));
		if(!cfg_parser->cfg->ifs)
			yyerror("out of memory");
		else
			cfg_parser->cfg->ifs[cfg_parser->cfg->num_ifs++] = $2;
	}
	;
server_outgoing_interface: VAR_OUTGOING_INTERFACE STRING_ARG
	{
		OUTYY(("P(server_outgoing_interface:%s)\n", $2));
		if(cfg_parser->cfg->num_out_ifs == 0)
			cfg_parser->cfg->out_ifs = calloc(1, sizeof(char*));
		else 	cfg_parser->cfg->out_ifs = realloc(
			cfg_parser->cfg->out_ifs, 
			(cfg_parser->cfg->num_out_ifs+1)*sizeof(char*));
		if(!cfg_parser->cfg->out_ifs)
			yyerror("out of memory");
		else
			cfg_parser->cfg->out_ifs[
				cfg_parser->cfg->num_out_ifs++] = $2;
	}
	;
server_outgoing_range: VAR_OUTGOING_RANGE STRING_ARG
	{
		OUTYY(("P(server_outgoing_range:%s)\n", $2));
		if(atoi($2) == 0)
			yyerror("number expected");
		else cfg_parser->cfg->outgoing_num_ports = atoi($2);
		free($2);
	}
	;
server_outgoing_port_permit: VAR_OUTGOING_PORT_PERMIT STRING_ARG
	{
		OUTYY(("P(server_outgoing_port_permit:%s)\n", $2));
		if(!cfg_mark_ports($2, 1, 
			cfg_parser->cfg->outgoing_avail_ports, 65536))
			yyerror("port number or range (\"low-high\") expected");
		free($2);
	}
	;
server_outgoing_port_avoid: VAR_OUTGOING_PORT_AVOID STRING_ARG
	{
		OUTYY(("P(server_outgoing_port_avoid:%s)\n", $2));
		if(!cfg_mark_ports($2, 0, 
			cfg_parser->cfg->outgoing_avail_ports, 65536))
			yyerror("port number or range (\"low-high\") expected");
		free($2);
	}
	;
server_outgoing_num_tcp: VAR_OUTGOING_NUM_TCP STRING_ARG
	{
		OUTYY(("P(server_outgoing_num_tcp:%s)\n", $2));
		if(atoi($2) == 0 && strcmp($2, "0") != 0)
			yyerror("number expected");
		else cfg_parser->cfg->outgoing_num_tcp = atoi($2);
		free($2);
	}
	;
server_incoming_num_tcp: VAR_INCOMING_NUM_TCP STRING_ARG
	{
		OUTYY(("P(server_incoming_num_tcp:%s)\n", $2));
		if(atoi($2) == 0 && strcmp($2, "0") != 0)
			yyerror("number expected");
		else cfg_parser->cfg->incoming_num_tcp = atoi($2);
		free($2);
	}
	;
server_interface_automatic: VAR_INTERFACE_AUTOMATIC STRING_ARG
	{
		OUTYY(("P(server_interface_automatic:%s)\n", $2));
		if(strcmp($2, "yes") != 0 && strcmp($2, "no") != 0)
			yyerror("expected yes or no.");
		else cfg_parser->cfg->if_automatic = (strcmp($2, "yes")==0);
		free($2);
	}
	;
server_do_ip4: VAR_DO_IP4 STRING_ARG
	{
		OUTYY(("P(server_do_ip4:%s)\n", $2));
		if(strcmp($2, "yes") != 0 && strcmp($2, "no") != 0)
			yyerror("expected yes or no.");
		else cfg_parser->cfg->do_ip4 = (strcmp($2, "yes")==0);
		free($2);
	}
	;
server_do_ip6: VAR_DO_IP6 STRING_ARG
	{
		OUTYY(("P(server_do_ip6:%s)\n", $2));
		if(strcmp($2, "yes") != 0 && strcmp($2, "no") != 0)
			yyerror("expected yes or no.");
		else cfg_parser->cfg->do_ip6 = (strcmp($2, "yes")==0);
		free($2);
	}
	;
server_do_udp: VAR_DO_UDP STRING_ARG
	{
		OUTYY(("P(server_do_udp:%s)\n", $2));
		if(strcmp($2, "yes") != 0 && strcmp($2, "no") != 0)
			yyerror("expected yes or no.");
		else cfg_parser->cfg->do_udp = (strcmp($2, "yes")==0);
		free($2);
	}
	;
server_do_tcp: VAR_DO_TCP STRING_ARG
	{
		OUTYY(("P(server_do_tcp:%s)\n", $2));
		if(strcmp($2, "yes") != 0 && strcmp($2, "no") != 0)
			yyerror("expected yes or no.");
		else cfg_parser->cfg->do_tcp = (strcmp($2, "yes")==0);
		free($2);
	}
	;
server_prefer_ip4: VAR_PREFER_IP4 STRING_ARG
	{
		OUTYY(("P(server_prefer_ip4:%s)\n", $2));
		if(strcmp($2, "yes") != 0 && strcmp($2, "no") != 0)
			yyerror("expected yes or no.");
		else cfg_parser->cfg->prefer_ip4 = (strcmp($2, "yes")==0);
		free($2);
	}
	;
server_prefer_ip6: VAR_PREFER_IP6 STRING_ARG
	{
		OUTYY(("P(server_prefer_ip6:%s)\n", $2));
		if(strcmp($2, "yes") != 0 && strcmp($2, "no") != 0)
			yyerror("expected yes or no.");
		else cfg_parser->cfg->prefer_ip6 = (strcmp($2, "yes")==0);
		free($2);
	}
	;
server_tcp_mss: VAR_TCP_MSS STRING_ARG
	{
		OUTYY(("P(server_tcp_mss:%s)\n", $2));
                if(atoi($2) == 0 && strcmp($2, "0") != 0)
                        yyerror("number expected");
                else cfg_parser->cfg->tcp_mss = atoi($2);
                free($2);
	}
	;
server_outgoing_tcp_mss: VAR_OUTGOING_TCP_MSS STRING_ARG
	{
		OUTYY(("P(server_outgoing_tcp_mss:%s)\n", $2));
		if(atoi($2) == 0 && strcmp($2, "0") != 0)
			yyerror("number expected");
		else cfg_parser->cfg->outgoing_tcp_mss = atoi($2);
		free($2);
	}
	;
server_tcp_idle_timeout: VAR_TCP_IDLE_TIMEOUT STRING_ARG
	{
		OUTYY(("P(server_tcp_idle_timeout:%s)\n", $2));
		if(atoi($2) == 0 && strcmp($2, "0") != 0)
			yyerror("number expected");
		else if (atoi($2) > 120000)
			cfg_parser->cfg->tcp_idle_timeout = 120000;
		else if (atoi($2) < 1)
			cfg_parser->cfg->tcp_idle_timeout = 1;
		else cfg_parser->cfg->tcp_idle_timeout = atoi($2);
		free($2);
	}
	;
server_tcp_keepalive: VAR_EDNS_TCP_KEEPALIVE STRING_ARG
	{
		OUTYY(("P(server_tcp_keepalive:%s)\n", $2));
		if(strcmp($2, "yes") != 0 && strcmp($2, "no") != 0)
			yyerror("expected yes or no.");
		else cfg_parser->cfg->do_tcp_keepalive = (strcmp($2, "yes")==0);
		free($2);
	}
	;
server_tcp_keepalive_timeout: VAR_EDNS_TCP_KEEPALIVE_TIMEOUT STRING_ARG
	{
		OUTYY(("P(server_tcp_keepalive_timeout:%s)\n", $2));
		if(atoi($2) == 0 && strcmp($2, "0") != 0)
			yyerror("number expected");
		else if (atoi($2) > 6553500)
			cfg_parser->cfg->tcp_keepalive_timeout = 6553500;
		else if (atoi($2) < 1)
			cfg_parser->cfg->tcp_keepalive_timeout = 0;
		else cfg_parser->cfg->tcp_keepalive_timeout = atoi($2);
		free($2);
	}
	;
server_tcp_upstream: VAR_TCP_UPSTREAM STRING_ARG
	{
		OUTYY(("P(server_tcp_upstream:%s)\n", $2));
		if(strcmp($2, "yes") != 0 && strcmp($2, "no") != 0)
			yyerror("expected yes or no.");
		else cfg_parser->cfg->tcp_upstream = (strcmp($2, "yes")==0);
		free($2);
	}
	;
server_udp_upstream_without_downstream: VAR_UDP_UPSTREAM_WITHOUT_DOWNSTREAM STRING_ARG
	{
		OUTYY(("P(server_udp_upstream_without_downstream:%s)\n", $2));
		if(strcmp($2, "yes") != 0 && strcmp($2, "no") != 0)
			yyerror("expected yes or no.");
		else cfg_parser->cfg->udp_upstream_without_downstream = (strcmp($2, "yes")==0);
		free($2);
	}
	;
server_ssl_upstream: VAR_SSL_UPSTREAM STRING_ARG
	{
		OUTYY(("P(server_ssl_upstream:%s)\n", $2));
		if(strcmp($2, "yes") != 0 && strcmp($2, "no") != 0)
			yyerror("expected yes or no.");
		else cfg_parser->cfg->ssl_upstream = (strcmp($2, "yes")==0);
		free($2);
	}
	;
server_ssl_service_key: VAR_SSL_SERVICE_KEY STRING_ARG
	{
		OUTYY(("P(server_ssl_service_key:%s)\n", $2));
		free(cfg_parser->cfg->ssl_service_key);
		cfg_parser->cfg->ssl_service_key = $2;
	}
	;
server_ssl_service_pem: VAR_SSL_SERVICE_PEM STRING_ARG
	{
		OUTYY(("P(server_ssl_service_pem:%s)\n", $2));
		free(cfg_parser->cfg->ssl_service_pem);
		cfg_parser->cfg->ssl_service_pem = $2;
	}
	;
server_ssl_port: VAR_SSL_PORT STRING_ARG
	{
		OUTYY(("P(server_ssl_port:%s)\n", $2));
		if(atoi($2) == 0)
			yyerror("port number expected");
		else cfg_parser->cfg->ssl_port = atoi($2);
		free($2);
	}
	;
server_tls_cert_bundle: VAR_TLS_CERT_BUNDLE STRING_ARG
	{
		OUTYY(("P(server_tls_cert_bundle:%s)\n", $2));
		free(cfg_parser->cfg->tls_cert_bundle);
		cfg_parser->cfg->tls_cert_bundle = $2;
	}
	;
server_tls_win_cert: VAR_TLS_WIN_CERT STRING_ARG
	{
		OUTYY(("P(server_tls_win_cert:%s)\n", $2));
		if(strcmp($2, "yes") != 0 && strcmp($2, "no") != 0)
			yyerror("expected yes or no.");
		else cfg_parser->cfg->tls_win_cert = (strcmp($2, "yes")==0);
		free($2);
	}
	;
server_tls_additional_port: VAR_TLS_ADDITIONAL_PORT STRING_ARG
	{
		OUTYY(("P(server_tls_additional_port:%s)\n", $2));
		if(!cfg_strlist_insert(&cfg_parser->cfg->tls_additional_port,
			$2))
			yyerror("out of memory");
	}
	;
server_tls_ciphers: VAR_TLS_CIPHERS STRING_ARG
	{
		OUTYY(("P(server_tls_ciphers:%s)\n", $2));
		free(cfg_parser->cfg->tls_ciphers);
		cfg_parser->cfg->tls_ciphers = $2;
	}
	;
server_tls_ciphersuites: VAR_TLS_CIPHERSUITES STRING_ARG
	{
		OUTYY(("P(server_tls_ciphersuites:%s)\n", $2));
		free(cfg_parser->cfg->tls_ciphersuites);
		cfg_parser->cfg->tls_ciphersuites = $2;
	}
	;
server_tls_session_ticket_keys: VAR_TLS_SESSION_TICKET_KEYS STRING_ARG
	{
		OUTYY(("P(server_tls_session_ticket_keys:%s)\n", $2));
		if(!cfg_strlist_append(&cfg_parser->cfg->tls_session_ticket_keys,
			$2))
			yyerror("out of memory");
	}
	;
server_tls_use_sni: VAR_TLS_USE_SNI STRING_ARG
	{
		OUTYY(("P(server_tls_use_sni:%s)\n", $2));
		if(strcmp($2, "yes") != 0 && strcmp($2, "no") != 0)
			yyerror("expected yes or no.");
		else cfg_parser->cfg->tls_use_sni = (strcmp($2, "yes")==0);
		free($2);
	}
	;
server_use_systemd: VAR_USE_SYSTEMD STRING_ARG
	{
		OUTYY(("P(server_use_systemd:%s)\n", $2));
		if(strcmp($2, "yes") != 0 && strcmp($2, "no") != 0)
			yyerror("expected yes or no.");
		else cfg_parser->cfg->use_systemd = (strcmp($2, "yes")==0);
		free($2);
	}
	;
server_do_daemonize: VAR_DO_DAEMONIZE STRING_ARG
	{
		OUTYY(("P(server_do_daemonize:%s)\n", $2));
		if(strcmp($2, "yes") != 0 && strcmp($2, "no") != 0)
			yyerror("expected yes or no.");
		else cfg_parser->cfg->do_daemonize = (strcmp($2, "yes")==0);
		free($2);
	}
	;
server_use_syslog: VAR_USE_SYSLOG STRING_ARG
	{
		OUTYY(("P(server_use_syslog:%s)\n", $2));
		if(strcmp($2, "yes") != 0 && strcmp($2, "no") != 0)
			yyerror("expected yes or no.");
		else cfg_parser->cfg->use_syslog = (strcmp($2, "yes")==0);
#if !defined(HAVE_SYSLOG_H) && !defined(UB_ON_WINDOWS)
		if(strcmp($2, "yes") == 0)
			yyerror("no syslog services are available. "
				"(reconfigure and compile to add)");
#endif
		free($2);
	}
	;
server_log_time_ascii: VAR_LOG_TIME_ASCII STRING_ARG
	{
		OUTYY(("P(server_log_time_ascii:%s)\n", $2));
		if(strcmp($2, "yes") != 0 && strcmp($2, "no") != 0)
			yyerror("expected yes or no.");
		else cfg_parser->cfg->log_time_ascii = (strcmp($2, "yes")==0);
		free($2);
	}
	;
server_log_queries: VAR_LOG_QUERIES STRING_ARG
	{
		OUTYY(("P(server_log_queries:%s)\n", $2));
		if(strcmp($2, "yes") != 0 && strcmp($2, "no") != 0)
			yyerror("expected yes or no.");
		else cfg_parser->cfg->log_queries = (strcmp($2, "yes")==0);
		free($2);
	}
	;
server_log_replies: VAR_LOG_REPLIES STRING_ARG
  {
  	OUTYY(("P(server_log_replies:%s)\n", $2));
  	if(strcmp($2, "yes") != 0 && strcmp($2, "no") != 0)
  		yyerror("expected yes or no.");
  	else cfg_parser->cfg->log_replies = (strcmp($2, "yes")==0);
  	free($2);
  }
  ;
server_log_tag_queryreply: VAR_LOG_TAG_QUERYREPLY STRING_ARG
  {
  	OUTYY(("P(server_log_tag_queryreply:%s)\n", $2));
  	if(strcmp($2, "yes") != 0 && strcmp($2, "no") != 0)
  		yyerror("expected yes or no.");
  	else cfg_parser->cfg->log_tag_queryreply = (strcmp($2, "yes")==0);
  	free($2);
  }
  ;
server_log_servfail: VAR_LOG_SERVFAIL STRING_ARG
	{
		OUTYY(("P(server_log_servfail:%s)\n", $2));
		if(strcmp($2, "yes") != 0 && strcmp($2, "no") != 0)
			yyerror("expected yes or no.");
		else cfg_parser->cfg->log_servfail = (strcmp($2, "yes")==0);
		free($2);
	}
	;
server_log_local_actions: VAR_LOG_LOCAL_ACTIONS STRING_ARG
  {
  	OUTYY(("P(server_log_local_actions:%s)\n", $2));
  	if(strcmp($2, "yes") != 0 && strcmp($2, "no") != 0)
  		yyerror("expected yes or no.");
  	else cfg_parser->cfg->log_local_actions = (strcmp($2, "yes")==0);
  	free($2);
  }
  ;
server_chroot: VAR_CHROOT STRING_ARG
	{
		OUTYY(("P(server_chroot:%s)\n", $2));
		free(cfg_parser->cfg->chrootdir);
		cfg_parser->cfg->chrootdir = $2;
	}
	;
server_username: VAR_USERNAME STRING_ARG
	{
		OUTYY(("P(server_username:%s)\n", $2));
		free(cfg_parser->cfg->username);
		cfg_parser->cfg->username = $2;
	}
	;
server_directory: VAR_DIRECTORY STRING_ARG
	{
		OUTYY(("P(server_directory:%s)\n", $2));
		free(cfg_parser->cfg->directory);
		cfg_parser->cfg->directory = $2;
		/* change there right away for includes relative to this */
		if($2[0]) {
			char* d;
#ifdef UB_ON_WINDOWS
			w_config_adjust_directory(cfg_parser->cfg);
#endif
			d = cfg_parser->cfg->directory;
			/* adjust directory if we have already chroot,
			 * like, we reread after sighup */
			if(cfg_parser->chroot && cfg_parser->chroot[0] &&
				strncmp(d, cfg_parser->chroot, strlen(
				cfg_parser->chroot)) == 0)
				d += strlen(cfg_parser->chroot);
			if(d[0]) {
			    if(chdir(d))
				log_err("cannot chdir to directory: %s (%s)",
					d, strerror(errno));
			}
		}
	}
	;
server_logfile: VAR_LOGFILE STRING_ARG
	{
		OUTYY(("P(server_logfile:%s)\n", $2));
		free(cfg_parser->cfg->logfile);
		cfg_parser->cfg->logfile = $2;
		cfg_parser->cfg->use_syslog = 0;
	}
	;
server_pidfile: VAR_PIDFILE STRING_ARG
	{
		OUTYY(("P(server_pidfile:%s)\n", $2));
		free(cfg_parser->cfg->pidfile);
		cfg_parser->cfg->pidfile = $2;
	}
	;
server_root_hints: VAR_ROOT_HINTS STRING_ARG
	{
		OUTYY(("P(server_root_hints:%s)\n", $2));
		if(!cfg_strlist_insert(&cfg_parser->cfg->root_hints, $2))
			yyerror("out of memory");
	}
	;
server_dlv_anchor_file: VAR_DLV_ANCHOR_FILE STRING_ARG
	{
		OUTYY(("P(server_dlv_anchor_file:%s)\n", $2));
		free(cfg_parser->cfg->dlv_anchor_file);
		cfg_parser->cfg->dlv_anchor_file = $2;
	}
	;
server_dlv_anchor: VAR_DLV_ANCHOR STRING_ARG
	{
		OUTYY(("P(server_dlv_anchor:%s)\n", $2));
		if(!cfg_strlist_insert(&cfg_parser->cfg->dlv_anchor_list, $2))
			yyerror("out of memory");
	}
	;
server_auto_trust_anchor_file: VAR_AUTO_TRUST_ANCHOR_FILE STRING_ARG
	{
		OUTYY(("P(server_auto_trust_anchor_file:%s)\n", $2));
		if(!cfg_strlist_insert(&cfg_parser->cfg->
			auto_trust_anchor_file_list, $2))
			yyerror("out of memory");
	}
	;
server_trust_anchor_file: VAR_TRUST_ANCHOR_FILE STRING_ARG
	{
		OUTYY(("P(server_trust_anchor_file:%s)\n", $2));
		if(!cfg_strlist_insert(&cfg_parser->cfg->
			trust_anchor_file_list, $2))
			yyerror("out of memory");
	}
	;
server_trusted_keys_file: VAR_TRUSTED_KEYS_FILE STRING_ARG
	{
		OUTYY(("P(server_trusted_keys_file:%s)\n", $2));
		if(!cfg_strlist_insert(&cfg_parser->cfg->
			trusted_keys_file_list, $2))
			yyerror("out of memory");
	}
	;
server_trust_anchor: VAR_TRUST_ANCHOR STRING_ARG
	{
		OUTYY(("P(server_trust_anchor:%s)\n", $2));
		if(!cfg_strlist_insert(&cfg_parser->cfg->trust_anchor_list, $2))
			yyerror("out of memory");
	}
	;
server_trust_anchor_signaling: VAR_TRUST_ANCHOR_SIGNALING STRING_ARG
	{
		OUTYY(("P(server_trust_anchor_signaling:%s)\n", $2));
		if(strcmp($2, "yes") != 0 && strcmp($2, "no") != 0)
			yyerror("expected yes or no.");
		else
			cfg_parser->cfg->trust_anchor_signaling =
				(strcmp($2, "yes")==0);
		free($2);
	}
	;
server_root_key_sentinel: VAR_ROOT_KEY_SENTINEL STRING_ARG
	{
		OUTYY(("P(server_root_key_sentinel:%s)\n", $2));
		if(strcmp($2, "yes") != 0 && strcmp($2, "no") != 0)
			yyerror("expected yes or no.");
		else
			cfg_parser->cfg->root_key_sentinel =
				(strcmp($2, "yes")==0);
		free($2);
	}
	;
server_domain_insecure: VAR_DOMAIN_INSECURE STRING_ARG
	{
		OUTYY(("P(server_domain_insecure:%s)\n", $2));
		if(!cfg_strlist_insert(&cfg_parser->cfg->domain_insecure, $2))
			yyerror("out of memory");
	}
	;
server_hide_identity: VAR_HIDE_IDENTITY STRING_ARG
	{
		OUTYY(("P(server_hide_identity:%s)\n", $2));
		if(strcmp($2, "yes") != 0 && strcmp($2, "no") != 0)
			yyerror("expected yes or no.");
		else cfg_parser->cfg->hide_identity = (strcmp($2, "yes")==0);
		free($2);
	}
	;
server_hide_version: VAR_HIDE_VERSION STRING_ARG
	{
		OUTYY(("P(server_hide_version:%s)\n", $2));
		if(strcmp($2, "yes") != 0 && strcmp($2, "no") != 0)
			yyerror("expected yes or no.");
		else cfg_parser->cfg->hide_version = (strcmp($2, "yes")==0);
		free($2);
	}
	;
server_hide_trustanchor: VAR_HIDE_TRUSTANCHOR STRING_ARG
	{
		OUTYY(("P(server_hide_trustanchor:%s)\n", $2));
		if(strcmp($2, "yes") != 0 && strcmp($2, "no") != 0)
			yyerror("expected yes or no.");
		else cfg_parser->cfg->hide_trustanchor = (strcmp($2, "yes")==0);
		free($2);
	}
	;
server_identity: VAR_IDENTITY STRING_ARG
	{
		OUTYY(("P(server_identity:%s)\n", $2));
		free(cfg_parser->cfg->identity);
		cfg_parser->cfg->identity = $2;
	}
	;
server_version: VAR_VERSION STRING_ARG
	{
		OUTYY(("P(server_version:%s)\n", $2));
		free(cfg_parser->cfg->version);
		cfg_parser->cfg->version = $2;
	}
	;
server_so_rcvbuf: VAR_SO_RCVBUF STRING_ARG
	{
		OUTYY(("P(server_so_rcvbuf:%s)\n", $2));
		if(!cfg_parse_memsize($2, &cfg_parser->cfg->so_rcvbuf))
			yyerror("buffer size expected");
		free($2);
	}
	;
server_so_sndbuf: VAR_SO_SNDBUF STRING_ARG
	{
		OUTYY(("P(server_so_sndbuf:%s)\n", $2));
		if(!cfg_parse_memsize($2, &cfg_parser->cfg->so_sndbuf))
			yyerror("buffer size expected");
		free($2);
	}
	;
server_so_reuseport: VAR_SO_REUSEPORT STRING_ARG
    {
        OUTYY(("P(server_so_reuseport:%s)\n", $2));
        if(strcmp($2, "yes") != 0 && strcmp($2, "no") != 0)
            yyerror("expected yes or no.");
        else cfg_parser->cfg->so_reuseport =
            (strcmp($2, "yes")==0);
        free($2);
    }
    ;
server_ip_transparent: VAR_IP_TRANSPARENT STRING_ARG
    {
        OUTYY(("P(server_ip_transparent:%s)\n", $2));
        if(strcmp($2, "yes") != 0 && strcmp($2, "no") != 0)
            yyerror("expected yes or no.");
        else cfg_parser->cfg->ip_transparent =
            (strcmp($2, "yes")==0);
        free($2);
    }
    ;
server_ip_freebind: VAR_IP_FREEBIND STRING_ARG
    {
        OUTYY(("P(server_ip_freebind:%s)\n", $2));
        if(strcmp($2, "yes") != 0 && strcmp($2, "no") != 0)
            yyerror("expected yes or no.");
        else cfg_parser->cfg->ip_freebind =
            (strcmp($2, "yes")==0);
        free($2);
    }
    ;
server_ip_dscp: VAR_IP_DSCP STRING_ARG
	{
		OUTYY(("P(server_ip_dscp:%s)\n", $2));
		if(atoi($2) == 0 && strcmp($2, "0") != 0)
			yyerror("number expected");
		else if (atoi($2) > 63)
			yyerror("value too large (max 63)");
		else if (atoi($2) < 0)
			yyerror("value too small (min 0)");
		else
			cfg_parser->cfg->ip_dscp = atoi($2);
		free($2);
	}
	;
server_stream_wait_size: VAR_STREAM_WAIT_SIZE STRING_ARG
	{
		OUTYY(("P(server_stream_wait_size:%s)\n", $2));
		if(!cfg_parse_memsize($2, &cfg_parser->cfg->stream_wait_size))
			yyerror("memory size expected");
		free($2);
	}
	;
server_edns_buffer_size: VAR_EDNS_BUFFER_SIZE STRING_ARG
	{
		OUTYY(("P(server_edns_buffer_size:%s)\n", $2));
		if(atoi($2) == 0)
			yyerror("number expected");
		else if (atoi($2) < 12)
			yyerror("edns buffer size too small");
		else if (atoi($2) > 65535)
			cfg_parser->cfg->edns_buffer_size = 65535;
		else cfg_parser->cfg->edns_buffer_size = atoi($2);
		free($2);
	}
	;
server_msg_buffer_size: VAR_MSG_BUFFER_SIZE STRING_ARG
	{
		OUTYY(("P(server_msg_buffer_size:%s)\n", $2));
		if(atoi($2) == 0)
			yyerror("number expected");
		else if (atoi($2) < 4096)
			yyerror("message buffer size too small (use 4096)");
		else cfg_parser->cfg->msg_buffer_size = atoi($2);
		free($2);
	}
	;
server_msg_cache_size: VAR_MSG_CACHE_SIZE STRING_ARG
	{
		OUTYY(("P(server_msg_cache_size:%s)\n", $2));
		if(!cfg_parse_memsize($2, &cfg_parser->cfg->msg_cache_size))
			yyerror("memory size expected");
		free($2);
	}
	;
server_msg_cache_slabs: VAR_MSG_CACHE_SLABS STRING_ARG
	{
		OUTYY(("P(server_msg_cache_slabs:%s)\n", $2));
		if(atoi($2) == 0)
			yyerror("number expected");
		else {
			cfg_parser->cfg->msg_cache_slabs = atoi($2);
			if(!is_pow2(cfg_parser->cfg->msg_cache_slabs))
				yyerror("must be a power of 2");
		}
		free($2);
	}
	;
server_num_queries_per_thread: VAR_NUM_QUERIES_PER_THREAD STRING_ARG
	{
		OUTYY(("P(server_num_queries_per_thread:%s)\n", $2));
		if(atoi($2) == 0)
			yyerror("number expected");
		else cfg_parser->cfg->num_queries_per_thread = atoi($2);
		free($2);
	}
	;
server_jostle_timeout: VAR_JOSTLE_TIMEOUT STRING_ARG
	{
		OUTYY(("P(server_jostle_timeout:%s)\n", $2));
		if(atoi($2) == 0 && strcmp($2, "0") != 0)
			yyerror("number expected");
		else cfg_parser->cfg->jostle_time = atoi($2);
		free($2);
	}
	;
server_delay_close: VAR_DELAY_CLOSE STRING_ARG
	{
		OUTYY(("P(server_delay_close:%s)\n", $2));
		if(atoi($2) == 0 && strcmp($2, "0") != 0)
			yyerror("number expected");
		else cfg_parser->cfg->delay_close = atoi($2);
		free($2);
	}
	;
server_unblock_lan_zones: VAR_UNBLOCK_LAN_ZONES STRING_ARG
	{
		OUTYY(("P(server_unblock_lan_zones:%s)\n", $2));
		if(strcmp($2, "yes") != 0 && strcmp($2, "no") != 0)
			yyerror("expected yes or no.");
		else cfg_parser->cfg->unblock_lan_zones = 
			(strcmp($2, "yes")==0);
		free($2);
	}
	;
server_insecure_lan_zones: VAR_INSECURE_LAN_ZONES STRING_ARG
	{
		OUTYY(("P(server_insecure_lan_zones:%s)\n", $2));
		if(strcmp($2, "yes") != 0 && strcmp($2, "no") != 0)
			yyerror("expected yes or no.");
		else cfg_parser->cfg->insecure_lan_zones = 
			(strcmp($2, "yes")==0);
		free($2);
	}
	;
server_rrset_cache_size: VAR_RRSET_CACHE_SIZE STRING_ARG
	{
		OUTYY(("P(server_rrset_cache_size:%s)\n", $2));
		if(!cfg_parse_memsize($2, &cfg_parser->cfg->rrset_cache_size))
			yyerror("memory size expected");
		free($2);
	}
	;
server_rrset_cache_slabs: VAR_RRSET_CACHE_SLABS STRING_ARG
	{
		OUTYY(("P(server_rrset_cache_slabs:%s)\n", $2));
		if(atoi($2) == 0)
			yyerror("number expected");
		else {
			cfg_parser->cfg->rrset_cache_slabs = atoi($2);
			if(!is_pow2(cfg_parser->cfg->rrset_cache_slabs))
				yyerror("must be a power of 2");
		}
		free($2);
	}
	;
server_infra_host_ttl: VAR_INFRA_HOST_TTL STRING_ARG
	{
		OUTYY(("P(server_infra_host_ttl:%s)\n", $2));
		if(atoi($2) == 0 && strcmp($2, "0") != 0)
			yyerror("number expected");
		else cfg_parser->cfg->host_ttl = atoi($2);
		free($2);
	}
	;
server_infra_lame_ttl: VAR_INFRA_LAME_TTL STRING_ARG
	{
		OUTYY(("P(server_infra_lame_ttl:%s)\n", $2));
		verbose(VERB_DETAIL, "ignored infra-lame-ttl: %s (option "
			"removed, use infra-host-ttl)", $2);
		free($2);
	}
	;
server_infra_cache_numhosts: VAR_INFRA_CACHE_NUMHOSTS STRING_ARG
	{
		OUTYY(("P(server_infra_cache_numhosts:%s)\n", $2));
		if(atoi($2) == 0)
			yyerror("number expected");
		else cfg_parser->cfg->infra_cache_numhosts = atoi($2);
		free($2);
	}
	;
server_infra_cache_lame_size: VAR_INFRA_CACHE_LAME_SIZE STRING_ARG
	{
		OUTYY(("P(server_infra_cache_lame_size:%s)\n", $2));
		verbose(VERB_DETAIL, "ignored infra-cache-lame-size: %s "
			"(option removed, use infra-cache-numhosts)", $2);
		free($2);
	}
	;
server_infra_cache_slabs: VAR_INFRA_CACHE_SLABS STRING_ARG
	{
		OUTYY(("P(server_infra_cache_slabs:%s)\n", $2));
		if(atoi($2) == 0)
			yyerror("number expected");
		else {
			cfg_parser->cfg->infra_cache_slabs = atoi($2);
			if(!is_pow2(cfg_parser->cfg->infra_cache_slabs))
				yyerror("must be a power of 2");
		}
		free($2);
	}
	;
server_infra_cache_min_rtt: VAR_INFRA_CACHE_MIN_RTT STRING_ARG
	{
		OUTYY(("P(server_infra_cache_min_rtt:%s)\n", $2));
		if(atoi($2) == 0 && strcmp($2, "0") != 0)
			yyerror("number expected");
		else cfg_parser->cfg->infra_cache_min_rtt = atoi($2);
		free($2);
	}
	;
server_target_fetch_policy: VAR_TARGET_FETCH_POLICY STRING_ARG
	{
		OUTYY(("P(server_target_fetch_policy:%s)\n", $2));
		free(cfg_parser->cfg->target_fetch_policy);
		cfg_parser->cfg->target_fetch_policy = $2;
	}
	;
server_harden_short_bufsize: VAR_HARDEN_SHORT_BUFSIZE STRING_ARG
	{
		OUTYY(("P(server_harden_short_bufsize:%s)\n", $2));
		if(strcmp($2, "yes") != 0 && strcmp($2, "no") != 0)
			yyerror("expected yes or no.");
		else cfg_parser->cfg->harden_short_bufsize = 
			(strcmp($2, "yes")==0);
		free($2);
	}
	;
server_harden_large_queries: VAR_HARDEN_LARGE_QUERIES STRING_ARG
	{
		OUTYY(("P(server_harden_large_queries:%s)\n", $2));
		if(strcmp($2, "yes") != 0 && strcmp($2, "no") != 0)
			yyerror("expected yes or no.");
		else cfg_parser->cfg->harden_large_queries = 
			(strcmp($2, "yes")==0);
		free($2);
	}
	;
server_harden_glue: VAR_HARDEN_GLUE STRING_ARG
	{
		OUTYY(("P(server_harden_glue:%s)\n", $2));
		if(strcmp($2, "yes") != 0 && strcmp($2, "no") != 0)
			yyerror("expected yes or no.");
		else cfg_parser->cfg->harden_glue = 
			(strcmp($2, "yes")==0);
		free($2);
	}
	;
server_harden_dnssec_stripped: VAR_HARDEN_DNSSEC_STRIPPED STRING_ARG
	{
		OUTYY(("P(server_harden_dnssec_stripped:%s)\n", $2));
		if(strcmp($2, "yes") != 0 && strcmp($2, "no") != 0)
			yyerror("expected yes or no.");
		else cfg_parser->cfg->harden_dnssec_stripped = 
			(strcmp($2, "yes")==0);
		free($2);
	}
	;
server_harden_below_nxdomain: VAR_HARDEN_BELOW_NXDOMAIN STRING_ARG
	{
		OUTYY(("P(server_harden_below_nxdomain:%s)\n", $2));
		if(strcmp($2, "yes") != 0 && strcmp($2, "no") != 0)
			yyerror("expected yes or no.");
		else cfg_parser->cfg->harden_below_nxdomain = 
			(strcmp($2, "yes")==0);
		free($2);
	}
	;
server_harden_referral_path: VAR_HARDEN_REFERRAL_PATH STRING_ARG
	{
		OUTYY(("P(server_harden_referral_path:%s)\n", $2));
		if(strcmp($2, "yes") != 0 && strcmp($2, "no") != 0)
			yyerror("expected yes or no.");
		else cfg_parser->cfg->harden_referral_path = 
			(strcmp($2, "yes")==0);
		free($2);
	}
	;
server_harden_algo_downgrade: VAR_HARDEN_ALGO_DOWNGRADE STRING_ARG
	{
		OUTYY(("P(server_harden_algo_downgrade:%s)\n", $2));
		if(strcmp($2, "yes") != 0 && strcmp($2, "no") != 0)
			yyerror("expected yes or no.");
		else cfg_parser->cfg->harden_algo_downgrade = 
			(strcmp($2, "yes")==0);
		free($2);
	}
	;
server_use_caps_for_id: VAR_USE_CAPS_FOR_ID STRING_ARG
	{
		OUTYY(("P(server_use_caps_for_id:%s)\n", $2));
		if(strcmp($2, "yes") != 0 && strcmp($2, "no") != 0)
			yyerror("expected yes or no.");
		else cfg_parser->cfg->use_caps_bits_for_id = 
			(strcmp($2, "yes")==0);
		free($2);
	}
	;
server_caps_whitelist: VAR_CAPS_WHITELIST STRING_ARG
	{
		OUTYY(("P(server_caps_whitelist:%s)\n", $2));
		if(!cfg_strlist_insert(&cfg_parser->cfg->caps_whitelist, $2))
			yyerror("out of memory");
	}
	;
server_private_address: VAR_PRIVATE_ADDRESS STRING_ARG
	{
		OUTYY(("P(server_private_address:%s)\n", $2));
		if(!cfg_strlist_insert(&cfg_parser->cfg->private_address, $2))
			yyerror("out of memory");
	}
	;
server_private_domain: VAR_PRIVATE_DOMAIN STRING_ARG
	{
		OUTYY(("P(server_private_domain:%s)\n", $2));
		if(!cfg_strlist_insert(&cfg_parser->cfg->private_domain, $2))
			yyerror("out of memory");
	}
	;
server_prefetch: VAR_PREFETCH STRING_ARG
	{
		OUTYY(("P(server_prefetch:%s)\n", $2));
		if(strcmp($2, "yes") != 0 && strcmp($2, "no") != 0)
			yyerror("expected yes or no.");
		else cfg_parser->cfg->prefetch = (strcmp($2, "yes")==0);
		free($2);
	}
	;
server_prefetch_key: VAR_PREFETCH_KEY STRING_ARG
	{
		OUTYY(("P(server_prefetch_key:%s)\n", $2));
		if(strcmp($2, "yes") != 0 && strcmp($2, "no") != 0)
			yyerror("expected yes or no.");
		else cfg_parser->cfg->prefetch_key = (strcmp($2, "yes")==0);
		free($2);
	}
	;
server_deny_any: VAR_DENY_ANY STRING_ARG
	{
		OUTYY(("P(server_deny_any:%s)\n", $2));
		if(strcmp($2, "yes") != 0 && strcmp($2, "no") != 0)
			yyerror("expected yes or no.");
		else cfg_parser->cfg->deny_any = (strcmp($2, "yes")==0);
		free($2);
	}
	;
server_unwanted_reply_threshold: VAR_UNWANTED_REPLY_THRESHOLD STRING_ARG
	{
		OUTYY(("P(server_unwanted_reply_threshold:%s)\n", $2));
		if(atoi($2) == 0 && strcmp($2, "0") != 0)
			yyerror("number expected");
		else cfg_parser->cfg->unwanted_threshold = atoi($2);
		free($2);
	}
	;
server_do_not_query_address: VAR_DO_NOT_QUERY_ADDRESS STRING_ARG
	{
		OUTYY(("P(server_do_not_query_address:%s)\n", $2));
		if(!cfg_strlist_insert(&cfg_parser->cfg->donotqueryaddrs, $2))
			yyerror("out of memory");
	}
	;
server_do_not_query_localhost: VAR_DO_NOT_QUERY_LOCALHOST STRING_ARG
	{
		OUTYY(("P(server_do_not_query_localhost:%s)\n", $2));
		if(strcmp($2, "yes") != 0 && strcmp($2, "no") != 0)
			yyerror("expected yes or no.");
		else cfg_parser->cfg->donotquery_localhost = 
			(strcmp($2, "yes")==0);
		free($2);
	}
	;
server_access_control: VAR_ACCESS_CONTROL STRING_ARG STRING_ARG
	{
		OUTYY(("P(server_access_control:%s %s)\n", $2, $3));
		if(strcmp($3, "deny")!=0 && strcmp($3, "refuse")!=0 &&
			strcmp($3, "deny_non_local")!=0 &&
			strcmp($3, "refuse_non_local")!=0 &&
			strcmp($3, "allow_setrd")!=0 && 
			strcmp($3, "allow")!=0 && 
			strcmp($3, "allow_snoop")!=0) {
			yyerror("expected deny, refuse, deny_non_local, "
				"refuse_non_local, allow, allow_setrd or "
				"allow_snoop in access control action");
			free($2);
			free($3);
		} else {
			if(!cfg_str2list_insert(&cfg_parser->cfg->acls, $2, $3))
				fatal_exit("out of memory adding acl");
		}
	}
	;
server_module_conf: VAR_MODULE_CONF STRING_ARG
	{
		OUTYY(("P(server_module_conf:%s)\n", $2));
		free(cfg_parser->cfg->module_conf);
		cfg_parser->cfg->module_conf = $2;
	}
	;
server_val_override_date: VAR_VAL_OVERRIDE_DATE STRING_ARG
	{
		OUTYY(("P(server_val_override_date:%s)\n", $2));
		if(*$2 == '\0' || strcmp($2, "0") == 0) {
			cfg_parser->cfg->val_date_override = 0;
		} else if(strlen($2) == 14) {
			cfg_parser->cfg->val_date_override = 
				cfg_convert_timeval($2);
			if(!cfg_parser->cfg->val_date_override)
				yyerror("bad date/time specification");
		} else {
			if(atoi($2) == 0)
				yyerror("number expected");
			cfg_parser->cfg->val_date_override = atoi($2);
		}
		free($2);
	}
	;
server_val_sig_skew_min: VAR_VAL_SIG_SKEW_MIN STRING_ARG
	{
		OUTYY(("P(server_val_sig_skew_min:%s)\n", $2));
		if(*$2 == '\0' || strcmp($2, "0") == 0) {
			cfg_parser->cfg->val_sig_skew_min = 0;
		} else {
			cfg_parser->cfg->val_sig_skew_min = atoi($2);
			if(!cfg_parser->cfg->val_sig_skew_min)
				yyerror("number expected");
		}
		free($2);
	}
	;
server_val_sig_skew_max: VAR_VAL_SIG_SKEW_MAX STRING_ARG
	{
		OUTYY(("P(server_val_sig_skew_max:%s)\n", $2));
		if(*$2 == '\0' || strcmp($2, "0") == 0) {
			cfg_parser->cfg->val_sig_skew_max = 0;
		} else {
			cfg_parser->cfg->val_sig_skew_max = atoi($2);
			if(!cfg_parser->cfg->val_sig_skew_max)
				yyerror("number expected");
		}
		free($2);
	}
	;
server_cache_max_ttl: VAR_CACHE_MAX_TTL STRING_ARG
	{
		OUTYY(("P(server_cache_max_ttl:%s)\n", $2));
		if(atoi($2) == 0 && strcmp($2, "0") != 0)
			yyerror("number expected");
		else cfg_parser->cfg->max_ttl = atoi($2);
		free($2);
	}
	;
server_cache_max_negative_ttl: VAR_CACHE_MAX_NEGATIVE_TTL STRING_ARG
	{
		OUTYY(("P(server_cache_max_negative_ttl:%s)\n", $2));
		if(atoi($2) == 0 && strcmp($2, "0") != 0)
			yyerror("number expected");
		else cfg_parser->cfg->max_negative_ttl = atoi($2);
		free($2);
	}
	;
server_cache_min_ttl: VAR_CACHE_MIN_TTL STRING_ARG
	{
		OUTYY(("P(server_cache_min_ttl:%s)\n", $2));
		if(atoi($2) == 0 && strcmp($2, "0") != 0)
			yyerror("number expected");
		else cfg_parser->cfg->min_ttl = atoi($2);
		free($2);
	}
	;
server_bogus_ttl: VAR_BOGUS_TTL STRING_ARG
	{
		OUTYY(("P(server_bogus_ttl:%s)\n", $2));
		if(atoi($2) == 0 && strcmp($2, "0") != 0)
			yyerror("number expected");
		else cfg_parser->cfg->bogus_ttl = atoi($2);
		free($2);
	}
	;
server_val_clean_additional: VAR_VAL_CLEAN_ADDITIONAL STRING_ARG
	{
		OUTYY(("P(server_val_clean_additional:%s)\n", $2));
		if(strcmp($2, "yes") != 0 && strcmp($2, "no") != 0)
			yyerror("expected yes or no.");
		else cfg_parser->cfg->val_clean_additional = 
			(strcmp($2, "yes")==0);
		free($2);
	}
	;
server_val_permissive_mode: VAR_VAL_PERMISSIVE_MODE STRING_ARG
	{
		OUTYY(("P(server_val_permissive_mode:%s)\n", $2));
		if(strcmp($2, "yes") != 0 && strcmp($2, "no") != 0)
			yyerror("expected yes or no.");
		else cfg_parser->cfg->val_permissive_mode = 
			(strcmp($2, "yes")==0);
		free($2);
	}
	;
server_aggressive_nsec: VAR_AGGRESSIVE_NSEC STRING_ARG
	{
		OUTYY(("P(server_aggressive_nsec:%s)\n", $2));
		if(strcmp($2, "yes") != 0 && strcmp($2, "no") != 0)
			yyerror("expected yes or no.");
		else
			cfg_parser->cfg->aggressive_nsec =
				(strcmp($2, "yes")==0);
		free($2);
	}
	;
server_ignore_cd_flag: VAR_IGNORE_CD_FLAG STRING_ARG
	{
		OUTYY(("P(server_ignore_cd_flag:%s)\n", $2));
		if(strcmp($2, "yes") != 0 && strcmp($2, "no") != 0)
			yyerror("expected yes or no.");
		else cfg_parser->cfg->ignore_cd = (strcmp($2, "yes")==0);
		free($2);
	}
	;
server_serve_expired: VAR_SERVE_EXPIRED STRING_ARG
	{
		OUTYY(("P(server_serve_expired:%s)\n", $2));
		if(strcmp($2, "yes") != 0 && strcmp($2, "no") != 0)
			yyerror("expected yes or no.");
		else cfg_parser->cfg->serve_expired = (strcmp($2, "yes")==0);
		free($2);
	}
	;
server_serve_expired_ttl: VAR_SERVE_EXPIRED_TTL STRING_ARG
	{
		OUTYY(("P(server_serve_expired_ttl:%s)\n", $2));
		if(atoi($2) == 0 && strcmp($2, "0") != 0)
			yyerror("number expected");
		else cfg_parser->cfg->serve_expired_ttl = atoi($2);
		free($2);
	}
	;
server_serve_expired_ttl_reset: VAR_SERVE_EXPIRED_TTL_RESET STRING_ARG
	{
		OUTYY(("P(server_serve_expired_ttl_reset:%s)\n", $2));
		if(strcmp($2, "yes") != 0 && strcmp($2, "no") != 0)
			yyerror("expected yes or no.");
		else cfg_parser->cfg->serve_expired_ttl_reset = (strcmp($2, "yes")==0);
		free($2);
	}
	;
server_serve_expired_reply_ttl: VAR_SERVE_EXPIRED_REPLY_TTL STRING_ARG
	{
		OUTYY(("P(server_serve_expired_reply_ttl:%s)\n", $2));
		if(atoi($2) == 0 && strcmp($2, "0") != 0)
			yyerror("number expected");
		else cfg_parser->cfg->serve_expired_reply_ttl = atoi($2);
		free($2);
	}
	;
server_serve_expired_client_timeout: VAR_SERVE_EXPIRED_CLIENT_TIMEOUT STRING_ARG
	{
		OUTYY(("P(server_serve_expired_client_timeout:%s)\n", $2));
		if(atoi($2) == 0 && strcmp($2, "0") != 0)
			yyerror("number expected");
		else cfg_parser->cfg->serve_expired_client_timeout = atoi($2);
		free($2);
	}
	;
server_fake_dsa: VAR_FAKE_DSA STRING_ARG
	{
		OUTYY(("P(server_fake_dsa:%s)\n", $2));
		if(strcmp($2, "yes") != 0 && strcmp($2, "no") != 0)
			yyerror("expected yes or no.");
#if defined(HAVE_SSL) || defined(HAVE_NETTLE)
		else fake_dsa = (strcmp($2, "yes")==0);
		if(fake_dsa)
			log_warn("test option fake_dsa is enabled");
#endif
		free($2);
	}
	;
server_fake_sha1: VAR_FAKE_SHA1 STRING_ARG
	{
		OUTYY(("P(server_fake_sha1:%s)\n", $2));
		if(strcmp($2, "yes") != 0 && strcmp($2, "no") != 0)
			yyerror("expected yes or no.");
#if defined(HAVE_SSL) || defined(HAVE_NETTLE)
		else fake_sha1 = (strcmp($2, "yes")==0);
		if(fake_sha1)
			log_warn("test option fake_sha1 is enabled");
#endif
		free($2);
	}
	;
server_val_log_level: VAR_VAL_LOG_LEVEL STRING_ARG
	{
		OUTYY(("P(server_val_log_level:%s)\n", $2));
		if(atoi($2) == 0 && strcmp($2, "0") != 0)
			yyerror("number expected");
		else cfg_parser->cfg->val_log_level = atoi($2);
		free($2);
	}
	;
server_val_nsec3_keysize_iterations: VAR_VAL_NSEC3_KEYSIZE_ITERATIONS STRING_ARG
	{
		OUTYY(("P(server_val_nsec3_keysize_iterations:%s)\n", $2));
		free(cfg_parser->cfg->val_nsec3_key_iterations);
		cfg_parser->cfg->val_nsec3_key_iterations = $2;
	}
	;
server_add_holddown: VAR_ADD_HOLDDOWN STRING_ARG
	{
		OUTYY(("P(server_add_holddown:%s)\n", $2));
		if(atoi($2) == 0 && strcmp($2, "0") != 0)
			yyerror("number expected");
		else cfg_parser->cfg->add_holddown = atoi($2);
		free($2);
	}
	;
server_del_holddown: VAR_DEL_HOLDDOWN STRING_ARG
	{
		OUTYY(("P(server_del_holddown:%s)\n", $2));
		if(atoi($2) == 0 && strcmp($2, "0") != 0)
			yyerror("number expected");
		else cfg_parser->cfg->del_holddown = atoi($2);
		free($2);
	}
	;
server_keep_missing: VAR_KEEP_MISSING STRING_ARG
	{
		OUTYY(("P(server_keep_missing:%s)\n", $2));
		if(atoi($2) == 0 && strcmp($2, "0") != 0)
			yyerror("number expected");
		else cfg_parser->cfg->keep_missing = atoi($2);
		free($2);
	}
	;
server_permit_small_holddown: VAR_PERMIT_SMALL_HOLDDOWN STRING_ARG
	{
		OUTYY(("P(server_permit_small_holddown:%s)\n", $2));
		if(strcmp($2, "yes") != 0 && strcmp($2, "no") != 0)
			yyerror("expected yes or no.");
		else cfg_parser->cfg->permit_small_holddown =
			(strcmp($2, "yes")==0);
		free($2);
	}
server_key_cache_size: VAR_KEY_CACHE_SIZE STRING_ARG
	{
		OUTYY(("P(server_key_cache_size:%s)\n", $2));
		if(!cfg_parse_memsize($2, &cfg_parser->cfg->key_cache_size))
			yyerror("memory size expected");
		free($2);
	}
	;
server_key_cache_slabs: VAR_KEY_CACHE_SLABS STRING_ARG
	{
		OUTYY(("P(server_key_cache_slabs:%s)\n", $2));
		if(atoi($2) == 0)
			yyerror("number expected");
		else {
			cfg_parser->cfg->key_cache_slabs = atoi($2);
			if(!is_pow2(cfg_parser->cfg->key_cache_slabs))
				yyerror("must be a power of 2");
		}
		free($2);
	}
	;
server_neg_cache_size: VAR_NEG_CACHE_SIZE STRING_ARG
	{
		OUTYY(("P(server_neg_cache_size:%s)\n", $2));
		if(!cfg_parse_memsize($2, &cfg_parser->cfg->neg_cache_size))
			yyerror("memory size expected");
		free($2);
	}
	;
server_local_zone: VAR_LOCAL_ZONE STRING_ARG STRING_ARG
	{
		OUTYY(("P(server_local_zone:%s %s)\n", $2, $3));
		if(strcmp($3, "static")!=0 && strcmp($3, "deny")!=0 &&
		   strcmp($3, "refuse")!=0 && strcmp($3, "redirect")!=0 &&
		   strcmp($3, "transparent")!=0 && strcmp($3, "nodefault")!=0
		   && strcmp($3, "typetransparent")!=0
		   && strcmp($3, "always_transparent")!=0
		   && strcmp($3, "always_refuse")!=0
		   && strcmp($3, "always_nxdomain")!=0
		   && strcmp($3, "noview")!=0
		   && strcmp($3, "inform")!=0 && strcmp($3, "inform_deny")!=0
		   && strcmp($3, "inform_redirect") != 0
			 && strcmp($3, "ipset") != 0) {
			yyerror("local-zone type: expected static, deny, "
				"refuse, redirect, transparent, "
				"typetransparent, inform, inform_deny, "
				"inform_redirect, always_transparent, "
				"always_refuse, always_nxdomain, noview "
				", nodefault or ipset");
			free($2);
			free($3);
		} else if(strcmp($3, "nodefault")==0) {
			if(!cfg_strlist_insert(&cfg_parser->cfg->
				local_zones_nodefault, $2))
				fatal_exit("out of memory adding local-zone");
			free($3);
#ifdef USE_IPSET
		} else if(strcmp($3, "ipset")==0) {
			if(!cfg_strlist_insert(&cfg_parser->cfg->
				local_zones_ipset, $2))
				fatal_exit("out of memory adding local-zone");
			free($3);
#endif
		} else {
			if(!cfg_str2list_insert(&cfg_parser->cfg->local_zones, 
				$2, $3))
				fatal_exit("out of memory adding local-zone");
		}
	}
	;
server_local_data: VAR_LOCAL_DATA STRING_ARG
	{
		OUTYY(("P(server_local_data:%s)\n", $2));
		if(!cfg_strlist_insert(&cfg_parser->cfg->local_data, $2))
			fatal_exit("out of memory adding local-data");
	}
	;
server_local_data_ptr: VAR_LOCAL_DATA_PTR STRING_ARG
	{
		char* ptr;
		OUTYY(("P(server_local_data_ptr:%s)\n", $2));
		ptr = cfg_ptr_reverse($2);
		free($2);
		if(ptr) {
			if(!cfg_strlist_insert(&cfg_parser->cfg->
				local_data, ptr))
				fatal_exit("out of memory adding local-data");
		} else {
			yyerror("local-data-ptr could not be reversed");
		}
	}
	;
server_minimal_responses: VAR_MINIMAL_RESPONSES STRING_ARG
	{
		OUTYY(("P(server_minimal_responses:%s)\n", $2));
		if(strcmp($2, "yes") != 0 && strcmp($2, "no") != 0)
			yyerror("expected yes or no.");
		else cfg_parser->cfg->minimal_responses =
			(strcmp($2, "yes")==0);
		free($2);
	}
	;
server_rrset_roundrobin: VAR_RRSET_ROUNDROBIN STRING_ARG
	{
		OUTYY(("P(server_rrset_roundrobin:%s)\n", $2));
		if(strcmp($2, "yes") != 0 && strcmp($2, "no") != 0)
			yyerror("expected yes or no.");
		else cfg_parser->cfg->rrset_roundrobin =
			(strcmp($2, "yes")==0);
		free($2);
	}
	;
server_unknown_server_time_limit: VAR_UNKNOWN_SERVER_TIME_LIMIT STRING_ARG
	{
		OUTYY(("P(server_unknown_server_time_limit:%s)\n", $2));
		cfg_parser->cfg->unknown_server_time_limit = atoi($2);
		free($2);
	}
	;
server_max_udp_size: VAR_MAX_UDP_SIZE STRING_ARG
	{
		OUTYY(("P(server_max_udp_size:%s)\n", $2));
		cfg_parser->cfg->max_udp_size = atoi($2);
		free($2);
	}
	;
server_dns64_prefix: VAR_DNS64_PREFIX STRING_ARG
	{
		OUTYY(("P(dns64_prefix:%s)\n", $2));
		free(cfg_parser->cfg->dns64_prefix);
		cfg_parser->cfg->dns64_prefix = $2;
	}
	;
server_dns64_synthall: VAR_DNS64_SYNTHALL STRING_ARG
	{
		OUTYY(("P(server_dns64_synthall:%s)\n", $2));
		if(strcmp($2, "yes") != 0 && strcmp($2, "no") != 0)
			yyerror("expected yes or no.");
		else cfg_parser->cfg->dns64_synthall = (strcmp($2, "yes")==0);
		free($2);
	}
	;
server_dns64_ignore_aaaa: VAR_DNS64_IGNORE_AAAA STRING_ARG
	{
		OUTYY(("P(dns64_ignore_aaaa:%s)\n", $2));
		if(!cfg_strlist_insert(&cfg_parser->cfg->dns64_ignore_aaaa,
			$2))
			fatal_exit("out of memory adding dns64-ignore-aaaa");
	}
	;
server_define_tag: VAR_DEFINE_TAG STRING_ARG
	{
		char* p, *s = $2;
		OUTYY(("P(server_define_tag:%s)\n", $2));
		while((p=strsep(&s, " \t\n")) != NULL) {
			if(*p) {
				if(!config_add_tag(cfg_parser->cfg, p))
					yyerror("could not define-tag, "
						"out of memory");
			}
		}
		free($2);
	}
	;
server_local_zone_tag: VAR_LOCAL_ZONE_TAG STRING_ARG STRING_ARG
	{
		size_t len = 0;
		uint8_t* bitlist = config_parse_taglist(cfg_parser->cfg, $3,
			&len);
		free($3);
		OUTYY(("P(server_local_zone_tag:%s)\n", $2));
		if(!bitlist) {
			yyerror("could not parse tags, (define-tag them first)");
			free($2);
		}
		if(bitlist) {
			if(!cfg_strbytelist_insert(
				&cfg_parser->cfg->local_zone_tags,
				$2, bitlist, len)) {
				yyerror("out of memory");
				free($2);
			}
		}
	}
	;
server_access_control_tag: VAR_ACCESS_CONTROL_TAG STRING_ARG STRING_ARG
	{
		size_t len = 0;
		uint8_t* bitlist = config_parse_taglist(cfg_parser->cfg, $3,
			&len);
		free($3);
		OUTYY(("P(server_access_control_tag:%s)\n", $2));
		if(!bitlist) {
			yyerror("could not parse tags, (define-tag them first)");
			free($2);
		}
		if(bitlist) {
			if(!cfg_strbytelist_insert(
				&cfg_parser->cfg->acl_tags,
				$2, bitlist, len)) {
				yyerror("out of memory");
				free($2);
			}
		}
	}
	;
server_access_control_tag_action: VAR_ACCESS_CONTROL_TAG_ACTION STRING_ARG STRING_ARG STRING_ARG
	{
		OUTYY(("P(server_access_control_tag_action:%s %s %s)\n", $2, $3, $4));
		if(!cfg_str3list_insert(&cfg_parser->cfg->acl_tag_actions,
			$2, $3, $4)) {
			yyerror("out of memory");
			free($2);
			free($3);
			free($4);
		}
	}
	;
server_access_control_tag_data: VAR_ACCESS_CONTROL_TAG_DATA STRING_ARG STRING_ARG STRING_ARG
	{
		OUTYY(("P(server_access_control_tag_data:%s %s %s)\n", $2, $3, $4));
		if(!cfg_str3list_insert(&cfg_parser->cfg->acl_tag_datas,
			$2, $3, $4)) {
			yyerror("out of memory");
			free($2);
			free($3);
			free($4);
		}
	}
	;
server_local_zone_override: VAR_LOCAL_ZONE_OVERRIDE STRING_ARG STRING_ARG STRING_ARG
	{
		OUTYY(("P(server_local_zone_override:%s %s %s)\n", $2, $3, $4));
		if(!cfg_str3list_insert(&cfg_parser->cfg->local_zone_overrides,
			$2, $3, $4)) {
			yyerror("out of memory");
			free($2);
			free($3);
			free($4);
		}
	}
	;
server_access_control_view: VAR_ACCESS_CONTROL_VIEW STRING_ARG STRING_ARG
	{
		OUTYY(("P(server_access_control_view:%s %s)\n", $2, $3));
		if(!cfg_str2list_insert(&cfg_parser->cfg->acl_view,
			$2, $3)) {
			yyerror("out of memory");
		}
	}
	;
server_response_ip_tag: VAR_RESPONSE_IP_TAG STRING_ARG STRING_ARG
	{
		size_t len = 0;
		uint8_t* bitlist = config_parse_taglist(cfg_parser->cfg, $3,
			&len);
		free($3);
		OUTYY(("P(response_ip_tag:%s)\n", $2));
		if(!bitlist) {
			yyerror("could not parse tags, (define-tag them first)");
			free($2);
		}
		if(bitlist) {
			if(!cfg_strbytelist_insert(
				&cfg_parser->cfg->respip_tags,
				$2, bitlist, len)) {
				yyerror("out of memory");
				free($2);
			}
		}
	}
	;
server_ip_ratelimit: VAR_IP_RATELIMIT STRING_ARG 
	{ 
		OUTYY(("P(server_ip_ratelimit:%s)\n", $2)); 
		if(atoi($2) == 0 && strcmp($2, "0") != 0)
			yyerror("number expected");
		else cfg_parser->cfg->ip_ratelimit = atoi($2);
		free($2);
	}
	;

server_ratelimit: VAR_RATELIMIT STRING_ARG 
	{ 
		OUTYY(("P(server_ratelimit:%s)\n", $2)); 
		if(atoi($2) == 0 && strcmp($2, "0") != 0)
			yyerror("number expected");
		else cfg_parser->cfg->ratelimit = atoi($2);
		free($2);
	}
	;
server_ip_ratelimit_size: VAR_IP_RATELIMIT_SIZE STRING_ARG
  {
  	OUTYY(("P(server_ip_ratelimit_size:%s)\n", $2));
  	if(!cfg_parse_memsize($2, &cfg_parser->cfg->ip_ratelimit_size))
  		yyerror("memory size expected");
  	free($2);
  }
  ;
server_ratelimit_size: VAR_RATELIMIT_SIZE STRING_ARG
	{
		OUTYY(("P(server_ratelimit_size:%s)\n", $2));
		if(!cfg_parse_memsize($2, &cfg_parser->cfg->ratelimit_size))
			yyerror("memory size expected");
		free($2);
	}
	;
server_ip_ratelimit_slabs: VAR_IP_RATELIMIT_SLABS STRING_ARG
  {
  	OUTYY(("P(server_ip_ratelimit_slabs:%s)\n", $2));
  	if(atoi($2) == 0)
  		yyerror("number expected");
  	else {
  		cfg_parser->cfg->ip_ratelimit_slabs = atoi($2);
  		if(!is_pow2(cfg_parser->cfg->ip_ratelimit_slabs))
  			yyerror("must be a power of 2");
  	}
  	free($2);
  }
  ;
server_ratelimit_slabs: VAR_RATELIMIT_SLABS STRING_ARG
	{
		OUTYY(("P(server_ratelimit_slabs:%s)\n", $2));
		if(atoi($2) == 0)
			yyerror("number expected");
		else {
			cfg_parser->cfg->ratelimit_slabs = atoi($2);
			if(!is_pow2(cfg_parser->cfg->ratelimit_slabs))
				yyerror("must be a power of 2");
		}
		free($2);
	}
	;
server_ratelimit_for_domain: VAR_RATELIMIT_FOR_DOMAIN STRING_ARG STRING_ARG
	{
		OUTYY(("P(server_ratelimit_for_domain:%s %s)\n", $2, $3));
		if(atoi($3) == 0 && strcmp($3, "0") != 0) {
			yyerror("number expected");
			free($2);
			free($3);
		} else {
			if(!cfg_str2list_insert(&cfg_parser->cfg->
				ratelimit_for_domain, $2, $3))
				fatal_exit("out of memory adding "
					"ratelimit-for-domain");
		}
	}
	;
server_ratelimit_below_domain: VAR_RATELIMIT_BELOW_DOMAIN STRING_ARG STRING_ARG
	{
		OUTYY(("P(server_ratelimit_below_domain:%s %s)\n", $2, $3));
		if(atoi($3) == 0 && strcmp($3, "0") != 0) {
			yyerror("number expected");
			free($2);
			free($3);
		} else {
			if(!cfg_str2list_insert(&cfg_parser->cfg->
				ratelimit_below_domain, $2, $3))
				fatal_exit("out of memory adding "
					"ratelimit-below-domain");
		}
	}
	;
server_ip_ratelimit_factor: VAR_IP_RATELIMIT_FACTOR STRING_ARG 
  { 
  	OUTYY(("P(server_ip_ratelimit_factor:%s)\n", $2)); 
  	if(atoi($2) == 0 && strcmp($2, "0") != 0)
  		yyerror("number expected");
  	else cfg_parser->cfg->ip_ratelimit_factor = atoi($2);
  	free($2);
	}
	;
server_ratelimit_factor: VAR_RATELIMIT_FACTOR STRING_ARG 
	{ 
		OUTYY(("P(server_ratelimit_factor:%s)\n", $2)); 
		if(atoi($2) == 0 && strcmp($2, "0") != 0)
			yyerror("number expected");
		else cfg_parser->cfg->ratelimit_factor = atoi($2);
		free($2);
	}
	;
server_low_rtt: VAR_LOW_RTT STRING_ARG 
	{ 
		OUTYY(("P(low-rtt option is deprecated, use fast-server-num instead)\n"));
		free($2);
	}
	;
server_fast_server_num: VAR_FAST_SERVER_NUM STRING_ARG 
	{ 
		OUTYY(("P(server_fast_server_num:%s)\n", $2)); 
		if(atoi($2) <= 0)
			yyerror("number expected");
		else cfg_parser->cfg->fast_server_num = atoi($2);
		free($2);
	}
	;
server_fast_server_permil: VAR_FAST_SERVER_PERMIL STRING_ARG 
	{ 
		OUTYY(("P(server_fast_server_permil:%s)\n", $2)); 
		if(atoi($2) == 0 && strcmp($2, "0") != 0)
			yyerror("number expected");
		else cfg_parser->cfg->fast_server_permil = atoi($2);
		free($2);
	}
	;
server_qname_minimisation: VAR_QNAME_MINIMISATION STRING_ARG
	{
		OUTYY(("P(server_qname_minimisation:%s)\n", $2));
		if(strcmp($2, "yes") != 0 && strcmp($2, "no") != 0)
			yyerror("expected yes or no.");
		else cfg_parser->cfg->qname_minimisation = 
			(strcmp($2, "yes")==0);
		free($2);
	}
	;
server_qname_minimisation_strict: VAR_QNAME_MINIMISATION_STRICT STRING_ARG
	{
		OUTYY(("P(server_qname_minimisation_strict:%s)\n", $2));
		if(strcmp($2, "yes") != 0 && strcmp($2, "no") != 0)
			yyerror("expected yes or no.");
		else cfg_parser->cfg->qname_minimisation_strict = 
			(strcmp($2, "yes")==0);
		free($2);
	}
	;
server_ipsecmod_enabled: VAR_IPSECMOD_ENABLED STRING_ARG
	{
	#ifdef USE_IPSECMOD
		OUTYY(("P(server_ipsecmod_enabled:%s)\n", $2));
		if(strcmp($2, "yes") != 0 && strcmp($2, "no") != 0)
			yyerror("expected yes or no.");
		else cfg_parser->cfg->ipsecmod_enabled = (strcmp($2, "yes")==0);
	#else
		OUTYY(("P(Compiled without IPsec module, ignoring)\n"));
	#endif
		free($2);
	}
	;
server_ipsecmod_ignore_bogus: VAR_IPSECMOD_IGNORE_BOGUS STRING_ARG
	{
	#ifdef USE_IPSECMOD
		OUTYY(("P(server_ipsecmod_ignore_bogus:%s)\n", $2));
		if(strcmp($2, "yes") != 0 && strcmp($2, "no") != 0)
			yyerror("expected yes or no.");
		else cfg_parser->cfg->ipsecmod_ignore_bogus = (strcmp($2, "yes")==0);
	#else
		OUTYY(("P(Compiled without IPsec module, ignoring)\n"));
	#endif
		free($2);
	}
	;
server_ipsecmod_hook: VAR_IPSECMOD_HOOK STRING_ARG
	{
	#ifdef USE_IPSECMOD
		OUTYY(("P(server_ipsecmod_hook:%s)\n", $2));
		free(cfg_parser->cfg->ipsecmod_hook);
		cfg_parser->cfg->ipsecmod_hook = $2;
	#else
		OUTYY(("P(Compiled without IPsec module, ignoring)\n"));
		free($2);
	#endif
	}
	;
server_ipsecmod_max_ttl: VAR_IPSECMOD_MAX_TTL STRING_ARG
	{
	#ifdef USE_IPSECMOD
		OUTYY(("P(server_ipsecmod_max_ttl:%s)\n", $2));
		if(atoi($2) == 0 && strcmp($2, "0") != 0)
			yyerror("number expected");
		else cfg_parser->cfg->ipsecmod_max_ttl = atoi($2);
		free($2);
	#else
		OUTYY(("P(Compiled without IPsec module, ignoring)\n"));
		free($2);
	#endif
	}
	;
server_ipsecmod_whitelist: VAR_IPSECMOD_WHITELIST STRING_ARG
	{
	#ifdef USE_IPSECMOD
		OUTYY(("P(server_ipsecmod_whitelist:%s)\n", $2));
		if(!cfg_strlist_insert(&cfg_parser->cfg->ipsecmod_whitelist, $2))
			yyerror("out of memory");
	#else
		OUTYY(("P(Compiled without IPsec module, ignoring)\n"));
		free($2);
	#endif
	}
	;
server_ipsecmod_strict: VAR_IPSECMOD_STRICT STRING_ARG
	{
	#ifdef USE_IPSECMOD
		OUTYY(("P(server_ipsecmod_strict:%s)\n", $2));
		if(strcmp($2, "yes") != 0 && strcmp($2, "no") != 0)
			yyerror("expected yes or no.");
		else cfg_parser->cfg->ipsecmod_strict = (strcmp($2, "yes")==0);
		free($2);
	#else
		OUTYY(("P(Compiled without IPsec module, ignoring)\n"));
		free($2);
	#endif
	}
	;
stub_name: VAR_NAME STRING_ARG
	{
		OUTYY(("P(name:%s)\n", $2));
		if(cfg_parser->cfg->stubs->name)
			yyerror("stub name override, there must be one name "
				"for one stub-zone");
		free(cfg_parser->cfg->stubs->name);
		cfg_parser->cfg->stubs->name = $2;
	}
	;
stub_host: VAR_STUB_HOST STRING_ARG
	{
		OUTYY(("P(stub-host:%s)\n", $2));
		if(!cfg_strlist_insert(&cfg_parser->cfg->stubs->hosts, $2))
			yyerror("out of memory");
	}
	;
stub_addr: VAR_STUB_ADDR STRING_ARG
	{
		OUTYY(("P(stub-addr:%s)\n", $2));
		if(!cfg_strlist_insert(&cfg_parser->cfg->stubs->addrs, $2))
			yyerror("out of memory");
	}
	;
stub_first: VAR_STUB_FIRST STRING_ARG
	{
		OUTYY(("P(stub-first:%s)\n", $2));
		if(strcmp($2, "yes") != 0 && strcmp($2, "no") != 0)
			yyerror("expected yes or no.");
		else cfg_parser->cfg->stubs->isfirst=(strcmp($2, "yes")==0);
		free($2);
	}
	;
stub_no_cache: VAR_STUB_NO_CACHE STRING_ARG
	{
		OUTYY(("P(stub-no-cache:%s)\n", $2));
		if(strcmp($2, "yes") != 0 && strcmp($2, "no") != 0)
			yyerror("expected yes or no.");
		else cfg_parser->cfg->stubs->no_cache=(strcmp($2, "yes")==0);
		free($2);
	}
	;
stub_ssl_upstream: VAR_STUB_SSL_UPSTREAM STRING_ARG
	{
		OUTYY(("P(stub-ssl-upstream:%s)\n", $2));
		if(strcmp($2, "yes") != 0 && strcmp($2, "no") != 0)
			yyerror("expected yes or no.");
		else cfg_parser->cfg->stubs->ssl_upstream = 
			(strcmp($2, "yes")==0);
		free($2);
	}
	;
stub_prime: VAR_STUB_PRIME STRING_ARG
	{
		OUTYY(("P(stub-prime:%s)\n", $2));
		if(strcmp($2, "yes") != 0 && strcmp($2, "no") != 0)
			yyerror("expected yes or no.");
		else cfg_parser->cfg->stubs->isprime = 
			(strcmp($2, "yes")==0);
		free($2);
	}
	;
forward_name: VAR_NAME STRING_ARG
	{
		OUTYY(("P(name:%s)\n", $2));
		if(cfg_parser->cfg->forwards->name)
			yyerror("forward name override, there must be one "
				"name for one forward-zone");
		free(cfg_parser->cfg->forwards->name);
		cfg_parser->cfg->forwards->name = $2;
	}
	;
forward_host: VAR_FORWARD_HOST STRING_ARG
	{
		OUTYY(("P(forward-host:%s)\n", $2));
		if(!cfg_strlist_insert(&cfg_parser->cfg->forwards->hosts, $2))
			yyerror("out of memory");
	}
	;
forward_addr: VAR_FORWARD_ADDR STRING_ARG
	{
		OUTYY(("P(forward-addr:%s)\n", $2));
		if(!cfg_strlist_insert(&cfg_parser->cfg->forwards->addrs, $2))
			yyerror("out of memory");
	}
	;
forward_first: VAR_FORWARD_FIRST STRING_ARG
	{
		OUTYY(("P(forward-first:%s)\n", $2));
		if(strcmp($2, "yes") != 0 && strcmp($2, "no") != 0)
			yyerror("expected yes or no.");
		else cfg_parser->cfg->forwards->isfirst=(strcmp($2, "yes")==0);
		free($2);
	}
	;
forward_no_cache: VAR_FORWARD_NO_CACHE STRING_ARG
	{
		OUTYY(("P(forward-no-cache:%s)\n", $2));
		if(strcmp($2, "yes") != 0 && strcmp($2, "no") != 0)
			yyerror("expected yes or no.");
		else cfg_parser->cfg->forwards->no_cache=(strcmp($2, "yes")==0);
		free($2);
	}
	;
forward_ssl_upstream: VAR_FORWARD_SSL_UPSTREAM STRING_ARG
	{
		OUTYY(("P(forward-ssl-upstream:%s)\n", $2));
		if(strcmp($2, "yes") != 0 && strcmp($2, "no") != 0)
			yyerror("expected yes or no.");
		else cfg_parser->cfg->forwards->ssl_upstream = 
			(strcmp($2, "yes")==0);
		free($2);
	}
	;
auth_name: VAR_NAME STRING_ARG
	{
		OUTYY(("P(name:%s)\n", $2));
		if(cfg_parser->cfg->auths->name)
			yyerror("auth name override, there must be one name "
				"for one auth-zone");
		free(cfg_parser->cfg->auths->name);
		cfg_parser->cfg->auths->name = $2;
	}
	;
auth_zonefile: VAR_ZONEFILE STRING_ARG
	{
		OUTYY(("P(zonefile:%s)\n", $2));
		free(cfg_parser->cfg->auths->zonefile);
		cfg_parser->cfg->auths->zonefile = $2;
	}
	;
auth_master: VAR_MASTER STRING_ARG
	{
		OUTYY(("P(master:%s)\n", $2));
		if(!cfg_strlist_insert(&cfg_parser->cfg->auths->masters, $2))
			yyerror("out of memory");
	}
	;
auth_url: VAR_URL STRING_ARG
	{
		OUTYY(("P(url:%s)\n", $2));
		if(!cfg_strlist_insert(&cfg_parser->cfg->auths->urls, $2))
			yyerror("out of memory");
	}
	;
auth_allow_notify: VAR_ALLOW_NOTIFY STRING_ARG
	{
		OUTYY(("P(allow-notify:%s)\n", $2));
		if(!cfg_strlist_insert(&cfg_parser->cfg->auths->allow_notify,
			$2))
			yyerror("out of memory");
	}
	;
auth_for_downstream: VAR_FOR_DOWNSTREAM STRING_ARG
	{
		OUTYY(("P(for-downstream:%s)\n", $2));
		if(strcmp($2, "yes") != 0 && strcmp($2, "no") != 0)
			yyerror("expected yes or no.");
		else cfg_parser->cfg->auths->for_downstream =
			(strcmp($2, "yes")==0);
		free($2);
	}
	;
auth_for_upstream: VAR_FOR_UPSTREAM STRING_ARG
	{
		OUTYY(("P(for-upstream:%s)\n", $2));
		if(strcmp($2, "yes") != 0 && strcmp($2, "no") != 0)
			yyerror("expected yes or no.");
		else cfg_parser->cfg->auths->for_upstream =
			(strcmp($2, "yes")==0);
		free($2);
	}
	;
auth_fallback_enabled: VAR_FALLBACK_ENABLED STRING_ARG
	{
		OUTYY(("P(fallback-enabled:%s)\n", $2));
		if(strcmp($2, "yes") != 0 && strcmp($2, "no") != 0)
			yyerror("expected yes or no.");
		else cfg_parser->cfg->auths->fallback_enabled =
			(strcmp($2, "yes")==0);
		free($2);
	}
	;
view_name: VAR_NAME STRING_ARG
	{
		OUTYY(("P(name:%s)\n", $2));
		if(cfg_parser->cfg->views->name)
			yyerror("view name override, there must be one "
				"name for one view");
		free(cfg_parser->cfg->views->name);
		cfg_parser->cfg->views->name = $2;
	}
	;
view_local_zone: VAR_LOCAL_ZONE STRING_ARG STRING_ARG
	{
		OUTYY(("P(view_local_zone:%s %s)\n", $2, $3));
		if(strcmp($3, "static")!=0 && strcmp($3, "deny")!=0 &&
		   strcmp($3, "refuse")!=0 && strcmp($3, "redirect")!=0 &&
		   strcmp($3, "transparent")!=0 && strcmp($3, "nodefault")!=0
		   && strcmp($3, "typetransparent")!=0
		   && strcmp($3, "always_transparent")!=0
		   && strcmp($3, "always_refuse")!=0
		   && strcmp($3, "always_nxdomain")!=0
		   && strcmp($3, "noview")!=0
		   && strcmp($3, "inform")!=0 && strcmp($3, "inform_deny")!=0) {
			yyerror("local-zone type: expected static, deny, "
				"refuse, redirect, transparent, "
				"typetransparent, inform, inform_deny, "
				"always_transparent, always_refuse, "
				"always_nxdomain, noview or nodefault");
			free($2);
			free($3);
		} else if(strcmp($3, "nodefault")==0) {
			if(!cfg_strlist_insert(&cfg_parser->cfg->views->
				local_zones_nodefault, $2))
				fatal_exit("out of memory adding local-zone");
			free($3);
#ifdef USE_IPSET
		} else if(strcmp($3, "ipset")==0) {
			if(!cfg_strlist_insert(&cfg_parser->cfg->views->
				local_zones_ipset, $2))
				fatal_exit("out of memory adding local-zone");
			free($3);
#endif
		} else {
			if(!cfg_str2list_insert(
				&cfg_parser->cfg->views->local_zones, 
				$2, $3))
				fatal_exit("out of memory adding local-zone");
		}
	}
	;
view_response_ip: VAR_RESPONSE_IP STRING_ARG STRING_ARG
	{
		OUTYY(("P(view_response_ip:%s %s)\n", $2, $3));
		validate_respip_action($3);
		if(!cfg_str2list_insert(
			&cfg_parser->cfg->views->respip_actions, $2, $3))
			fatal_exit("out of memory adding per-view "
				"response-ip action");
	}
	;
view_response_ip_data: VAR_RESPONSE_IP_DATA STRING_ARG STRING_ARG
	{
		OUTYY(("P(view_response_ip_data:%s)\n", $2));
		if(!cfg_str2list_insert(
			&cfg_parser->cfg->views->respip_data, $2, $3))
			fatal_exit("out of memory adding response-ip-data");
	}
	;
view_local_data: VAR_LOCAL_DATA STRING_ARG
	{
		OUTYY(("P(view_local_data:%s)\n", $2));
		if(!cfg_strlist_insert(&cfg_parser->cfg->views->local_data, $2)) {
			fatal_exit("out of memory adding local-data");
		}
	}
	;
view_local_data_ptr: VAR_LOCAL_DATA_PTR STRING_ARG
	{
		char* ptr;
		OUTYY(("P(view_local_data_ptr:%s)\n", $2));
		ptr = cfg_ptr_reverse($2);
		free($2);
		if(ptr) {
			if(!cfg_strlist_insert(&cfg_parser->cfg->views->
				local_data, ptr))
				fatal_exit("out of memory adding local-data");
		} else {
			yyerror("local-data-ptr could not be reversed");
		}
	}
	;
view_first: VAR_VIEW_FIRST STRING_ARG
	{
		OUTYY(("P(view-first:%s)\n", $2));
		if(strcmp($2, "yes") != 0 && strcmp($2, "no") != 0)
			yyerror("expected yes or no.");
		else cfg_parser->cfg->views->isfirst=(strcmp($2, "yes")==0);
		free($2);
	}
	;
rcstart: VAR_REMOTE_CONTROL
	{ 
		OUTYY(("\nP(remote-control:)\n")); 
	}
	;
contents_rc: contents_rc content_rc 
	| ;
content_rc: rc_control_enable | rc_control_interface | rc_control_port |
	rc_server_key_file | rc_server_cert_file | rc_control_key_file |
	rc_control_cert_file | rc_control_use_cert
	;
rc_control_enable: VAR_CONTROL_ENABLE STRING_ARG
	{
		OUTYY(("P(control_enable:%s)\n", $2));
		if(strcmp($2, "yes") != 0 && strcmp($2, "no") != 0)
			yyerror("expected yes or no.");
		else cfg_parser->cfg->remote_control_enable = 
			(strcmp($2, "yes")==0);
		free($2);
	}
	;
rc_control_port: VAR_CONTROL_PORT STRING_ARG
	{
		OUTYY(("P(control_port:%s)\n", $2));
		if(atoi($2) == 0)
			yyerror("control port number expected");
		else cfg_parser->cfg->control_port = atoi($2);
		free($2);
	}
	;
rc_control_interface: VAR_CONTROL_INTERFACE STRING_ARG
	{
		OUTYY(("P(control_interface:%s)\n", $2));
		if(!cfg_strlist_append(&cfg_parser->cfg->control_ifs, $2))
			yyerror("out of memory");
	}
	;
rc_control_use_cert: VAR_CONTROL_USE_CERT STRING_ARG
	{
		OUTYY(("P(control_use_cert:%s)\n", $2));
		cfg_parser->cfg->control_use_cert = (strcmp($2, "yes")==0);
		free($2);
	}
	;
rc_server_key_file: VAR_SERVER_KEY_FILE STRING_ARG
	{
		OUTYY(("P(rc_server_key_file:%s)\n", $2));
		free(cfg_parser->cfg->server_key_file);
		cfg_parser->cfg->server_key_file = $2;
	}
	;
rc_server_cert_file: VAR_SERVER_CERT_FILE STRING_ARG
	{
		OUTYY(("P(rc_server_cert_file:%s)\n", $2));
		free(cfg_parser->cfg->server_cert_file);
		cfg_parser->cfg->server_cert_file = $2;
	}
	;
rc_control_key_file: VAR_CONTROL_KEY_FILE STRING_ARG
	{
		OUTYY(("P(rc_control_key_file:%s)\n", $2));
		free(cfg_parser->cfg->control_key_file);
		cfg_parser->cfg->control_key_file = $2;
	}
	;
rc_control_cert_file: VAR_CONTROL_CERT_FILE STRING_ARG
	{
		OUTYY(("P(rc_control_cert_file:%s)\n", $2));
		free(cfg_parser->cfg->control_cert_file);
		cfg_parser->cfg->control_cert_file = $2;
	}
	;
dtstart: VAR_DNSTAP
	{
		OUTYY(("\nP(dnstap:)\n"));
	}
	;
contents_dt: contents_dt content_dt
	| ;
content_dt: dt_dnstap_enable | dt_dnstap_socket_path |
	dt_dnstap_ip | dt_dnstap_tls | dt_dnstap_tls_server_name |
	dt_dnstap_tls_cert_bundle |
	dt_dnstap_tls_client_key_file | dt_dnstap_tls_client_cert_file |
	dt_dnstap_send_identity | dt_dnstap_send_version |
	dt_dnstap_identity | dt_dnstap_version |
	dt_dnstap_log_resolver_query_messages |
	dt_dnstap_log_resolver_response_messages |
	dt_dnstap_log_client_query_messages |
	dt_dnstap_log_client_response_messages |
	dt_dnstap_log_forwarder_query_messages |
	dt_dnstap_log_forwarder_response_messages
	;
dt_dnstap_enable: VAR_DNSTAP_ENABLE STRING_ARG
	{
		OUTYY(("P(dt_dnstap_enable:%s)\n", $2));
		if(strcmp($2, "yes") != 0 && strcmp($2, "no") != 0)
			yyerror("expected yes or no.");
		else cfg_parser->cfg->dnstap = (strcmp($2, "yes")==0);
		free($2);
	}
	;
dt_dnstap_socket_path: VAR_DNSTAP_SOCKET_PATH STRING_ARG
	{
		OUTYY(("P(dt_dnstap_socket_path:%s)\n", $2));
		free(cfg_parser->cfg->dnstap_socket_path);
		cfg_parser->cfg->dnstap_socket_path = $2;
	}
	;
dt_dnstap_ip: VAR_DNSTAP_IP STRING_ARG
	{
		OUTYY(("P(dt_dnstap_ip:%s)\n", $2));
		free(cfg_parser->cfg->dnstap_ip);
		cfg_parser->cfg->dnstap_ip = $2;
	}
	;
dt_dnstap_tls: VAR_DNSTAP_TLS STRING_ARG
	{
		OUTYY(("P(dt_dnstap_tls:%s)\n", $2));
		if(strcmp($2, "yes") != 0 && strcmp($2, "no") != 0)
			yyerror("expected yes or no.");
		else cfg_parser->cfg->dnstap_tls = (strcmp($2, "yes")==0);
		free($2);
	}
	;
dt_dnstap_tls_server_name: VAR_DNSTAP_TLS_SERVER_NAME STRING_ARG
	{
		OUTYY(("P(dt_dnstap_tls_server_name:%s)\n", $2));
		free(cfg_parser->cfg->dnstap_tls_server_name);
		cfg_parser->cfg->dnstap_tls_server_name = $2;
	}
	;
dt_dnstap_tls_cert_bundle: VAR_DNSTAP_TLS_CERT_BUNDLE STRING_ARG
	{
		OUTYY(("P(dt_dnstap_tls_cert_bundle:%s)\n", $2));
		free(cfg_parser->cfg->dnstap_tls_cert_bundle);
		cfg_parser->cfg->dnstap_tls_cert_bundle = $2;
	}
	;
dt_dnstap_tls_client_key_file: VAR_DNSTAP_TLS_CLIENT_KEY_FILE STRING_ARG
	{
		OUTYY(("P(dt_dnstap_tls_client_key_file:%s)\n", $2));
		free(cfg_parser->cfg->dnstap_tls_client_key_file);
		cfg_parser->cfg->dnstap_tls_client_key_file = $2;
	}
	;
dt_dnstap_tls_client_cert_file: VAR_DNSTAP_TLS_CLIENT_CERT_FILE STRING_ARG
	{
		OUTYY(("P(dt_dnstap_tls_client_cert_file:%s)\n", $2));
		free(cfg_parser->cfg->dnstap_tls_client_cert_file);
		cfg_parser->cfg->dnstap_tls_client_cert_file = $2;
	}
	;
dt_dnstap_send_identity: VAR_DNSTAP_SEND_IDENTITY STRING_ARG
	{
		OUTYY(("P(dt_dnstap_send_identity:%s)\n", $2));
		if(strcmp($2, "yes") != 0 && strcmp($2, "no") != 0)
			yyerror("expected yes or no.");
		else cfg_parser->cfg->dnstap_send_identity = (strcmp($2, "yes")==0);
		free($2);
	}
	;
dt_dnstap_send_version: VAR_DNSTAP_SEND_VERSION STRING_ARG
	{
		OUTYY(("P(dt_dnstap_send_version:%s)\n", $2));
		if(strcmp($2, "yes") != 0 && strcmp($2, "no") != 0)
			yyerror("expected yes or no.");
		else cfg_parser->cfg->dnstap_send_version = (strcmp($2, "yes")==0);
		free($2);
	}
	;
dt_dnstap_identity: VAR_DNSTAP_IDENTITY STRING_ARG
	{
		OUTYY(("P(dt_dnstap_identity:%s)\n", $2));
		free(cfg_parser->cfg->dnstap_identity);
		cfg_parser->cfg->dnstap_identity = $2;
	}
	;
dt_dnstap_version: VAR_DNSTAP_VERSION STRING_ARG
	{
		OUTYY(("P(dt_dnstap_version:%s)\n", $2));
		free(cfg_parser->cfg->dnstap_version);
		cfg_parser->cfg->dnstap_version = $2;
	}
	;
dt_dnstap_log_resolver_query_messages: VAR_DNSTAP_LOG_RESOLVER_QUERY_MESSAGES STRING_ARG
	{
		OUTYY(("P(dt_dnstap_log_resolver_query_messages:%s)\n", $2));
		if(strcmp($2, "yes") != 0 && strcmp($2, "no") != 0)
			yyerror("expected yes or no.");
		else cfg_parser->cfg->dnstap_log_resolver_query_messages =
			(strcmp($2, "yes")==0);
		free($2);
	}
	;
dt_dnstap_log_resolver_response_messages: VAR_DNSTAP_LOG_RESOLVER_RESPONSE_MESSAGES STRING_ARG
	{
		OUTYY(("P(dt_dnstap_log_resolver_response_messages:%s)\n", $2));
		if(strcmp($2, "yes") != 0 && strcmp($2, "no") != 0)
			yyerror("expected yes or no.");
		else cfg_parser->cfg->dnstap_log_resolver_response_messages =
			(strcmp($2, "yes")==0);
		free($2);
	}
	;
dt_dnstap_log_client_query_messages: VAR_DNSTAP_LOG_CLIENT_QUERY_MESSAGES STRING_ARG
	{
		OUTYY(("P(dt_dnstap_log_client_query_messages:%s)\n", $2));
		if(strcmp($2, "yes") != 0 && strcmp($2, "no") != 0)
			yyerror("expected yes or no.");
		else cfg_parser->cfg->dnstap_log_client_query_messages =
			(strcmp($2, "yes")==0);
		free($2);
	}
	;
dt_dnstap_log_client_response_messages: VAR_DNSTAP_LOG_CLIENT_RESPONSE_MESSAGES STRING_ARG
	{
		OUTYY(("P(dt_dnstap_log_client_response_messages:%s)\n", $2));
		if(strcmp($2, "yes") != 0 && strcmp($2, "no") != 0)
			yyerror("expected yes or no.");
		else cfg_parser->cfg->dnstap_log_client_response_messages =
			(strcmp($2, "yes")==0);
		free($2);
	}
	;
dt_dnstap_log_forwarder_query_messages: VAR_DNSTAP_LOG_FORWARDER_QUERY_MESSAGES STRING_ARG
	{
		OUTYY(("P(dt_dnstap_log_forwarder_query_messages:%s)\n", $2));
		if(strcmp($2, "yes") != 0 && strcmp($2, "no") != 0)
			yyerror("expected yes or no.");
		else cfg_parser->cfg->dnstap_log_forwarder_query_messages =
			(strcmp($2, "yes")==0);
		free($2);
	}
	;
dt_dnstap_log_forwarder_response_messages: VAR_DNSTAP_LOG_FORWARDER_RESPONSE_MESSAGES STRING_ARG
	{
		OUTYY(("P(dt_dnstap_log_forwarder_response_messages:%s)\n", $2));
		if(strcmp($2, "yes") != 0 && strcmp($2, "no") != 0)
			yyerror("expected yes or no.");
		else cfg_parser->cfg->dnstap_log_forwarder_response_messages =
			(strcmp($2, "yes")==0);
		free($2);
	}
	;
pythonstart: VAR_PYTHON
	{ 
		OUTYY(("\nP(python:)\n")); 
	}
	;
contents_py: contents_py content_py
	| ;
content_py: py_script
	;
py_script: VAR_PYTHON_SCRIPT STRING_ARG
	{
		OUTYY(("P(python-script:%s)\n", $2));
		if(!cfg_strlist_append_ex(&cfg_parser->cfg->python_script, $2))
			yyerror("out of memory");
	}
dynlibstart: VAR_DYNLIB
	{ 
		OUTYY(("\nP(dynlib:)\n")); 
	}
	;
contents_dl: contents_dl content_dl
	| ;
content_dl: dl_file
	;
dl_file: VAR_DYNLIB_FILE STRING_ARG
	{
		OUTYY(("P(dynlib-file:%s)\n", $2));
		if(!cfg_strlist_append_ex(&cfg_parser->cfg->dynlib_file, $2))
			yyerror("out of memory");
	}
server_disable_dnssec_lame_check: VAR_DISABLE_DNSSEC_LAME_CHECK STRING_ARG
	{
		OUTYY(("P(disable_dnssec_lame_check:%s)\n", $2));
		if (strcmp($2, "yes") != 0 && strcmp($2, "no") != 0)
			yyerror("expected yes or no.");
		else cfg_parser->cfg->disable_dnssec_lame_check =
			(strcmp($2, "yes")==0);
		free($2);
	}
	;
server_log_identity: VAR_LOG_IDENTITY STRING_ARG
	{
		OUTYY(("P(server_log_identity:%s)\n", $2));
		free(cfg_parser->cfg->log_identity);
		cfg_parser->cfg->log_identity = $2;
	}
	;
server_response_ip: VAR_RESPONSE_IP STRING_ARG STRING_ARG
	{
		OUTYY(("P(server_response_ip:%s %s)\n", $2, $3));
		validate_respip_action($3);
		if(!cfg_str2list_insert(&cfg_parser->cfg->respip_actions,
			$2, $3))
			fatal_exit("out of memory adding response-ip");
	}
	;
server_response_ip_data: VAR_RESPONSE_IP_DATA STRING_ARG STRING_ARG
	{
		OUTYY(("P(server_response_ip_data:%s)\n", $2));
		if(!cfg_str2list_insert(&cfg_parser->cfg->respip_data,
			$2, $3))
			fatal_exit("out of memory adding response-ip-data");
	}
	;
dnscstart: VAR_DNSCRYPT
	{
		OUTYY(("\nP(dnscrypt:)\n"));
	}
	;
contents_dnsc: contents_dnsc content_dnsc
	| ;
content_dnsc:
	dnsc_dnscrypt_enable | dnsc_dnscrypt_port | dnsc_dnscrypt_provider |
	dnsc_dnscrypt_secret_key | dnsc_dnscrypt_provider_cert |
	dnsc_dnscrypt_provider_cert_rotated |
	dnsc_dnscrypt_shared_secret_cache_size |
	dnsc_dnscrypt_shared_secret_cache_slabs |
	dnsc_dnscrypt_nonce_cache_size |
	dnsc_dnscrypt_nonce_cache_slabs
	;
dnsc_dnscrypt_enable: VAR_DNSCRYPT_ENABLE STRING_ARG
	{
		OUTYY(("P(dnsc_dnscrypt_enable:%s)\n", $2));
		if(strcmp($2, "yes") != 0 && strcmp($2, "no") != 0)
			yyerror("expected yes or no.");
		else cfg_parser->cfg->dnscrypt = (strcmp($2, "yes")==0);
		free($2);
	}
	;

dnsc_dnscrypt_port: VAR_DNSCRYPT_PORT STRING_ARG
	{
		OUTYY(("P(dnsc_dnscrypt_port:%s)\n", $2));
		if(atoi($2) == 0)
			yyerror("port number expected");
		else cfg_parser->cfg->dnscrypt_port = atoi($2);
		free($2);
	}
	;
dnsc_dnscrypt_provider: VAR_DNSCRYPT_PROVIDER STRING_ARG
	{
		OUTYY(("P(dnsc_dnscrypt_provider:%s)\n", $2));
		free(cfg_parser->cfg->dnscrypt_provider);
		cfg_parser->cfg->dnscrypt_provider = $2;
	}
	;
dnsc_dnscrypt_provider_cert: VAR_DNSCRYPT_PROVIDER_CERT STRING_ARG
	{
		OUTYY(("P(dnsc_dnscrypt_provider_cert:%s)\n", $2));
		if(cfg_strlist_find(cfg_parser->cfg->dnscrypt_provider_cert, $2))
			log_warn("dnscrypt-provider-cert %s is a duplicate", $2);
		if(!cfg_strlist_insert(&cfg_parser->cfg->dnscrypt_provider_cert, $2))
			fatal_exit("out of memory adding dnscrypt-provider-cert");
	}
	;
dnsc_dnscrypt_provider_cert_rotated: VAR_DNSCRYPT_PROVIDER_CERT_ROTATED STRING_ARG
	{
		OUTYY(("P(dnsc_dnscrypt_provider_cert_rotated:%s)\n", $2));
		if(!cfg_strlist_insert(&cfg_parser->cfg->dnscrypt_provider_cert_rotated, $2))
			fatal_exit("out of memory adding dnscrypt-provider-cert-rotated");
	}
	;
dnsc_dnscrypt_secret_key: VAR_DNSCRYPT_SECRET_KEY STRING_ARG
	{
		OUTYY(("P(dnsc_dnscrypt_secret_key:%s)\n", $2));
		if(cfg_strlist_find(cfg_parser->cfg->dnscrypt_secret_key, $2))
			log_warn("dnscrypt-secret-key: %s is a duplicate", $2);
		if(!cfg_strlist_insert(&cfg_parser->cfg->dnscrypt_secret_key, $2))
			fatal_exit("out of memory adding dnscrypt-secret-key");
	}
	;
dnsc_dnscrypt_shared_secret_cache_size: VAR_DNSCRYPT_SHARED_SECRET_CACHE_SIZE STRING_ARG
  {
  	OUTYY(("P(dnscrypt_shared_secret_cache_size:%s)\n", $2));
  	if(!cfg_parse_memsize($2, &cfg_parser->cfg->dnscrypt_shared_secret_cache_size))
  		yyerror("memory size expected");
  	free($2);
  }
  ;
dnsc_dnscrypt_shared_secret_cache_slabs: VAR_DNSCRYPT_SHARED_SECRET_CACHE_SLABS STRING_ARG
  {
  	OUTYY(("P(dnscrypt_shared_secret_cache_slabs:%s)\n", $2));
  	if(atoi($2) == 0)
  		yyerror("number expected");
  	else {
  		cfg_parser->cfg->dnscrypt_shared_secret_cache_slabs = atoi($2);
  		if(!is_pow2(cfg_parser->cfg->dnscrypt_shared_secret_cache_slabs))
  			yyerror("must be a power of 2");
  	}
  	free($2);
  }
  ;
dnsc_dnscrypt_nonce_cache_size: VAR_DNSCRYPT_NONCE_CACHE_SIZE STRING_ARG
  {
  	OUTYY(("P(dnscrypt_nonce_cache_size:%s)\n", $2));
  	if(!cfg_parse_memsize($2, &cfg_parser->cfg->dnscrypt_nonce_cache_size))
  		yyerror("memory size expected");
  	free($2);
  }
  ;
dnsc_dnscrypt_nonce_cache_slabs: VAR_DNSCRYPT_NONCE_CACHE_SLABS STRING_ARG
  {
  	OUTYY(("P(dnscrypt_nonce_cache_slabs:%s)\n", $2));
  	if(atoi($2) == 0)
  		yyerror("number expected");
  	else {
  		cfg_parser->cfg->dnscrypt_nonce_cache_slabs = atoi($2);
  		if(!is_pow2(cfg_parser->cfg->dnscrypt_nonce_cache_slabs))
  			yyerror("must be a power of 2");
  	}
  	free($2);
  }
  ;
cachedbstart: VAR_CACHEDB
	{
		OUTYY(("\nP(cachedb:)\n"));
	}
	;
contents_cachedb: contents_cachedb content_cachedb
	| ;
content_cachedb: cachedb_backend_name | cachedb_secret_seed |
	redis_server_host | redis_server_port | redis_timeout |
	redis_expire_records
	;
cachedb_backend_name: VAR_CACHEDB_BACKEND STRING_ARG
	{
	#ifdef USE_CACHEDB
		OUTYY(("P(backend:%s)\n", $2));
		free(cfg_parser->cfg->cachedb_backend);
		cfg_parser->cfg->cachedb_backend = $2;
	#else
		OUTYY(("P(Compiled without cachedb, ignoring)\n"));
		free($2);
	#endif
	}
	;
cachedb_secret_seed: VAR_CACHEDB_SECRETSEED STRING_ARG
	{
	#ifdef USE_CACHEDB
		OUTYY(("P(secret-seed:%s)\n", $2));
		free(cfg_parser->cfg->cachedb_secret);
		cfg_parser->cfg->cachedb_secret = $2;
	#else
		OUTYY(("P(Compiled without cachedb, ignoring)\n"));
		free($2);
	#endif
	}
	;
redis_server_host: VAR_CACHEDB_REDISHOST STRING_ARG
	{
	#if defined(USE_CACHEDB) && defined(USE_REDIS)
		OUTYY(("P(redis_server_host:%s)\n", $2));
		free(cfg_parser->cfg->redis_server_host);
		cfg_parser->cfg->redis_server_host = $2;
	#else
		OUTYY(("P(Compiled without cachedb or redis, ignoring)\n"));
		free($2);
	#endif
	}
	;
redis_server_port: VAR_CACHEDB_REDISPORT STRING_ARG
	{
	#if defined(USE_CACHEDB) && defined(USE_REDIS)
		int port;
		OUTYY(("P(redis_server_port:%s)\n", $2));
		port = atoi($2);
		if(port == 0 || port < 0 || port > 65535)
			yyerror("valid redis server port number expected");
		else cfg_parser->cfg->redis_server_port = port;
	#else
		OUTYY(("P(Compiled without cachedb or redis, ignoring)\n"));
	#endif
		free($2);
	}
	;
redis_timeout: VAR_CACHEDB_REDISTIMEOUT STRING_ARG
	{
	#if defined(USE_CACHEDB) && defined(USE_REDIS)
		OUTYY(("P(redis_timeout:%s)\n", $2));
		if(atoi($2) == 0)
			yyerror("redis timeout value expected");
		else cfg_parser->cfg->redis_timeout = atoi($2);
	#else
		OUTYY(("P(Compiled without cachedb or redis, ignoring)\n"));
	#endif
		free($2);
	}
	;
redis_expire_records: VAR_CACHEDB_REDISEXPIRERECORDS STRING_ARG
	{
	#if defined(USE_CACHEDB) && defined(USE_REDIS)
		OUTYY(("P(redis_expire_records:%s)\n", $2));
		if(strcmp($2, "yes") != 0 && strcmp($2, "no") != 0)
			yyerror("expected yes or no.");
		else cfg_parser->cfg->redis_expire_records = (strcmp($2, "yes")==0);
	#else
		OUTYY(("P(Compiled without cachedb or redis, ignoring)\n"));
	#endif
		free($2);
	}
	;
server_tcp_connection_limit: VAR_TCP_CONNECTION_LIMIT STRING_ARG STRING_ARG
	{
		OUTYY(("P(server_tcp_connection_limit:%s %s)\n", $2, $3));
		if (atoi($3) < 0)
			yyerror("positive number expected");
		else {
			if(!cfg_str2list_insert(&cfg_parser->cfg->tcp_connection_limits, $2, $3))
				fatal_exit("out of memory adding tcp connection limit");
		}
	}
	;
	ipsetstart: VAR_IPSET
		{
			OUTYY(("\nP(ipset:)\n"));
		}
		;
	contents_ipset: contents_ipset content_ipset
		| ;
	content_ipset: ipset_name_v4 | ipset_name_v6
		;
	ipset_name_v4: VAR_IPSET_NAME_V4 STRING_ARG
		{
		#ifdef USE_IPSET
			OUTYY(("P(name-v4:%s)\n", $2));
			if(cfg_parser->cfg->ipset_name_v4)
				yyerror("ipset name v4 override, there must be one "
					"name for ip v4");
			free(cfg_parser->cfg->ipset_name_v4);
			cfg_parser->cfg->ipset_name_v4 = $2;
		#else
			OUTYY(("P(Compiled without ipset, ignoring)\n"));
			free($2);
		#endif
		}
	;
	ipset_name_v6: VAR_IPSET_NAME_V6 STRING_ARG
	{
		#ifdef USE_IPSET
			OUTYY(("P(name-v6:%s)\n", $2));
			if(cfg_parser->cfg->ipset_name_v6)
				yyerror("ipset name v6 override, there must be one "
					"name for ip v6");
			free(cfg_parser->cfg->ipset_name_v6);
			cfg_parser->cfg->ipset_name_v6 = $2;
		#else
			OUTYY(("P(Compiled without ipset, ignoring)\n"));
			free($2);
		#endif
		}
	;
%%

/* parse helper routines could be here */
static void
validate_respip_action(const char* action)
{
	if(strcmp(action, "deny")!=0 &&
		strcmp(action, "redirect")!=0 &&
		strcmp(action, "inform")!=0 &&
		strcmp(action, "inform_deny")!=0 &&
		strcmp(action, "always_transparent")!=0 &&
		strcmp(action, "always_refuse")!=0 &&
		strcmp(action, "always_nxdomain")!=0)
	{
		yyerror("response-ip action: expected deny, redirect, "
			"inform, inform_deny, always_transparent, "
			"always_refuse or always_nxdomain");
	}
}

<|MERGE_RESOLUTION|>--- conflicted
+++ resolved
@@ -172,12 +172,9 @@
 %token VAR_UNKNOWN_SERVER_TIME_LIMIT VAR_LOG_TAG_QUERYREPLY
 %token VAR_STREAM_WAIT_SIZE VAR_TLS_CIPHERS VAR_TLS_CIPHERSUITES VAR_TLS_USE_SNI
 %token VAR_IPSET VAR_IPSET_NAME_V4 VAR_IPSET_NAME_V6
-<<<<<<< HEAD
 %token VAR_TLS_SESSION_TICKET_KEYS VAR_RPZ VAR_TAGS VAR_RPZ_ACTION_OVERRIDE
 %token VAR_RPZ_CNAME_OVERRIDE VAR_RPZ_LOG VAR_RPZ_LOG_NAME
-=======
 %token VAR_DYNLIB VAR_DYNLIB_FILE
->>>>>>> b7e8dc11
 
 %%
 toplevelvars: /* empty */ | toplevelvars toplevelvar ;
@@ -185,12 +182,8 @@
 	forwardstart contents_forward | pythonstart contents_py | 
 	rcstart contents_rc | dtstart contents_dt | viewstart contents_view |
 	dnscstart contents_dnsc | cachedbstart contents_cachedb |
-<<<<<<< HEAD
 	ipsetstart contents_ipset | authstart contents_auth |
-	rpzstart contents_rpz
-=======
-	ipsetstart contents_ipset | authstart contents_auth | dynlibstart contents_dl
->>>>>>> b7e8dc11
+	rpzstart contents_rpz | dynlibstart contents_dl
 	;
 
 /* server: declaration */
